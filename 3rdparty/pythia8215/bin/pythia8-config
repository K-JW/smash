#!/usr/bin/env bash
# pythia8-config is a part of the PYTHIA event generator.
# Copyright (C) 2016 Torbjorn Sjostrand.
# PYTHIA is licenced under the GNU GPL version 2, see COPYING for details.
# Please respect the MCnet Guidelines, see GUIDELINES for details.
# Author: Philip Ilten, October 2014.
#
# Configuration tool for the PYTHIA event generator library. Eaxmple usage is:
#     ./pythia8-config --cxxflags --ldflags --hepmc2
# For help please use:
#     ./pythia8-config --help
# which will print a full list of options.

################################################################################
# VARIABLES: Global variables not defined via command line arguments.
#     CFG_FILE: The Makefile configuration file.
#     USAGE:    Text printed when the --help option is passed.
################################################################################
<<<<<<< HEAD
CFG_FILE=/home/hyihp/fengli/smash/3rdparty/pythia8215/share/Pythia8/examples/Makefile.inc
=======
CFG_FILE=/usr/share/Pythia8/examples/Makefile.inc
>>>>>>> ec57d6ca
read -d "" USAGE << "BLOCKTEXT"
Usage: ./pythia8-config [OPTIONS]

Configuration tool for the PYTHIA event generator library. The available 
options are defined below. All available options (without arguments) for the 
PYTHIA configuration script are also valid for this script. See 
"./configuration --help" in the top PYTHIA 8 directory for more details. 

Available options.
--help       : Print this help message (also -h, --h, and -help).
--config     : Print the argument(s) used to configure Pythia.
--prefix     : Installation prefix (cf. autoconf). Note that if the installation
               is spread over multiple directories, the binary directory with
               the trailing "bin" removed is then returned.
--bindir     : PYTHIA binary directory (equivalent to --prefix-bin).
--libdir     : PYTHIA library directory (equivalent to --prefix-lib).
--includedir : PYTHIA header directory (equivalent to --prefix-include).
--datadir    : PYTHIA share directory (equivalent to --prefix-share).
--xmldoc     : PYTHIA xmldoc directory.
--cxxflags   : Returns the PYTHIA -I flag string needed for compilation.
--cflags     : Equivalent to --cxxflags.
--ldflags    : Returns the PYTHIA -L/-l flag string needed for compilation.
--libs       : Equivalent to --ldflags.
--PACKAGE    : Provides the -I/-L/-l flags needed to link with an external
               PACKAGE from the following list.
  fastjet3 : Jet building of jets using the FastJet package, version 3.
  hepmc    : Deprecated flag kept for compatibility (equivalent to --hepmc2).
  hepmc2   : Export PYTHIA events to the HEPMC format, version 2.
  hepmc3   : Export PYTHIA events to the HEPMC format, version 3.
  lhapdf5  : Support the use of external PDF sets via LHAPDF, version 5.
  lhapdf6  : Support the use of external PDF sets via LHAPDF, version 6.
  root     : Use ROOT trees and histograms with PYTHIA.
  boost    : Needed when either GZIP or LHAPDF6 is enabled.
  gzip     : Enable reading of GZIPPED files using BOOST and the libz library.
BLOCKTEXT

################################################################################
# MAIN: The main execution of the script.
################################################################################

# Check if help requested.
for VAR in "$@"; do
    if [ "$VAR" = "-h" ] || [ "$VAR" = "--h" ] || [ "$VAR" = "-help" ] \
	|| [ "$VAR" = "--help" ]; then echo "$USAGE"; exit; fi; done

# Read the configuration (use local version first, then installed version).
PREFIX=$(cd "$(dirname "${BASH_SOURCE[0]}")"; cd ../; pwd)
<<<<<<< HEAD
if [ -f $PREFIX/Makefile.inc ]; then CFG_FILE=/home/hyihp/fengli/smash/3rdparty/pythia8215/share/Pythia8/examples/Makefile.inc
=======
if [ -f $PREFIX/Makefile.inc ]; then CFG_FILE="$PREFIX/Makefile.inc"
>>>>>>> ec57d6ca
elif [ ! -f $CFG_FILE ]; then
    echo "Error: cannot find valid configuration for Pythia 8"; exit; fi
while read LINE; do
    if [[ $LINE == \#\ --* ]]; then CONFIG+=${LINE#?}; fi
    if [[ $LINE != *=* ]]; then continue; fi
    VAR=${LINE%=*}; VAL=${LINE#$KEY}; VAL=${VAL#*=};
    eval $VAR=\"$VAL\"; done < $CFG_FILE

# Check if configuration is requested.
for VAR in "$@"; do
    if [ "$VAR" = "--config" ]; then echo "./configure$CONFIG"; exit; fi; done

# Change the prefixes if local version.
if [ "$CFG_FILE" = "$PREFIX/Makefile.inc" ]; then
    PREFIX_BIN="$PREFIX/bin"; PREFIX_INCLUDE="$PREFIX/include"
    PREFIX_LIB="$PREFIX/lib"; PREFIX_SHARE="$PREFIX/share/Pythia8"; fi

# Parse the arguments.
for VAR in "$@"; do
    if [[ $VAR != --* ]]; then continue; fi
    VAR=$(echo ${VAR#--} | awk '{print toupper($0)}'); VAR=${VAR//"-"/"_"}

    # Handle the equivalent arguments.
    if   [ "$VAR" = "BINDIR" ];     then VAR="PREFIX_BIN"
    elif [ "$VAR" = "LIBDIR" ];     then VAR="PREFIX_LIB"
    elif [ "$VAR" = "INCLUDEDIR" ]; then VAR="PREFIX_INCLUDE"
    elif [ "$VAR" = "DATADIR" ];    then VAR="PREFIX_SHARE"
    elif [ "$VAR" = "XMLDOC" ];     then VAR="PREFIX_SHARE/xmldoc"
    elif [ "$VAR" = "LIBS" ];       then VAR="LDFLAGS"
    elif [ "$VAR" = "CFLAGS" ];     then VAR="CXXFLAGS"
    elif [ "$VAR" = "HEPMC" ];      then VAR="HEPMC2"; fi
    
    # All "--with" arguments.
    if [[ $VAR = WITH_* ]]; then
	VAR=${VAR#WITH_}; eval VAL=\$${VAR}_USE
	if [ -z "$VAL" ]; then eval OUT=\"$OUT \$$VAR\" 
	else OUT="$OUT $VAL"; fi;
    # All "--prefix" arguments.
    elif [[ $VAR = PREFIX* ]]; then eval OUT=\"$OUT \$$VAR\"
    # Flag arguments.
    elif [ "$VAR" = "CXXFLAGS" ]; then OUT="$OUT -I$PREFIX_INCLUDE"
    elif [ "$VAR" = "LDFLAGS" ]; then 
	OUT="$OUT -L$PREFIX_LIB -lpythia8"
	if [ "$GZIP_USE" = "true" ]; then 
	    OUT="$OUT -L$BOOST_LIB -lboost_iostreams -L$GZIP_LIB -lz"; fi
    # Package arguments.
    elif [ "$VAR" = "FASTJET3" ]; then
	OUT="$OUT -I$FASTJET3_INCLUDE -L$FASTJET3_LIB -lfastjet"
    elif [ "$VAR" = "HEPMC2" ]; then
	OUT="$OUT -I$HEPMC2_INCLUDE -L$HEPMC2_LIB -lHepMC"
    elif [ "$VAR" = "HEPMC3" ]; then
	OUT="$OUT -I$HEPMC3_INCLUDE -L$HEPMC3_LIB -lHepMC"
    elif [ "$VAR" = "LHAPDF5" ]; then
	OUT="$OUT -I$LHAPDF5_INCLUDE -L$LHAPDF5_LIB -lLHAPDF -lgfortran"
    elif [ "$VAR" = "LHAPDF6" ]; then
	OUT="$OUT -I$LHAPDF6_INCLUDE -L$LHAPDF6_LIB -lLHAPDF"
    elif [ "$VAR" = "ROOT" ] && [ "$ROOT_USE" = "true" ]; then
	OUT="$OUT -I$ROOT_INCLUDE `${ROOT_BIN}root-config --glibs`"
    elif [ "$VAR" = "BOOST" ]; then
	OUT="$OUT -I$BOOST_INCLUDE -L$BOOST_LIB -lboost_iostreams"
    elif [ "$VAR" = "GZIP" ]; then
	OUT="$OUT -I$GZIP_INCLUDE -L$GZIP_LIB -lz"
    # All remaining arguments.
    else eval OUT=\"$OUT \$$VAR\"; fi; done

# Print the output.
echo $OUT<|MERGE_RESOLUTION|>--- conflicted
+++ resolved
@@ -16,11 +16,7 @@
 #     CFG_FILE: The Makefile configuration file.
 #     USAGE:    Text printed when the --help option is passed.
 ################################################################################
-<<<<<<< HEAD
-CFG_FILE=/home/hyihp/fengli/smash/3rdparty/pythia8215/share/Pythia8/examples/Makefile.inc
-=======
 CFG_FILE=/usr/share/Pythia8/examples/Makefile.inc
->>>>>>> ec57d6ca
 read -d "" USAGE << "BLOCKTEXT"
 Usage: ./pythia8-config [OPTIONS]
 
@@ -68,11 +64,7 @@
 
 # Read the configuration (use local version first, then installed version).
 PREFIX=$(cd "$(dirname "${BASH_SOURCE[0]}")"; cd ../; pwd)
-<<<<<<< HEAD
-if [ -f $PREFIX/Makefile.inc ]; then CFG_FILE=/home/hyihp/fengli/smash/3rdparty/pythia8215/share/Pythia8/examples/Makefile.inc
-=======
 if [ -f $PREFIX/Makefile.inc ]; then CFG_FILE="$PREFIX/Makefile.inc"
->>>>>>> ec57d6ca
 elif [ ! -f $CFG_FILE ]; then
     echo "Error: cannot find valid configuration for Pythia 8"; exit; fi
 while read LINE; do
