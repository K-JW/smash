--- conflicted
+++ resolved
@@ -194,14 +194,10 @@
             Value: 0.0
 
         # Include Fermi motion
-<<<<<<< HEAD
-        Fermi_Motion: false
+ 	# ("off", "on", "frozen")
+        Fermi_Motion: "off"
         # Determine whether the first collisions within the same nuclues are allowed
         Collisions_Within_Nucleus: false
-=======
-	# ("off", "on", "frozen")
-        Fermi_Motion: "off"
->>>>>>> a334e22c
 
     List:
         # path of external particle list == File_Directory/File_Prefix{eventid}
