--- conflicted
+++ resolved
@@ -57,12 +57,7 @@
         std::to_string(particle_types.size()) +
         " particles. This is an invalid input.");
   }
-<<<<<<< HEAD
-  const ProcessBranch::ProcessType process_type = ProcessBranch::DECAY;
-  decay_modes_.emplace_back(L, std::move(particle_types), ratio, process_type);
-=======
   decay_modes_.push_back(make_unique<DecayBranch>(type, ratio));
->>>>>>> 20a3a41b
 }
 
 void DecayModes::renormalize(float renormalization_constant) {
