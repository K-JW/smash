/*
 *
 *    Copyright (c) 2014-2015
 *      SMASH Team
 *
 *    GNU General Public License (GPLv3 or later)
 *
 */

#include "include/decaymodes.h"

#include <assert.h>
#include <cstdio>
#include <map>

#include "include/constants.h"
#include "include/cxx14compat.h"
#include "include/inputfunctions.h"
#include "include/logging.h"
#include "include/pdgcode.h"
#include "include/processbranch.h"
#include "include/stringfunctions.h"

namespace Smash {

std::vector<DecayModes> *DecayModes::all_decay_modes = nullptr;

std::vector<std::unique_ptr<DecayType>> *all_decay_types = nullptr;

void DecayModes::add_mode(float ratio, int L,
                          ParticleTypePtrList particle_types) {
  assert(all_decay_types != nullptr);
  switch (particle_types.size()) {
  case 2:
    if (!particle_types[0]->is_hadron() || !particle_types[1]->is_hadron()) {
      logger<LogArea::DecayModes>().warn(
          "decay products A: ", *particle_types[0], " B: ", *particle_types[1]);
    }
    if (is_dilepton(particle_types[0]->pdgcode(),
                    particle_types[1]->pdgcode())) {
<<<<<<< HEAD
      all_decay_types->emplace_back( 
          make_unique<TwoBodyDecayDilepton>(particle_types, L));
    } else if (particle_types[0]->is_stable() && particle_types[1]->is_stable()) {
=======
      all_decay_types->emplace_back(
          make_unique<TwoBodyDecayDilepton>(particle_types, L));
    } else if (particle_types[0]->is_stable() && 
               particle_types[1]->is_stable()) {
>>>>>>> 9ff4dd04
      all_decay_types->emplace_back(
          make_unique<TwoBodyDecayStable>(particle_types, L));
    } else if (particle_types[0]->is_stable() ||
               particle_types[1]->is_stable()) {
      all_decay_types->emplace_back(
          make_unique<TwoBodyDecaySemistable>(particle_types, L));
    } else {
      all_decay_types->emplace_back(
          make_unique<TwoBodyDecayUnstable>(particle_types, L));
    }
    break;
  case 3:
    if (!particle_types[0]->is_hadron() || !particle_types[1]->is_hadron() ||
        !particle_types[2]->is_hadron()) {
      logger<LogArea::DecayModes>().warn(
          "decay products A: ", *particle_types[0], " B: ", *particle_types[1],
          " C: ", *particle_types[2]);
    }
    all_decay_types->emplace_back(
        make_unique<ThreeBodyDecay>(particle_types, L));
    break;
  default:
    throw InvalidDecay(
        "DecayModes::add_mode was instructed to add a decay mode with " +
        std::to_string(particle_types.size()) +
        " particles. This is an invalid input.");
  }
  decay_modes_.push_back(
      make_unique<DecayBranch>(*all_decay_types->back(), ratio));
}

void DecayModes::renormalize(PdgCode pdgcode, float renormalization_constant) {
  const auto &log = logger<LogArea::DecayModes>();
  if (renormalization_constant < really_small) {
    log.warn("Particle ", pdgcode,
             ": Extremely small renormalization constant: ",
             renormalization_constant,
             "\n=> Skipping the renormalization.");
  } else {
    log.info("Particle ", pdgcode, ": Renormalizing decay modes with ",
             renormalization_constant);
    float new_sum = 0.0;
    for (auto &mode : decay_modes_) {
      mode->set_weight(mode->weight() / renormalization_constant);
      new_sum += mode->weight();
    }
    log.debug("After renormalization sum of ratios is ", new_sum);
  }
}

namespace {
inline std::size_t find_offset(PdgCode pdg) {
  return std::addressof(ParticleType::find(pdg)) -
         std::addressof(ParticleType::list_all()[0]);
}
}  // unnamed namespace

void DecayModes::load_decaymodes(const std::string &input) {
  // create the DecayType vector first, then it outlives the DecayModes vector,
  // which references the DecayType objects.
  static std::vector<std::unique_ptr<DecayType>> decaytypes;
  decaytypes.clear();  // in case an exception was thrown and should try again
  // ten decay types per decay mode should be a good guess.
  decaytypes.reserve(10 * ParticleType::list_all().size());
  all_decay_types = &decaytypes;

  static std::vector<DecayModes> decaymodes;
  decaymodes.clear();  // in case an exception was thrown and should try again
  decaymodes.resize(ParticleType::list_all().size());
  all_decay_modes = &decaymodes;

  PdgCode pdgcode = PdgCode::invalid();
  DecayModes decay_modes_to_add;
  float ratio_sum = 0.0;

  const auto end_of_decaymodes = [&]() {
    if (pdgcode == PdgCode::invalid()) {  // at the start of the file
      return;
    }
    if (decay_modes_to_add.is_empty()) {
      throw MissingDecays("No decay modes found for particle " +
                          pdgcode.string());
    }
    // TODO(mkretz): why not just unconditionally call renormalize?
    /* Check if ratios add to 1 */
    if (std::abs(ratio_sum - 1.0) > really_small) {
      /* They didn't; renormalize */
      decay_modes_to_add.renormalize(pdgcode, ratio_sum);
    }

    if (pdgcode.has_antiparticle()) {
      /* Construct and add the list of decay modes for the antiparticle.  */
      DecayModes &decay_modes_anti =
          decaymodes[find_offset(pdgcode.get_antiparticle())];
      for (const auto &mode : decay_modes_to_add.decay_mode_list()) {
        ParticleTypePtrList list = mode->particle_types();
        for (auto &type : list) {
          if (type->has_antiparticle()) {
            type = type->get_antiparticle();
          }
        }
        decay_modes_anti.add_mode(mode->weight(), mode->angular_momentum(),
                                  list);
      }
    }
    /* Add the list of decay modes for this particle type */
    decaymodes[find_offset(pdgcode)] = std::move(decay_modes_to_add);

    ratio_sum = 0.0;
  };

  for (const Line &line : line_parser(input)) {
    const auto trimmed = trim(line.text);
    assert(!trimmed.empty());  // trim(line.text) is never empty - else
                               // line_parser is broken
    // if (trimmed.find_first_not_of("-0123456789") ==
    if (trimmed.find_first_of(" \t") ==
        std::string::npos) {  // a single record on one line signifies a new
                              // decay mode section
      end_of_decaymodes();
      pdgcode = PdgCode(trim(line.text));
      if (!ParticleType::exists(pdgcode)) {
        throw ReferencedParticleNotFound(build_error_string(
            "Inconsistency: The particle with PDG id " +
                pdgcode.string() +
                " was not registered through particles.txt, but "
                "decaymodes.txt referenced it.",
            line));
      }
      assert(pdgcode != PdgCode::invalid());  // special value for start of file
    } else {
      std::istringstream lineinput(line.text);
      ParticleTypePtrList decay_particles;
      decay_particles.reserve(4);
      float ratio;
      lineinput >> ratio;

      int L;
      lineinput >> L;
      if (L < 0 || L > 3) {  // at some point we want to support L up to 4 (cf.
                             // BlattWeisskopf in width.cc)
        throw LoadFailure("Invalid angular momentum '" + std::to_string(L) +
                          "' in decaymodes.txt:" + std::to_string(line.number) +
                          ": '" + line.text + "'");
      }

      PdgCode pdg;
      lineinput >> pdg;
      while (lineinput) {
        try {
          decay_particles.emplace_back(&ParticleType::find(pdg));
          lineinput >> pdg;
        }
        catch ( ParticleType::PdgNotFoundFailure ) {
          throw ReferencedParticleNotFound(build_error_string(
              "Inconsistency: The particle with PDG id " + pdg.string() +
                  " was not registered through particles.txt, but "
                  "decaymodes.txt referenced it.",
              line));
        }
      }
      if (pdg != PdgCode::invalid()) {
        decay_particles.emplace_back(&ParticleType::find(pdg));
      }
      if (lineinput.fail() && !lineinput.eof()) {
        throw LoadFailure(
            build_error_string("Parse error: expected a PdgCode ", line));
      }
      decay_particles.shrink_to_fit();
      decay_modes_to_add.add_mode(ratio, L, std::move(decay_particles));
      ratio_sum += ratio;
    }
  }
  end_of_decaymodes();
}

}  // namespace Smash<|MERGE_RESOLUTION|>--- conflicted
+++ resolved
@@ -38,16 +38,10 @@
     }
     if (is_dilepton(particle_types[0]->pdgcode(),
                     particle_types[1]->pdgcode())) {
-<<<<<<< HEAD
-      all_decay_types->emplace_back( 
-          make_unique<TwoBodyDecayDilepton>(particle_types, L));
-    } else if (particle_types[0]->is_stable() && particle_types[1]->is_stable()) {
-=======
       all_decay_types->emplace_back(
           make_unique<TwoBodyDecayDilepton>(particle_types, L));
     } else if (particle_types[0]->is_stable() && 
                particle_types[1]->is_stable()) {
->>>>>>> 9ff4dd04
       all_decay_types->emplace_back(
           make_unique<TwoBodyDecayStable>(particle_types, L));
     } else if (particle_types[0]->is_stable() ||
