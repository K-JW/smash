/*
 *
 *    Copyright (c) 2012-2014
 *      SMASH Team
 * 
 *    GNU General Public License (GPLv3 or later)
 *
 */

#include <getopt.h>
#include <cmath>
#include <cstdio>
#include <cstdlib>
#include <cstring>
#include <list>
#include <map>
#include <vector>


#include "include/Experiment.h"
#include "include/Parameters.h"
#include "include/macros.h"
#include "include/outputroutines.h"
#include "include/param-reader.h"

/* build dependent variables */
#include "include/Config.h"

char *progname;

static void usage(int rc) {
  printf("\nUsage: %s [option]\n\n", progname);
  printf("Calculate transport box\n"
         "  -h, --help           usage information\n"
         "  -m, --modus          modus of laboratory\n"
         "  -s, --steps          number of steps\n"
         "  -v, --version\n\n");
  exit(rc);
}


/* main - do command line parsing and hence decides modus */
int main(int argc, char *argv[]) {
  char *p, *path;
  int opt, rc = 0;
  int steps = 0, nevents = 0;
  struct option longopts[] = {
    { "help",       no_argument,            0, 'h' },
    { "modus",      required_argument,      0, 'm' },
    { "steps",      required_argument,      0, 's' },
    { "version",    no_argument,            0, 'v' },
    { NULL,         0, 0, 0 }
  };

  /* strip any path to progname */
  progname = argv[0];
  if ((p = strrchr(progname, '/')) != NULL)
    progname = p + 1;
  printf("%s (%d)\n", progname, VERSION_MAJOR);
  /* XXX: make path configurable */
  size_t len = strlen("./") + 1;
  path = reinterpret_cast<char *>(malloc(len));
  snprintf(path, len, "./");

  /* read in config file */
  std::list<Parameters> configuration;
  process_config(&configuration, path);
  bool match = false;
  std::string modus_chooser;
  std::list<Parameters>::iterator i = configuration.begin();
  while (i != configuration.end()) {
    char *key = i->key();
    char *value = i->value();
    printd("Looking for match %s %s\n", key, value);
    /* integer values */
    if (strcmp(key, "MODUS") == 0) {
      modus_chooser = value;
      match = true;
    }
    if (strcmp(key, "NEVENTS") == 0) {
      nevents = abs(atoi(value));
      match = true;
    }
    /* remove processed entry */
    if (match) {
      printd("Erasing %s %s\n", key, value);
      i = configuration.erase(i);
      match = false;
    } else {
      ++i;
    }
  }
  /* check for overriding command line arguments */
  while ((opt = getopt_long(argc, argv, "hm:s:v", longopts,
                              NULL)) != -1) {
    switch (opt) {
      case 'h':
        usage(EXIT_SUCCESS);
        break;
      case 'm':
        modus_chooser = optarg;
        printf("Modus set: %s\n", modus_chooser.c_str());
        break;
//    case 'r':
/* negative seed is for time */
//      if (atol(optarg) > 0)
//         lab->set_seed(atol(optarg));
//      else
//         lab->set_seed(time(NULL));
//      break;
      case 's':
        steps = abs(atoi(optarg));
        break;
      case 'v':
        exit(EXIT_SUCCESS);
      default:
        usage(EXIT_FAILURE);
    }
<<<<<<< HEAD
    printf("Modus for this calculation: %s \n", modus_chooser);
    auto experiment = ExperimentBase::create(modus_chooser);
    experiment->configure(configuration);
    mkdir_data();
=======
  }
  printf("Modus for this calculation: %s\n", modus_chooser.c_str());
  auto experiment = Experiment::create(modus_chooser);
  experiment->configure(configuration);
  mkdir_data();
  /* overriden arguments */
  if (steps > 0)
    experiment->commandline_arg(steps);

>>>>>>> a852a315
  for (int j = 1; j < nevents; j++) {
    write_oscar_header();
    experiment->initialize(path);
    /* the time evolution of the relevant subsystem */
    experiment->run_time_evolution();
  }

  /* tear down */
  free(path);
  experiment->end();
  return rc;
}<|MERGE_RESOLUTION|>--- conflicted
+++ resolved
@@ -116,22 +116,15 @@
       default:
         usage(EXIT_FAILURE);
     }
-<<<<<<< HEAD
-    printf("Modus for this calculation: %s \n", modus_chooser);
-    auto experiment = ExperimentBase::create(modus_chooser);
-    experiment->configure(configuration);
-    mkdir_data();
-=======
   }
   printf("Modus for this calculation: %s\n", modus_chooser.c_str());
-  auto experiment = Experiment::create(modus_chooser);
+  auto experiment = ExperimentBase::create(modus_chooser);
   experiment->configure(configuration);
   mkdir_data();
   /* overriden arguments */
   if (steps > 0)
     experiment->commandline_arg(steps);
 
->>>>>>> a852a315
   for (int j = 1; j < nevents; j++) {
     write_oscar_header();
     experiment->initialize(path);
