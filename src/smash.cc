/*
 *
 *    Copyright (c) 2012-2017
 *      SMASH Team
 *
 *    GNU General Public License (GPLv3 or later)
 *
 */
#include <getopt.h>

#include <sstream>
#include <vector>

#include <boost/filesystem/fstream.hpp>

#include "include/cxx14compat.h"
#include "include/decaymodes.h"
#include "include/experiment.h"
#include "include/filelock.h"
#include "include/inputfunctions.h"
#include "include/random.h"
#include "include/scatteractionsfinder.h"
#include "include/stringfunctions.h"
/* build dependent variables */
#include "include/config.h"

namespace smash {

namespace {
/** prints usage information and exits the program
 *
 * \param rc Exit status to return
 * \param progname Name of the program
 *
 * usage() is called when either the `--help` or `-h` command line
 * options are given to the program; in this case, the exit status is
 * EXIT_SUCCESS, or when an unknown option is given; in this case,
 * the exit status is EXIT_FAIL.
 */
void usage(const int rc, const std::string &progname) {
  /*!\Userguide
   * \page page_smash_invocation SMASH Invocation
   *
   * SMASH can be run simply by executing the binary without any options (i.e.
   * there are no required arguments). It does require an input file, though
   * (see \ref inputoptions).
   * Per default, the input file is expected in the current working directory
   * with the name '`config.yaml`'.
   *
   * The following options are supported:
   *
   * <table>
   * <tr><th>Short&nbsp;Variant <th>Long&nbsp;Variant <th>Documentation
   * <tr><td>`-h` <td>`--help`
   * <td>Prints usage information and quits the program.
   * <tr><td>`-v` <td>`--version`
   * <td>Prints the version of SMASH and quits the program.
   * <tr><td>`-i <file>` <td>`--inputfile <file>`
   * <td>Overrides the location of the default '`config.yaml`' input file. The
   *     input settings will be read from the specified file instead.
   * <tr><td>`-d <file>` <td>`--decaymodes <file>`
   * <td>The default decay modes are compiled in. With this argument you can
   *     override the decay modes to the exact set defined in the file. Multiple
   *     `-d` arguments are not supported.
   * <tr><td>`-p <file>` <td>`--particles <file>`
   * <td>The default particle data is compiled in. With this argument you can
   *     override the particles to the exact set defined in the file. Multiple
   *     `-p` arguments are not supported.
   * <tr><td>`-c <YAML string>` <td>`--config <YAML string>`
   * <td>The string argument to `-c` containts YAML markup to override input
   *     options from the input file (`-i`). Multiple `-c` arguments are
   *     supported. (Later settings may override preceding settings.) This can
   *     be a handy way to test different scenarios from a script.
   * <tr><td>`-m <modus>` <td>`--modus <modus>`
   * <td>This is a shortcut for `-c 'General: { Modus: <modus> }'`. Note that
   *     `-m` always overrides `-c`.
   * <tr><td>`-e <time>` <td>`--endtime <time>`
   * <td>This is a shortcut for `-c 'General: { End_Time: <time> }'`. Note that
   *     `-e` always overrides `-c`.
   * <tr><td>`-o <dir>` <td>`--output <dir>`
   * <td>Sets the output directory. The default output directory is
   *     `./data/<runid>`, where `<rundid>` is an automatically incrementing
   *     integer. Note that this might cause races if several instances of SMASH
   *     run in parallel. In that case, make sure to specify a different output
   *     directory for every instance of SMASH.
   * <tr><td>`-l <dir>` <td>`--list-2-to-n <dir>`
   * <td>Dumps the list of all possible 2->n reactions (n > 1). Note that
   *     resonance decays and formations are NOT dumped. Every particle
   *     available in SMASH is collided against every and reactions with
   *     non-zero cross-section are dumped. Both colliding particles are
   *     assigned momenta from 0.1 to 10 GeV in the opposite directions to
   *     scan the possible sqrt(S).
   * <tr><td>`-r <pdg>` <td>`--resonance <pdg>`
   * <td> Dumps the width(m) and m * spectral function(m^2) versus resonance
   *     mass m.
   * <tr><td>`-s <pdg1>,<pdg2>[,mass1,mass2]`
   * <td>`--cross-sections <pdg1>,<pdg2>[,mass1,mass2]`
   * <td> Dumps the partial 2->1 cross-section of pdg1 + pdg2 with
   *     masses mass1 and mass2. Masses are optional, default values are pole
   *     masses.
   * <tr><td>`-f` <td>`--force`
   * <td>Forces overwriting files in the output directory. Normally, if you
   *     specifiy an output directory with `-o`, the directory must be empty.
   *     With `-f` this check is skipped.
   * </table>
   */
  std::printf("\nUsage: %s [option]\n\n", progname.c_str());
  std::printf(
      "  -h, --help              usage information\n"
      "\n"
      "  -i, --inputfile <file>  path to input configuration file\n"
      "                          (default: ./config.yaml)\n"
      "  -d, --decaymodes <file> override default decay modes from file\n"
      "  -p, --particles <file>  override default particles from file\n"
      "\n"
      "  -c, --config <YAML>     specify config value overrides\n"
      "                          (multiple -c arguments are supported)\n"
      "  -m, --modus <modus>     shortcut for -c 'General: { Modus: <modus> "
      "}'\n"
      "  -e, --endtime <time>    shortcut for -c 'General: { End_Time: <time> "
      "}'"
      "\n"
      "\n"
      "  -o, --output <dir>      output directory (default: ./data/<runid>)\n"
      "  -l, --list-2-to-n       list all possible 2->2 reactions\n"
      "  -r, --resonance <pdg>   dump width(m) and m*spectral function(m^2)"
      " for resonance pdg\n"
      "  -s, --cross-sections    <pdg1>,<pdg2>[,mass1,mass2] \n"
      "                          dump all 2->1 partial cross-sections of "
      "pdg1 + pdg2 reactions versus sqrt(s).\n"
      "                          Masses are optional, by default pole masses"
      " are used.\n"
      "                          Note the required comma and no spaces.\n"
      "  -f, --force             force overwriting files in the output "
      "directory"
      "\n"
      "  -v, --version\n\n");
  std::exit(rc);
}

/** \ingroup exception
 *  Exception class that is thrown if the requested output directory
 * already exists and `-f` was not specified on the command line.
 */
struct OutputDirectoryExists : public std::runtime_error {
  using std::runtime_error::runtime_error;
};
/** \ingroup exception
 *  Exception class that is thrown if no new output path can be
 * generated (there is a directory name for each positive integer
 * value)
 */
struct OutputDirectoryOutOfIds : public std::runtime_error {
  using std::runtime_error::runtime_error;
};

/// returns the default path for output.
bf::path default_output_path() {
  const bf::path p = bf::absolute("data");
  if (!bf::exists(p)) {
    return p / "0";
  }
  bf::path p2;
  for (int id = 0; id < std::numeric_limits<int>::max(); ++id) {
    p2 = p / std::to_string(id);
    if (!bf::exists(p2)) {
      break;
    }
  }
  if (p == p2) {
    throw OutputDirectoryOutOfIds("no unique data subdir ID left");
  }
  return p2;
}

/// makes sure the output path is valid (throws if not)
void ensure_path_is_valid(const bf::path &path) {
  if (bf::exists(path)) {
    if (!bf::is_directory(path)) {
      throw OutputDirectoryExists("The given path (" + path.native() +
                                  ") exists, but it is not a directory.");
    }
  } else {
    if (!bf::create_directories(path)) {
      throw OutputDirectoryExists(
          "Race condition detected: The directory " + path.native() +
          " did not exist a few cycles ago, but was created in the meantime by "
          "a different process.");
    }
  }
}

}  // unnamed namespace

}  // namespace smash

/* main - do command line parsing and hence decides modus */
int main(int argc, char *argv[]) {
  using namespace smash;  // NOLINT(build/namespaces)
  setup_default_float_traps();

  const auto &log = logger<LogArea::Main>();

  constexpr option longopts[] = {{"config", required_argument, 0, 'c'},
                                 {"decaymodes", required_argument, 0, 'd'},
                                 {"endtime", required_argument, 0, 'e'},
                                 {"force", no_argument, 0, 'f'},
                                 {"help", no_argument, 0, 'h'},
                                 {"inputfile", required_argument, 0, 'i'},
                                 {"modus", required_argument, 0, 'm'},
                                 {"particles", required_argument, 0, 'p'},
                                 {"output", required_argument, 0, 'o'},
                                 {"list-2-to-n", no_argument, 0, 'l'},
                                 {"resonance", required_argument, 0, 'r'},
                                 {"cross-sections", required_argument, 0, 's'},
                                 {"version", no_argument, 0, 'v'},
                                 {nullptr, 0, 0, 0}};

  /* strip any path to progname */
  const std::string progname = bf::path(argv[0]).filename().native();

  try {
    bool force_overwrite = false;
    bf::path output_path = default_output_path(), input_path("./config.yaml");
    std::vector<std::string> extra_config;
    char *particles = nullptr, *decaymodes = nullptr, *modus = nullptr,
         *end_time = nullptr, *pdg_string = nullptr, *cs_string = nullptr;
    bool list2n_activated = false;
    bool resonance_dump_activated = false;
    bool cross_section_dump_activated = false;

    /* parse command-line arguments */
    int opt;
    while ((opt = getopt_long(argc, argv, "c:d:e:fhi:m:p:o:lr:s:v", longopts,
                              nullptr)) != -1) {
      switch (opt) {
        case 'c':
          extra_config.emplace_back(optarg);
          break;
        case 'd':
          decaymodes = optarg;
          break;
        case 'f':
          force_overwrite = true;
          break;
        case 'i':
          input_path = optarg;
          break;
        case 'h':
          usage(EXIT_SUCCESS, progname);
          break;
        case 'm':
          modus = optarg;
          break;
        case 'p':
          particles = optarg;
          break;
        case 'e':
          end_time = optarg;
          break;
        case 'o':
          output_path = optarg;
          break;
        case 'l':
          list2n_activated = true;
          break;
        case 'r':
          resonance_dump_activated = true;
          pdg_string = optarg;
          break;
        case 's':
          cross_section_dump_activated = true;
          cs_string = optarg;
          break;
        case 'v':
          std::printf(
              "%s\n"
              "Branch   : %s\nSystem   : %s\nCompiler : %s %s\n"
              "Build    : %s\nDate     : %s\n",
              VERSION_MAJOR, GIT_BRANCH, CMAKE_SYSTEM, CMAKE_CXX_COMPILER_ID,
              CMAKE_CXX_COMPILER_VERSION, CMAKE_BUILD_TYPE, BUILD_DATE);
          std::exit(EXIT_SUCCESS);
        default:
          usage(EXIT_FAILURE, progname);
      }
    }

    // Abort if there are unhandled arguments left.
    if (optind < argc) {
      std::cout << argv[0] << ": invalid argument -- '" << argv[optind]
                << "'\n";
      usage(EXIT_FAILURE, progname);
    }

    /* read in config file */
    Configuration configuration(input_path.parent_path(),
                                input_path.filename());
    for (const auto &config : extra_config) {
      configuration.merge_yaml(config);
    }
    if (particles) {
      if (!bf::exists(particles)) {
        std::stringstream err;
        err << "The particles file was expected at '" << particles
            << "', but the file does not exist.";
        throw std::runtime_error(err.str());
      }
      configuration["particles"] = read_all(bf::ifstream{particles});
    }
    if (decaymodes) {
      if (!bf::exists(decaymodes)) {
        std::stringstream err;
        err << "The decay modes file was expected at '" << decaymodes
            << "', but the file does not exist.";
        throw std::runtime_error(err.str());
      }
      configuration["decaymodes"] = read_all(bf::ifstream{decaymodes});
    }
    if (list2n_activated) {
      // Do not make all elastic cross-sections a fixed number
      constexpr double elastic_parameter = -1.;
      // Does not matter here, just dummy
      constexpr int ntest = 1;
      // Print only 2->n, n > 1. Do not dump decays, which can be found in
      // decaymodes.txt anyway
      constexpr bool two_to_one = false;
      ParticleType::create_type_list(configuration.take({"particles"}));
      DecayModes::load_decaymodes(configuration.take({"decaymodes"}));
      std::vector<bool> nucleon_has_interacted = {};
      ReactionsBitSet included_2to2 =
<<<<<<< HEAD
          configuration.take({"Collision_Term", "Included_2to2"},
                             ReactionsBitSet(std::string("111111")));
=======
                   configuration.take({"Collision_Term", "Included_2to2"},
                   ReactionsBitSet().set());
>>>>>>> d889a62c
      auto scat_finder = make_unique<ScatterActionsFinder>(elastic_parameter,
                                     ntest, nucleon_has_interacted,
                                     included_2to2, two_to_one);
      scat_finder->dump_reactions();
      std::exit(EXIT_SUCCESS);
    }
    if (resonance_dump_activated) {
      ParticleType::create_type_list(configuration.take({"particles"}));
      DecayModes::load_decaymodes(configuration.take({"decaymodes"}));
      PdgCode pdg(pdg_string);
      const ParticleType &res = ParticleType::find(pdg);
      res.dump_width_and_spectral_function();
      std::exit(EXIT_SUCCESS);
    }
    if (cross_section_dump_activated) {
      ParticleType::create_type_list(configuration.take({"particles"}));
      DecayModes::load_decaymodes(configuration.take({"decaymodes"}));
      std::string arg_string(cs_string);
      std::vector<std::string> args = split(arg_string, ',');
      const unsigned int n_arg = args.size();
      if (n_arg < 2 || n_arg > 4) {
        throw std::invalid_argument("-s usage: pdg1,pdg2[,m1][,m2]");
      }
      PdgCode pdg_a(args[0]), pdg_b(args[1]);
      const ParticleType &a = ParticleType::find(pdg_a);
      const ParticleType &b = ParticleType::find(pdg_b);
      for (unsigned int i = 0; i < 4 - n_arg; i++) {
        args.push_back("");
      }
      double ma = (args[2] == "") ? a.mass() : std::stod(args[2]);
      double mb = (args[3] == "") ? b.mass() : std::stod(args[3]);
      if (a.is_stable() && args[2] != "") {
        ma = a.mass();
        std::cout << "Warning: pole mass is used for stable particle "
                  << a.name() << " instead of " << args[2] << std::endl;
      }
      if (b.is_stable() && args[3] != "") {
        mb = b.mass();
        std::cout << "Warning: pole mass is used for stable particle "
                  << b.name() << " instead of " << args[3] << std::endl;
      }
      std::vector<bool> nucleon_has_interacted = {};
      auto scat_finder = make_unique<ScatterActionsFinder>(-1., 1,
                  nucleon_has_interacted, ReactionsBitSet().set(), true);
      scat_finder->dump_cross_sections(a, b, ma, mb);
      std::exit(EXIT_SUCCESS);
    }
    if (modus) {
      configuration["General"]["Modus"] = std::string(modus);
    }
    if (end_time) {
      configuration["General"]["End_Time"] = std::abs(std::atof(end_time));
    }

    /* set up logging */
    set_default_loglevel(
        configuration.take({"Logging", "default"}, einhard::ALL));
    create_all_loggers(configuration["Logging"]);
    log.info(progname, " (", VERSION_MAJOR, ')');

    int64_t seed = configuration.read({"General", "Randomseed"});
    if (seed < 0) {
      // Seed with a real random value, if available
      std::random_device rd;
      seed = rd();
      configuration["General"]["Randomseed"] = seed;
    }

    /* check output path*/
    ensure_path_is_valid(output_path);
    const bf::path lock_path = output_path / "smash.lock";
    FileLock lock(lock_path);
    if (!lock.acquire()) {
      throw std::runtime_error(
          "Another instance of SMASH is already writing to the specified "
          "output directory. If you are sure this is not the case, remove \"" +
          lock_path.native() + "\".");
    }
    log.debug("output path: ", output_path);
    if (!force_overwrite && bf::exists(output_path / "config.yaml")) {
      throw std::runtime_error(
          "Output directory would get overwritten. Select a different output "
          "directory, clean up, or tell SMASH to ignore existing files.");
    }

    // keep a copy of the configuration that was used in the output directory
    bf::ofstream(output_path / "config.yaml")
        << configuration.to_string() << '\n';

    log.trace(source_location, " create ParticleType and DecayModes");
    ParticleType::create_type_list(configuration.take({"particles"}));
    DecayModes::load_decaymodes(configuration.take({"decaymodes"}));
    ParticleType::check_consistency();

    // create an experiment
    log.trace(source_location, " create Experiment");
    auto experiment = ExperimentBase::create(configuration, output_path);
    const std::string report = configuration.unused_values_report();
    if (report != "{}") {
      log.warn() << "The following configuration values were not used:\n"
                 << report;
    }

    // run the experiment
    log.trace(source_location, " run the Experiment");
    experiment->run();
  } catch (std::exception &e) {
    log.fatal() << "SMASH failed with the following error:\n" << e.what();
    return EXIT_FAILURE;
  }

  log.trace() << source_location << " about to return from main";
  return 0;
}<|MERGE_RESOLUTION|>--- conflicted
+++ resolved
@@ -328,13 +328,8 @@
       DecayModes::load_decaymodes(configuration.take({"decaymodes"}));
       std::vector<bool> nucleon_has_interacted = {};
       ReactionsBitSet included_2to2 =
-<<<<<<< HEAD
-          configuration.take({"Collision_Term", "Included_2to2"},
-                             ReactionsBitSet(std::string("111111")));
-=======
                    configuration.take({"Collision_Term", "Included_2to2"},
                    ReactionsBitSet().set());
->>>>>>> d889a62c
       auto scat_finder = make_unique<ScatterActionsFinder>(elastic_parameter,
                                      ntest, nucleon_has_interacted,
                                      included_2to2, two_to_one);
