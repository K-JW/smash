--- conflicted
+++ resolved
@@ -1560,13 +1560,8 @@
   return process_list;
 }
 
-<<<<<<< HEAD
 CollisionBranchList cross_sections::string_excitation(
     double sig_string_all, StringProcess* string_process) {
-=======
-CollisionBranchList CrossSections::string_excitation(
-    StringProcess* string_process) {
->>>>>>> 3bf92cb3
   const auto& log = logger<LogArea::CrossSections>();
   /* get PDG id for evaluation of the parametrized cross sections
    * for diffractive processes.
@@ -2001,14 +1996,7 @@
   return channel_list;
 }
 
-<<<<<<< HEAD
 bool cross_sections::included_in_string() const {
-=======
-bool CrossSections::decide_string(bool strings_switch,
-                                  const bool both_are_nucleons) const {
-  /* Determine the energy region of the mixed scattering type for two types of
-   * scattering. */
->>>>>>> 3bf92cb3
   const ParticleType& t1 = incoming_particles_[0].type();
   const ParticleType& t2 = incoming_particles_[1].type();
   /* Either both of the incoming particles are nucleons, or one is a nucleon
