/*
 *
 *    Copyright (c) 2014-2015
 *      SMASH Team
 *
 *    GNU General Public License (GPLv3 or later)
 *
 */

#include "include/scatteraction.h"

#include "include/angles.h"
#include "include/constants.h"
#include "include/cxx14compat.h"
#include "include/distributions.h"
#include "include/kinematics.h"
#include "include/logging.h"
#include "include/pdgcode.h"
#include "include/random.h"

namespace Smash {

ScatterAction::ScatterAction(const ParticleData &in_part_a,
                             const ParticleData &in_part_b,
                             float time_of_execution)
    : Action({in_part_a, in_part_b}, time_of_execution),
      total_cross_section_(0.) {}

void ScatterAction::add_collision(CollisionBranchPtr p) {
  add_process<CollisionBranch>(p, collision_channels_, total_cross_section_);
}

void ScatterAction::add_collisions(CollisionBranchList pv) {
  add_processes<CollisionBranch>(std::move(pv), collision_channels_,
      total_cross_section_);
}

void ScatterAction::generate_final_state() {
  const auto &log = logger<LogArea::ScatterAction>();

  log.debug("Incoming particles: ", incoming_particles_);

  /* Decide for a particular final state. */
  const CollisionBranch* proc = choose_channel <CollisionBranch>(
      collision_channels_, total_cross_section_);
  process_type_ = proc->get_type();
  outgoing_particles_ = proc->particle_list();

  log.debug("Chosen channel: ", process_type_, outgoing_particles_);

  /* The production point of the new particles.  */
  FourVector middle_point = get_interaction_point();

  switch (process_type_) {
    case ProcessType::Elastic:
      /* 2->2 elastic scattering */
      log.debug("Process: Elastic collision.", process_type_);
      elastic_scattering();
      break;
    case ProcessType::TwoToOne:
      /* resonance formation */
      log.debug("Process: Resonance formation.", process_type_);
      /* processes computed in the center of momenta */
      resonance_formation();
      break;
    case ProcessType::TwoToTwo:
      /* 2->2 inelastic scattering */
      log.debug("Process: Inelastic scattering.", process_type_);
      /* Sample the particle momenta in CM system. */
      sample_cms_momenta();
      break;
    case ProcessType::String:
      /* string excitation */
      log.debug("Process: String Excitation.");
      /// string_excitation(incoming_particles_, outgoing_particles_);
      break;
    case ProcessType::None:
      log.debug("ProcessType None should not have been selected");
      break;
    case ProcessType::Decay:
      log.debug("ProcessType Decay should have been handled as DecayAction");
      break;
    default:
      throw InvalidScatterAction(
        "ScatterAction::perform: Unknown Process Type. "
        "ProcessType " + std::to_string(static_cast<int>(process_type_)) +
        " was requested. (PDGcode1=" + incoming_particles_[0].pdgcode().string()
        + ", PDGcode2=" + incoming_particles_[1].pdgcode().string()
        + ")");
  }

  /* Set positions & boost to computational frame. */
  for (ParticleData &new_particle : outgoing_particles_) {
    new_particle.set_4position(middle_point);
    new_particle.boost_momentum(-beta_cm());
  }
}


void ScatterAction::add_all_processes(float elastic_parameter) {
  /* (1) elastic */
  add_collision(elastic_cross_section(elastic_parameter));
  /* (2) resonance formation (2->1) */
  add_collisions(resonance_cross_sections());
  /* (3) 2->2 (inelastic) */
  add_collisions(two_to_two_cross_sections());
  /* (4) string excitation */
  add_collision(string_excitation_cross_section());
}


float ScatterAction::raw_weight_value() const {
  return total_cross_section_;
}


ThreeVector ScatterAction::beta_cm() const {
  FourVector mom = incoming_particles_[0].momentum() +
                   incoming_particles_[1].momentum();
  return mom.threevec() / mom.x0();
}


double ScatterAction::mandelstam_s() const {
  return (incoming_particles_[0].momentum() +
          incoming_particles_[1].momentum()).sqr();
}

double ScatterAction::sqrt_s() const {
  return (incoming_particles_[0].momentum() +
          incoming_particles_[1].momentum()).abs();
}

double ScatterAction::cm_momentum() const {
  const double m1 = incoming_particles_[0].effective_mass();
  const double m2 = incoming_particles_[1].effective_mass();
  return pCM(sqrt_s(), m1, m2);
}

double ScatterAction::cm_momentum_squared() const {
  const double m1 = incoming_particles_[0].effective_mass();
  const double m2 = incoming_particles_[1].effective_mass();
  return pCM_sqr(sqrt_s(), m1, m2);
}


double ScatterAction::particle_distance() const {
  const auto &log = logger<LogArea::ScatterAction>();
  // local copy of particles (since we need to boost them)
  ParticleData p_a = incoming_particles_[0];
  ParticleData p_b = incoming_particles_[1];
  /* Boost particles to center-of-momentum frame. */
  ThreeVector velocity = beta_cm();
  p_a.boost(velocity);
  p_b.boost(velocity);
  ThreeVector pos_diff = p_a.position().threevec() - p_b.position().threevec();
  ThreeVector mom_diff = p_a.momentum().threevec() - p_b.momentum().threevec();
  log.debug("Particle ", incoming_particles_, " position difference [fm]: ",
            pos_diff, ", momentum difference [GeV]: ", mom_diff);
  /* Zero momentum leads to infite distance. */
  if (fabs(mom_diff.sqr()) < really_small)
    return  pos_diff.sqr();

  /* UrQMD squared distance criteria:
   * arXiv:nucl-th/9803035 (3.27): in center of momemtum frame
   * position of particle a: x_a
   * position of particle b: x_b
   * velocity of particle a: v_a
   * velocity of particle b: v_b
   * d^2_{coll} = (x_a - x_b)^2 - ((x_a - x_a) . (v_a - v_b))^2 / (v_a - v_b)^2
   */
  return pos_diff.sqr()
         - (pos_diff * mom_diff) * (pos_diff * mom_diff) / mom_diff.sqr();
}


CollisionBranchPtr ScatterAction::elastic_cross_section(float elast_par) {
  return make_unique<CollisionBranch>(incoming_particles_[0].type(),
                                      incoming_particles_[1].type(),
                                      elast_par, ProcessType::Elastic);
}

CollisionBranchPtr ScatterAction::string_excitation_cross_section() {
  /* Calculate string-excitation cross section:
   * Parametrized total minus all other present channels. */
  /* TODO(weil): This is currently set to zero,
   * since Pythia is not yet implemented. */
  float sig_string = 0.f;
  // = std::max(0.f, total_cross_section() - total_weight_);

  return make_unique<CollisionBranch>(sig_string, ProcessType::String);
}


double ScatterAction::two_to_one_formation(const ParticleType &type_resonance,
                                           double s, double cm_momentum_sqr) {
  const ParticleType &type_particle_a = incoming_particles_[0].type();
  const ParticleType &type_particle_b = incoming_particles_[1].type();
  /* Check for charge conservation. */
  if (type_resonance.charge() != type_particle_a.charge()
                               + type_particle_b.charge()) {
    return 0.;
  }

  /* Check for baryon-number conservation. */
  if (type_resonance.baryon_number() != type_particle_a.baryon_number()
                                      + type_particle_b.baryon_number()) {
    return 0.;
  }

  /* Calculate partial in-width. */
  double srts = std::sqrt(s);
  float partial_width = type_resonance.get_partial_in_width(srts,
                                incoming_particles_[0], incoming_particles_[1]);
  if (partial_width <= 0.) {
    return 0.;
  }

  /* Calculate spin factor */
  const double spinfactor = (type_resonance.spin() + 1)
    / ((type_particle_a.spin() + 1) * (type_particle_b.spin() + 1));
  const int sym_factor = (type_particle_a.pdgcode() ==
                          type_particle_b.pdgcode()) ? 2 : 1;
  float resonance_width = type_resonance.total_width(srts);
  float resonance_mass = type_resonance.mass();
  /* Calculate resonance production cross section
   * using the Breit-Wigner distribution as probability amplitude.
   * See Eq. (176) in Buss et al., Physics Reports 512, 1 (2012). */
  return spinfactor * sym_factor * 4.0 * M_PI / cm_momentum_sqr
         * breit_wigner(s, resonance_mass, resonance_width)
         * partial_width/resonance_width
         * hbarc * hbarc / fm2_mb;
}


CollisionBranchList ScatterAction::resonance_cross_sections() {
  const auto &log = logger<LogArea::ScatterAction>();
  CollisionBranchList resonance_process_list;
  const ParticleType &type_particle_a = incoming_particles_[0].type();
  const ParticleType &type_particle_b = incoming_particles_[1].type();

  const double s = mandelstam_s();
  const double p_cm_sqr = cm_momentum_squared();

  /* Find all the possible resonances */
  for (const ParticleType &type_resonance : ParticleType::list_all()) {
    /* Not a resonance, go to next type of particle */
    if (type_resonance.is_stable()) {
      continue;
    }

    /* Same resonance as in the beginning, ignore */
    if ((!type_particle_a.is_stable()
         && type_resonance.pdgcode() == type_particle_a.pdgcode())
        || (!type_particle_b.is_stable()
            && type_resonance.pdgcode() == type_particle_b.pdgcode())) {
      continue;
    }

    float resonance_xsection = two_to_one_formation(type_resonance,
                                                    s, p_cm_sqr);

    /* If cross section is non-negligible, add resonance to the list */
    if (resonance_xsection > really_small) {
      resonance_process_list.push_back(make_unique<CollisionBranch>
                                       (type_resonance, resonance_xsection,
                                        ProcessType::TwoToOne));
      log.debug("Found resonance: ", type_resonance);
      log.debug("2->1 with original particles: ", type_particle_a,
                type_particle_b);
    }
  }
  return resonance_process_list;
}


void ScatterAction::elastic_scattering() {
  const auto &log = logger<LogArea::ScatterAction>();
  outgoing_particles_[0] = incoming_particles_[0];
  outgoing_particles_[1] = incoming_particles_[1];

  /* Determine absolute momentum in center-of-mass frame. */
  const double momentum_radial = cm_momentum();

  /* Particles exchange momenta and scatter to random direction
   * (isotropically). */
  Angles phitheta;
  phitheta.distribute_isotropically();
  log.debug("Random momentum: ", momentum_radial, " ", phitheta);

  /* Set 4-momentum: Masses stay the same, 3-momentum changes. */
  outgoing_particles_[0].set_4momentum(outgoing_particles_[0].effective_mass(),
                                       phitheta.threevec() * momentum_radial);
  outgoing_particles_[1].set_4momentum(outgoing_particles_[1].effective_mass(),
                                       -phitheta.threevec() * momentum_radial);

  /* debug output */
  log.debug("exchanged momenta a", outgoing_particles_[0].momentum());
  log.debug("exchanged momenta b", outgoing_particles_[1].momentum());
}


void ScatterAction::resonance_formation() {
  const auto &log = logger<LogArea::ScatterAction>();

  if (outgoing_particles_.size() != 1) {
    std::string s = "resonance_formation: "
                    "Incorrect number of particles in final state: ";
    s += std::to_string(outgoing_particles_.size()) + " (";
    s += incoming_particles_[0].pdgcode().string() + " + ";
    s += incoming_particles_[1].pdgcode().string() + ")";
    throw InvalidResonanceFormation(s);
  }

  /* 1 particle in final state: Center-of-momentum frame of initial particles
   * is the rest frame of the resonance.  */
  outgoing_particles_[0].set_4momentum(FourVector(sqrt_s(), 0., 0., 0.));

  log.debug("Momentum of the new particle: ",
            outgoing_particles_[0].momentum());
}


<<<<<<< HEAD
=======
/***** ScatterActionBaryonBaryon **********************************************/

float ScatterActionBaryonBaryon::total_cross_section() const {
  const PdgCode &pdg_a = incoming_particles_[0].type().pdgcode();
  const PdgCode &pdg_b = incoming_particles_[1].type().pdgcode();
  const double s = mandelstam_s();

  /* Currently all BB collisions use the nucleon-nucleon parametrizations. */
  if (pdg_a == pdg_b) {
    return pp_total(s);     // pp, nn
  } else if (pdg_a.is_antiparticle_of(pdg_b)) {
    return ppbar_total(s);  // NNbar
  } else {
    return np_total(s);     // np
  }
}


CollisionBranchPtr ScatterActionBaryonBaryon::elastic_cross_section(
                                                              float elast_par) {
  const PdgCode &pdg_a = incoming_particles_[0].type().pdgcode();
  const PdgCode &pdg_b = incoming_particles_[1].type().pdgcode();

  const double s = mandelstam_s();

  if ((pdg_a.iso_multiplet() == 0x1112) &&
      (pdg_b.iso_multiplet() == 0x1112)) {
    /* Nucleon-Nucleon scattering: use parametrized cross sections. */
    float sig_el;
    if (pdg_a == pdg_b) {                          /* pp */
      sig_el = pp_elastic(s);
    } else if (pdg_a.is_antiparticle_of(pdg_b)) {  /* ppbar */
      sig_el = ppbar_elastic(s);
    } else {                                     /* np */
      sig_el = np_elastic(s);
    }
    if (sig_el > 0.) {
      return make_unique<CollisionBranch>(incoming_particles_[0].type(),
                                          incoming_particles_[1].type(),
                                          sig_el, ProcessType::Elastic);
    } else {
      std::stringstream ss;
      ss << "problem in CrossSections::elastic: " << pdg_a.string().c_str()
        << " " << pdg_b.string().c_str() << " " << pdg_a.spin() << " "
        << pdg_b.spin() << " " << sig_el << " " << s;
      throw std::runtime_error(ss.str());
    }
  } else {
    /* Default: Fall back to parent routine. */
    return ScatterAction::elastic_cross_section(elast_par);
  }
}


CollisionBranchList ScatterActionBaryonBaryon::two_to_two_cross_sections() {
  CollisionBranchList process_list;
  const ParticleType &type_particle_a = incoming_particles_[0].type();
  const ParticleType &type_particle_b = incoming_particles_[1].type();

  if (type_particle_a.pdgcode().iso_multiplet() == 0x1112 &&
      type_particle_b.pdgcode().iso_multiplet() == 0x1112) {
    /* Nucleon+Nucleon: find all resonance production channels */
      process_list = nuc_nuc_to_nuc_res(type_particle_a, type_particle_b);
  } else if (type_particle_a.pdgcode().iso_multiplet() == 0x1112 ||
             type_particle_b.pdgcode().iso_multiplet() == 0x1112) {
    /* Nucleon+Resonance: absorption */
    process_list = nuc_res_to_nuc_nuc(type_particle_a, type_particle_b);
  }

  return process_list;
}


/**
 * Scattering matrix amplitude squared for \f$NN \rightarrow NR\f$ processes,
 * where R is a baryon resonance (Delta, N*, Delta*).
 *
 * \param[in] mandelstam_s Mandelstam-s, i.e. collision CMS energy squared.
 * \param[in] type_final_a Type information for the first final state particle.
 * \param[in] type_final_b Type information for the second final state particle.
 *
 * \return Matrix amplitude squared \f$|\mathcal{M}(\sqrt{s})|^2/16\pi\f$.
 */
static float nn_to_resonance_matrix_element(const double mandelstam_s,
  const ParticleType &type_final_a, const ParticleType &type_final_b) {
  PdgCode delta = PdgCode("2224");
  if (type_final_a.pdgcode().iso_multiplet()
      != type_final_b.pdgcode().iso_multiplet()) {
    /* N + N -> N + Delta: fit to Dmitriev OBE model,
     * Nucl. Phys. A 459, 503 (1986) */
    if (type_final_a.pdgcode().iso_multiplet() == delta.iso_multiplet()
        || type_final_b.pdgcode().iso_multiplet() == delta.iso_multiplet()) {
      return 459. / std::pow(std::sqrt(mandelstam_s) - 1.104, 1.951);
    } else {
      return 0.0;
    }
  } else {
    return 0.0;
  }
}


CollisionBranchList ScatterActionBaryonBaryon::nuc_nuc_to_nuc_res(
                            const ParticleType &type_particle_a,
                            const ParticleType &type_particle_b) {
  const auto &log = logger<LogArea::ScatterAction>();
  CollisionBranchList process_list;
  const double s = mandelstam_s();

  /* Loop over all baryon resonances. */
  for (ParticleTypePtr type_resonance :
       ParticleType::list_baryon_resonances()) {
    /* Loop over second particle (nucleon). */
    for (ParticleTypePtr second_type : ParticleType::list_nucleons()) {
      /* Check for charge conservation. */
      if (type_resonance->charge() + second_type->charge() !=
          type_particle_a.charge() + type_particle_b.charge()) {
        continue;
      }

      int I_z = type_resonance->isospin3() + second_type->isospin3();

      /* Compute total isospin range with given initial and final particles. */
      int I_max =
          std::min(type_resonance->isospin() + second_type->isospin(),
                   type_particle_a.isospin() + type_particle_b.isospin());
      int I_min =
          std::max(abs(type_resonance->isospin() - second_type->isospin()),
                   abs(type_particle_a.isospin() - type_particle_b.isospin()));
      I_min = std::max(I_min, abs(I_z));

      /* Loop over total isospin in allowed range.
      * Use decrement of 2, since isospin is multiplied by 2. */
      double isospin_factor = 0.;
      for (int I_tot = I_max; I_tot >= I_min; I_tot -= 2) {
        isospin_factor = isospin_factor +
                         isospin_clebsch_gordan(type_particle_a,
                                                type_particle_b, I_tot, I_z) *
                             isospin_clebsch_gordan(*type_resonance,
                                                    *second_type, I_tot, I_z);
      }

      /* If Clebsch-Gordan coefficient is zero, don't bother with the rest. */
      if (std::abs(isospin_factor) < really_small) {
        continue;
      }

      /* Integration limits. */
      double lower_limit = type_resonance->minimum_mass();
      double upper_limit = std::sqrt(s) - second_type->mass();
      /* Check the available energy (requiring it to be a little above the
      * threshold, because the integration will not work if it's too close). */
      if (upper_limit - lower_limit < 1E-3) {
        continue;
      }

      /* Calculate matrix element. */
      const float matrix_element =
          nn_to_resonance_matrix_element(s, *type_resonance, *second_type);
      if (matrix_element <= 0.) {
        continue;
      }

      /* Calculate resonance production cross section
       * using the Breit-Wigner distribution as probability amplitude.
       * Integrate over the allowed resonance mass range. */
      IntegrandParameters params = {type_resonance, second_type->mass(), s};
      log.debug("Process: ", type_particle_a, type_particle_b, " -> ",
                *second_type, *type_resonance);
      log.debug("Limits: ", lower_limit, " ", upper_limit);
      double resonance_integral, integral_error;
      quadrature_1d(&spectral_function_integrand, &params,
                    lower_limit, upper_limit,
                    &resonance_integral, &integral_error);
      log.debug("Integral value: ", resonance_integral,
                " Error: ", integral_error);

      /* Cross section for 2->2 process with one resonance in final state.
       * Based on Eq. (46) in PhD thesis of J. Weil
       * (https://gibuu.hepforge.org/trac/chrome/site/files/phd/weil.pdf) */
      float xsection = isospin_factor * isospin_factor * matrix_element
                     * resonance_integral / (s * cm_momentum());

      if (xsection > really_small) {
        process_list.push_back(make_unique<CollisionBranch>
                               (*type_resonance, *second_type, xsection,
                                ProcessType::TwoToTwo));
        log.debug("Found 2->2 creation process for resonance ",
                  *type_resonance);
        log.debug("2->2 with original particles: ",
                  type_particle_a, type_particle_b);
      }
    }
  }
  return process_list;
}


CollisionBranchList ScatterActionBaryonBaryon::nuc_res_to_nuc_nuc(
                            const ParticleType &type_particle_a,
                            const ParticleType &type_particle_b) {
  ParticleTypePtr type_resonance, type_nucleon;
  CollisionBranchList process_list;

  if (type_particle_a.pdgcode().iso_multiplet() == 0x1112) {
    type_nucleon = &type_particle_a;
    type_resonance = &type_particle_b;
  } else if (type_particle_b.pdgcode().iso_multiplet() == 0x1112) {
    type_nucleon = &type_particle_b;
    type_resonance = &type_particle_a;
  } else {
    throw std::runtime_error("Error: no nucleon found in nuc_res_to_nuc_nuc!");
  }

  const double s = mandelstam_s();
  /* CM momentum in final state */
  double p_cm_final = sqrt(s - 4.*type_nucleon->mass_sqr())/2.;

  /* Loop over all nucleon charge states. */
  for (ParticleTypePtr nuc_a : ParticleType::list_nucleons()) {
    for (ParticleTypePtr nuc_b : ParticleType::list_nucleons()) {
      /* Check for charge conservation. */
      if (type_resonance->charge() + type_nucleon->charge()
          != nuc_a->charge() + nuc_b->charge()) {
        continue;
      }

      int I_z = type_resonance->isospin3() + type_nucleon->isospin3();

      /* Compute total isospin range with given initial and final particles. */
      int I_max = std::min(type_resonance->isospin() + type_nucleon->isospin(),
                          nuc_a->isospin() + nuc_b->isospin());
      int I_min = std::max(abs(type_resonance->isospin()
                               - type_nucleon->isospin()),
                          abs(nuc_a->isospin() - nuc_b->isospin()));
      I_min = std::max(I_min, abs(I_z));

      /* Loop over total isospin in allowed range.
      * Use decrement of 2, since isospin is multiplied by 2. */
      double isospin_factor = 0.;
      for (int I_tot = I_max; I_tot >= I_min; I_tot -= 2) {
        isospin_factor = isospin_factor +
            isospin_clebsch_gordan(*nuc_a, *nuc_b, I_tot, I_z)
          * isospin_clebsch_gordan(*type_resonance, *type_nucleon, I_tot, I_z);
      }

      /* If Clebsch-Gordan coefficient is zero, don't bother with the rest */
      if (std::abs(isospin_factor) < really_small) {
        continue;
      }

      /* Calculate matrix element. */
      const float matrix_element = nn_to_resonance_matrix_element(s,
                                                *type_resonance, *type_nucleon);
      if (matrix_element <= 0.) {
        continue;
      }

      /* Cross section for 2->2 resonance absorption, obtained via detailed
       * balance from the inverse reaction.
       * See eqs. (B.6), (B.9) and (181) in the GiBUU review paper.
       * There is a symmetry factor 1/2 and a spin factor 2/(2S+1) involved,
       * which combine to 1/(2S+1). */
      float xsection = isospin_factor * isospin_factor
                     * p_cm_final * matrix_element
                     / ((type_resonance->spin()+1) * s * cm_momentum());

      if (xsection > really_small) {
        process_list.push_back(make_unique<CollisionBranch>
                               (*nuc_a, *nuc_b, xsection,
                                ProcessType::TwoToTwo));
        const auto &log = logger<LogArea::ScatterAction>();
        log.debug("Found 2->2 absoption process for resonance ",
                  *type_resonance);
        log.debug("2->2 with original particles: ",
                  type_particle_a, type_particle_b);
      }
    }
  }
  return process_list;
}


>>>>>>> 6116cec5
void ScatterAction::format_debug_output(std::ostream &out) const {
  out << "Scatter of " << incoming_particles_;
  if (outgoing_particles_.empty()) {
    out << " (not performed)";
  } else {
    out << " to " << outgoing_particles_;
  }
}


}  // namespace Smash<|MERGE_RESOLUTION|>--- conflicted
+++ resolved
@@ -321,292 +321,6 @@
 }
 
 
-<<<<<<< HEAD
-=======
-/***** ScatterActionBaryonBaryon **********************************************/
-
-float ScatterActionBaryonBaryon::total_cross_section() const {
-  const PdgCode &pdg_a = incoming_particles_[0].type().pdgcode();
-  const PdgCode &pdg_b = incoming_particles_[1].type().pdgcode();
-  const double s = mandelstam_s();
-
-  /* Currently all BB collisions use the nucleon-nucleon parametrizations. */
-  if (pdg_a == pdg_b) {
-    return pp_total(s);     // pp, nn
-  } else if (pdg_a.is_antiparticle_of(pdg_b)) {
-    return ppbar_total(s);  // NNbar
-  } else {
-    return np_total(s);     // np
-  }
-}
-
-
-CollisionBranchPtr ScatterActionBaryonBaryon::elastic_cross_section(
-                                                              float elast_par) {
-  const PdgCode &pdg_a = incoming_particles_[0].type().pdgcode();
-  const PdgCode &pdg_b = incoming_particles_[1].type().pdgcode();
-
-  const double s = mandelstam_s();
-
-  if ((pdg_a.iso_multiplet() == 0x1112) &&
-      (pdg_b.iso_multiplet() == 0x1112)) {
-    /* Nucleon-Nucleon scattering: use parametrized cross sections. */
-    float sig_el;
-    if (pdg_a == pdg_b) {                          /* pp */
-      sig_el = pp_elastic(s);
-    } else if (pdg_a.is_antiparticle_of(pdg_b)) {  /* ppbar */
-      sig_el = ppbar_elastic(s);
-    } else {                                     /* np */
-      sig_el = np_elastic(s);
-    }
-    if (sig_el > 0.) {
-      return make_unique<CollisionBranch>(incoming_particles_[0].type(),
-                                          incoming_particles_[1].type(),
-                                          sig_el, ProcessType::Elastic);
-    } else {
-      std::stringstream ss;
-      ss << "problem in CrossSections::elastic: " << pdg_a.string().c_str()
-        << " " << pdg_b.string().c_str() << " " << pdg_a.spin() << " "
-        << pdg_b.spin() << " " << sig_el << " " << s;
-      throw std::runtime_error(ss.str());
-    }
-  } else {
-    /* Default: Fall back to parent routine. */
-    return ScatterAction::elastic_cross_section(elast_par);
-  }
-}
-
-
-CollisionBranchList ScatterActionBaryonBaryon::two_to_two_cross_sections() {
-  CollisionBranchList process_list;
-  const ParticleType &type_particle_a = incoming_particles_[0].type();
-  const ParticleType &type_particle_b = incoming_particles_[1].type();
-
-  if (type_particle_a.pdgcode().iso_multiplet() == 0x1112 &&
-      type_particle_b.pdgcode().iso_multiplet() == 0x1112) {
-    /* Nucleon+Nucleon: find all resonance production channels */
-      process_list = nuc_nuc_to_nuc_res(type_particle_a, type_particle_b);
-  } else if (type_particle_a.pdgcode().iso_multiplet() == 0x1112 ||
-             type_particle_b.pdgcode().iso_multiplet() == 0x1112) {
-    /* Nucleon+Resonance: absorption */
-    process_list = nuc_res_to_nuc_nuc(type_particle_a, type_particle_b);
-  }
-
-  return process_list;
-}
-
-
-/**
- * Scattering matrix amplitude squared for \f$NN \rightarrow NR\f$ processes,
- * where R is a baryon resonance (Delta, N*, Delta*).
- *
- * \param[in] mandelstam_s Mandelstam-s, i.e. collision CMS energy squared.
- * \param[in] type_final_a Type information for the first final state particle.
- * \param[in] type_final_b Type information for the second final state particle.
- *
- * \return Matrix amplitude squared \f$|\mathcal{M}(\sqrt{s})|^2/16\pi\f$.
- */
-static float nn_to_resonance_matrix_element(const double mandelstam_s,
-  const ParticleType &type_final_a, const ParticleType &type_final_b) {
-  PdgCode delta = PdgCode("2224");
-  if (type_final_a.pdgcode().iso_multiplet()
-      != type_final_b.pdgcode().iso_multiplet()) {
-    /* N + N -> N + Delta: fit to Dmitriev OBE model,
-     * Nucl. Phys. A 459, 503 (1986) */
-    if (type_final_a.pdgcode().iso_multiplet() == delta.iso_multiplet()
-        || type_final_b.pdgcode().iso_multiplet() == delta.iso_multiplet()) {
-      return 459. / std::pow(std::sqrt(mandelstam_s) - 1.104, 1.951);
-    } else {
-      return 0.0;
-    }
-  } else {
-    return 0.0;
-  }
-}
-
-
-CollisionBranchList ScatterActionBaryonBaryon::nuc_nuc_to_nuc_res(
-                            const ParticleType &type_particle_a,
-                            const ParticleType &type_particle_b) {
-  const auto &log = logger<LogArea::ScatterAction>();
-  CollisionBranchList process_list;
-  const double s = mandelstam_s();
-
-  /* Loop over all baryon resonances. */
-  for (ParticleTypePtr type_resonance :
-       ParticleType::list_baryon_resonances()) {
-    /* Loop over second particle (nucleon). */
-    for (ParticleTypePtr second_type : ParticleType::list_nucleons()) {
-      /* Check for charge conservation. */
-      if (type_resonance->charge() + second_type->charge() !=
-          type_particle_a.charge() + type_particle_b.charge()) {
-        continue;
-      }
-
-      int I_z = type_resonance->isospin3() + second_type->isospin3();
-
-      /* Compute total isospin range with given initial and final particles. */
-      int I_max =
-          std::min(type_resonance->isospin() + second_type->isospin(),
-                   type_particle_a.isospin() + type_particle_b.isospin());
-      int I_min =
-          std::max(abs(type_resonance->isospin() - second_type->isospin()),
-                   abs(type_particle_a.isospin() - type_particle_b.isospin()));
-      I_min = std::max(I_min, abs(I_z));
-
-      /* Loop over total isospin in allowed range.
-      * Use decrement of 2, since isospin is multiplied by 2. */
-      double isospin_factor = 0.;
-      for (int I_tot = I_max; I_tot >= I_min; I_tot -= 2) {
-        isospin_factor = isospin_factor +
-                         isospin_clebsch_gordan(type_particle_a,
-                                                type_particle_b, I_tot, I_z) *
-                             isospin_clebsch_gordan(*type_resonance,
-                                                    *second_type, I_tot, I_z);
-      }
-
-      /* If Clebsch-Gordan coefficient is zero, don't bother with the rest. */
-      if (std::abs(isospin_factor) < really_small) {
-        continue;
-      }
-
-      /* Integration limits. */
-      double lower_limit = type_resonance->minimum_mass();
-      double upper_limit = std::sqrt(s) - second_type->mass();
-      /* Check the available energy (requiring it to be a little above the
-      * threshold, because the integration will not work if it's too close). */
-      if (upper_limit - lower_limit < 1E-3) {
-        continue;
-      }
-
-      /* Calculate matrix element. */
-      const float matrix_element =
-          nn_to_resonance_matrix_element(s, *type_resonance, *second_type);
-      if (matrix_element <= 0.) {
-        continue;
-      }
-
-      /* Calculate resonance production cross section
-       * using the Breit-Wigner distribution as probability amplitude.
-       * Integrate over the allowed resonance mass range. */
-      IntegrandParameters params = {type_resonance, second_type->mass(), s};
-      log.debug("Process: ", type_particle_a, type_particle_b, " -> ",
-                *second_type, *type_resonance);
-      log.debug("Limits: ", lower_limit, " ", upper_limit);
-      double resonance_integral, integral_error;
-      quadrature_1d(&spectral_function_integrand, &params,
-                    lower_limit, upper_limit,
-                    &resonance_integral, &integral_error);
-      log.debug("Integral value: ", resonance_integral,
-                " Error: ", integral_error);
-
-      /* Cross section for 2->2 process with one resonance in final state.
-       * Based on Eq. (46) in PhD thesis of J. Weil
-       * (https://gibuu.hepforge.org/trac/chrome/site/files/phd/weil.pdf) */
-      float xsection = isospin_factor * isospin_factor * matrix_element
-                     * resonance_integral / (s * cm_momentum());
-
-      if (xsection > really_small) {
-        process_list.push_back(make_unique<CollisionBranch>
-                               (*type_resonance, *second_type, xsection,
-                                ProcessType::TwoToTwo));
-        log.debug("Found 2->2 creation process for resonance ",
-                  *type_resonance);
-        log.debug("2->2 with original particles: ",
-                  type_particle_a, type_particle_b);
-      }
-    }
-  }
-  return process_list;
-}
-
-
-CollisionBranchList ScatterActionBaryonBaryon::nuc_res_to_nuc_nuc(
-                            const ParticleType &type_particle_a,
-                            const ParticleType &type_particle_b) {
-  ParticleTypePtr type_resonance, type_nucleon;
-  CollisionBranchList process_list;
-
-  if (type_particle_a.pdgcode().iso_multiplet() == 0x1112) {
-    type_nucleon = &type_particle_a;
-    type_resonance = &type_particle_b;
-  } else if (type_particle_b.pdgcode().iso_multiplet() == 0x1112) {
-    type_nucleon = &type_particle_b;
-    type_resonance = &type_particle_a;
-  } else {
-    throw std::runtime_error("Error: no nucleon found in nuc_res_to_nuc_nuc!");
-  }
-
-  const double s = mandelstam_s();
-  /* CM momentum in final state */
-  double p_cm_final = sqrt(s - 4.*type_nucleon->mass_sqr())/2.;
-
-  /* Loop over all nucleon charge states. */
-  for (ParticleTypePtr nuc_a : ParticleType::list_nucleons()) {
-    for (ParticleTypePtr nuc_b : ParticleType::list_nucleons()) {
-      /* Check for charge conservation. */
-      if (type_resonance->charge() + type_nucleon->charge()
-          != nuc_a->charge() + nuc_b->charge()) {
-        continue;
-      }
-
-      int I_z = type_resonance->isospin3() + type_nucleon->isospin3();
-
-      /* Compute total isospin range with given initial and final particles. */
-      int I_max = std::min(type_resonance->isospin() + type_nucleon->isospin(),
-                          nuc_a->isospin() + nuc_b->isospin());
-      int I_min = std::max(abs(type_resonance->isospin()
-                               - type_nucleon->isospin()),
-                          abs(nuc_a->isospin() - nuc_b->isospin()));
-      I_min = std::max(I_min, abs(I_z));
-
-      /* Loop over total isospin in allowed range.
-      * Use decrement of 2, since isospin is multiplied by 2. */
-      double isospin_factor = 0.;
-      for (int I_tot = I_max; I_tot >= I_min; I_tot -= 2) {
-        isospin_factor = isospin_factor +
-            isospin_clebsch_gordan(*nuc_a, *nuc_b, I_tot, I_z)
-          * isospin_clebsch_gordan(*type_resonance, *type_nucleon, I_tot, I_z);
-      }
-
-      /* If Clebsch-Gordan coefficient is zero, don't bother with the rest */
-      if (std::abs(isospin_factor) < really_small) {
-        continue;
-      }
-
-      /* Calculate matrix element. */
-      const float matrix_element = nn_to_resonance_matrix_element(s,
-                                                *type_resonance, *type_nucleon);
-      if (matrix_element <= 0.) {
-        continue;
-      }
-
-      /* Cross section for 2->2 resonance absorption, obtained via detailed
-       * balance from the inverse reaction.
-       * See eqs. (B.6), (B.9) and (181) in the GiBUU review paper.
-       * There is a symmetry factor 1/2 and a spin factor 2/(2S+1) involved,
-       * which combine to 1/(2S+1). */
-      float xsection = isospin_factor * isospin_factor
-                     * p_cm_final * matrix_element
-                     / ((type_resonance->spin()+1) * s * cm_momentum());
-
-      if (xsection > really_small) {
-        process_list.push_back(make_unique<CollisionBranch>
-                               (*nuc_a, *nuc_b, xsection,
-                                ProcessType::TwoToTwo));
-        const auto &log = logger<LogArea::ScatterAction>();
-        log.debug("Found 2->2 absoption process for resonance ",
-                  *type_resonance);
-        log.debug("2->2 with original particles: ",
-                  type_particle_a, type_particle_b);
-      }
-    }
-  }
-  return process_list;
-}
-
-
->>>>>>> 6116cec5
 void ScatterAction::format_debug_output(std::ostream &out) const {
   out << "Scatter of " << incoming_particles_;
   if (outgoing_particles_.empty()) {
