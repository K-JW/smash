--- conflicted
+++ resolved
@@ -5,16 +5,8 @@
  *    GNU General Public License (GPLv3 or later)
  */
 
-<<<<<<< HEAD
-#include "include/angles.h"
-#include "include/configuration.h"
-#include "include/forwarddeclarations.h"
+
 #include "include/nucleus.h"
-#include "include/particles.h"
-#include "include/pdgcode.h"
-=======
-#include "include/nucleus.h"
->>>>>>> 528d5f76
 
 #include <fstream>
 #include <iostream>
@@ -232,13 +224,8 @@
   /// though).
 }
 
-<<<<<<< HEAD
 float Nucleus::woods_saxon(float r) {
   return r*r/(exp((r-nuclear_radius_)/diffusiveness_)+1);
-=======
-float Nucleus::woods_saxon(const float& r) {
-  return r*r / (exp((r - nuclear_radius()) / diffusiveness_) + 1);
->>>>>>> 528d5f76
 }
 
 void Nucleus::arrange_nucleons() {
@@ -332,11 +319,7 @@
   //       a system that moves with -beta. Now in this frame, it seems
   //       like p has been accelerated with +beta.
   //     )
-<<<<<<< HEAD
   ThreeVector beta (0., 0., - beta_scalar);
-=======
-  ThreeVector beta(0., 0., -sign * std::sqrt(beta_squared));
->>>>>>> 528d5f76
   for (auto i = begin(); i != end(); i++) {
     // a real Lorentz Transformation would leave the particles at
     // different times here, which we would then have to propagate back
