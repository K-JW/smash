--- conflicted
+++ resolved
@@ -109,18 +109,6 @@
   /* Create NUMBER OF PARTICLES according to configuration, or thermal case */
   if (use_thermal_) {
     const double V = length_*length_*length_;
-<<<<<<< HEAD
-    for (ParticleTypePtr ptype : HadronGasEos::list_eos_particles()) {
-      const double n = HadronGasEos::partial_density(*ptype, temperature_,
-                                                     mub_, mus_);
-      const double thermal_mult = n*V*parameters.testparticles;
-      assert(thermal_mult > 0.0);
-      int thermal_mult_int = Random::poisson(thermal_mult);
-      particles->create(thermal_mult_int, ptype->pdgcode());
-      log.debug() << "Particle " << ptype->pdgcode()
-                  << " initial multiplicity " << thermal_mult_int <<
-                   ", thermal - " << thermal_mult;
-=======
     for (const ParticleType &ptype : ParticleType::list_all()) {
       if (HadronGasEos::is_eos_particle(ptype)) {
         const double n = HadronGasEos::partial_density(ptype, temperature_,
@@ -131,7 +119,6 @@
         particles->create(thermal_mult_int, ptype.pdgcode());
         log.debug(ptype.name(), " initial multiplicity ", thermal_mult_int);
       }
->>>>>>> 65f41326
     }
     log.info() << "Initial hadron gas baryon density "
                << HadronGasEos::net_baryon_density(temperature_, mub_, mus_);
