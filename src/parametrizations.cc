/*
 *
 *    Copyright (c) 2013-2017
 *      SMASH Team
 *
 *    GNU General Public License (GPLv3 or later)
 *
 */

#include "include/parametrizations.h"
#include "include/parametrizations_data.h"

#include <cmath>
#include <initializer_list>
#include <iostream>
#include <memory>
#include <vector>

#include "include/average.h"
#include "include/clebschgordan.h"
#include "include/cxx14compat.h"
#include "include/interpolation.h"
#include "include/kinematics.h"
#include "include/lowess.h"
#include "include/pow.h"

// All quantities in this file use they same units as the rest of SMASH.
// That is: GeV for energies and momenta, fm for distances and time, and mb for
// cross sections.

namespace smash {

/** total hadronic cross sections at high energies parametrized in the 2016 PDG
 *  book(http://pdg.lbl.gov/2016/reviews/rpp2016-rev-cross-section-plots.pdf) */
double xs_high_energy(double mandelstam_s, bool is_opposite_charge, double ma,
                      double mb, double P, double R1, double R2) {
  const double M = 2.1206;
  const double H = 0.272;
  const double eta1 = 0.4473;
  const double eta2 = 0.5486;
  const double s_sab = mandelstam_s / (ma + mb + M) / (ma + mb + M);
  double xs =
      H * std::log(s_sab) * std::log(s_sab) + P + R1 * std::pow(s_sab, -eta1);
  xs = is_opposite_charge ? xs + R2 * std::pow(s_sab, -eta2)
                          : xs - R2 * std::pow(s_sab, -eta2);
  return xs;
}

double pp_high_energy(double mandelstam_s) {
  return xs_high_energy(mandelstam_s, false, 0.939, 0.939, 34.41, 13.07, 7.394);
}

double ppbar_high_energy(double mandelstam_s) {
  return xs_high_energy(mandelstam_s, true, 0.939, 0.939, 34.41, 13.07, 7.394);
}

double np_high_energy(double mandelstam_s) {
  return xs_high_energy(mandelstam_s, false, 0.939, 0.939, 34.41, 12.52, 6.66);
}

double npbar_high_energy(double mandelstam_s) {
  return xs_high_energy(mandelstam_s, true, 0.939, 0.939, 34.41, 12.52, 6.66);
}

double piplusp_high_energy(double mandelstam_s) {
  return xs_high_energy(mandelstam_s, false, 0.939, 0.138, 18.75, 9.56, 1.767);
}

double piminusp_high_energy(double mandelstam_s) {
  return xs_high_energy(mandelstam_s, true, 0.939, 0.138, 18.75, 9.56, 1.767);
}

/** pi+p elastic cross section parametrization.
 * Source: GiBUU:parametrizationBarMes_HighEnergy.f90
 * The parametrizations of the elastic pion+nucleon cross sections
 * are still under tuning. The parametrizaton is employed to give a
 * non-zero cross section at high energies. To make sure it
 * doesn't affect the cross section at the low energies, I truncate
 * the parametrization at p_lab = 8 GeV, which correspons to square
 * root of s equal to 4 GeV. */
double piplusp_elastic(double mandelstam_s) {
  double p_lab = plab_from_s(mandelstam_s, pion_mass, nucleon_mass);
  if (p_lab < 8.0 /*1.45*/) {
    return really_small;
    //} else if (p_lab < 2.0) {
    //    return 16.0 - (p_lab - 1.45) * 7.5 / 0.55;
  } else {
    const auto logp = std::log(p_lab);
    return 11.4 * std::pow(p_lab, -0.4) + 0.079 * logp * logp;
  }
}

/** pi-p elastic cross section parametrization.
 * Source: GiBUU:parametrizationBarMes_HighEnergy.f90 */
double piminusp_elastic(double mandelstam_s) {
  double p_lab = plab_from_s(mandelstam_s, pion_mass, nucleon_mass);
  if (p_lab < 8.0 /*2.0*/) {
    return really_small;
  } else {
    const auto logp = std::log(p_lab);
    return 1.76 + 11.2 * std::pow(p_lab, -0.64) + 0.043 * logp * logp;
  }
}

/** pp elastic cross section parametrization.
 * Source: \iref{Weil:2013mya}, eq. (44) */
double pp_elastic(double mandelstam_s) {
  double p_lab = plab_from_s(mandelstam_s);
  if (p_lab < 0.435) {
    return 5.12 * nucleon_mass /
               (mandelstam_s - 4 * nucleon_mass * nucleon_mass) +
           1.67;
  } else if (p_lab < 0.8) {
    return 23.5 +
           1000 * (p_lab - 0.7) * (p_lab - 0.7) * (p_lab - 0.7) * (p_lab - 0.7);
  } else if (p_lab < 2.0) {
    return 1250 / (p_lab + 50) - 4 * (p_lab - 1.3) * (p_lab - 1.3);
  } else if (p_lab < 2.776) {
    return 77 / (p_lab + 1.5);
  } else {
    const auto logp = std::log(p_lab);
    return 11.9 + 26.9 * std::pow(p_lab, -1.21) + 0.169 * logp * logp -
           1.85 * logp;
  }
}

/** pp total cross section parametrization.
 * Sources:
 * low-p: \iref{Cugnon:1996kh}
 * highest-p: \iref{Buss:2011mx}
 */
double pp_total(double mandelstam_s) {
  double p_lab = plab_from_s(mandelstam_s);
  if (p_lab < 0.4) {
    return 34 * std::pow(p_lab / 0.4, -2.104);
  } else if (p_lab < 0.8) {
    return 23.5 +
           1000 * (p_lab - 0.7) * (p_lab - 0.7) * (p_lab - 0.7) * (p_lab - 0.7);
  } else if (p_lab < 1.5) {
    return 23.5 + 24.6 / (1 + std::exp(-(p_lab - 1.2) / 0.1));
  } else if (p_lab < 5.0) {
    return 41 + 60 * (p_lab - 0.9) * std::exp(-1.2 * p_lab);
  } else {
    const auto logp = std::log(p_lab);
    return 48.0 + 0.522 * logp * logp - 4.51 * logp;
  }
}

/** np elastic cross section parametrization.
 * Source: \iref{Weil:2013mya}, eq. (45) */
double np_elastic(double mandelstam_s) {
  double p_lab = plab_from_s(mandelstam_s);
  if (p_lab < 0.525) {
    return 17.05 * nucleon_mass /
               (mandelstam_s - 4 * nucleon_mass * nucleon_mass) -
           6.83;
  } else if (p_lab < 0.8) {
    return 33 + 196 * std::pow(std::abs(p_lab - 0.95), 2.5);
  } else if (p_lab < 2.0) {
    return 31 / std::sqrt(p_lab);
  } else if (p_lab < 2.776) {
    return 77 / (p_lab + 1.5);
  } else {
    const auto logp = std::log(p_lab);
    return 11.9 + 26.9 * std::pow(p_lab, -1.21) + 0.169 * logp * logp -
           1.85 * logp;
  }
}

/** np total cross section parametrization.
 * Sources:
 * low-p: \iref{Cugnon:1996kh}
 * highest-p: \iref{Buss:2011mx}
 */
double np_total(double mandelstam_s) {
  double p_lab = plab_from_s(mandelstam_s);
  const auto logp = std::log(p_lab);
  if (p_lab < 0.4) {
    return 6.3555 * std::pow(p_lab, -3.2481) * std::exp(-0.377 * logp * logp);
  } else if (p_lab < 1.0) {
    return 33 + 196 * std::pow(std::abs(p_lab - 0.95), 2.5);
  } else if (p_lab < 2.0) {
    return 24.2 + 8.9 * p_lab;
  } else if (p_lab < 5.0) {
    return 42;
  } else {
    return 48.0 + 0.522 * logp * logp - 4.51 * logp;
  }
}

/** ppbar elastic cross section parametrization.
 * Source: \iref{Bass:1998ca} */
double ppbar_elastic(double mandelstam_s) {
  double p_lab = plab_from_s(mandelstam_s);
  if (p_lab < 0.3) {
    return 78.6;
  } else if (p_lab < 5.0) {
    return 31.6 + 18.3 / p_lab - 1.1 / (p_lab * p_lab) - 3.8 * p_lab;
  } else {
    const auto logp = std::log(p_lab);
    return 10.2 + 52.7 * std::pow(p_lab, -1.16) + 0.125 * logp * logp -
           1.28 * logp;
  }
}

/** ppbar total cross section parametrization.
 * Source: \iref{Bass:1998ca} */
double ppbar_total(double mandelstam_s) {
  double p_lab = plab_from_s(mandelstam_s);
  if (p_lab < 0.3) {
    return 271.6 * std::exp(-1.1 * p_lab * p_lab);
  } else if (p_lab < 5.0) {
    return 75.0 + 43.1 / p_lab + 2.6 / (p_lab * p_lab) - 3.9 * p_lab;
  } else {
    const auto logp = std::log(p_lab);
    return 38.4 + 77.6 * std::pow(p_lab, -0.64) + 0.26 * logp * logp -
           1.2 * logp;
  }
}

/** K+ p elastic background cross section parametrization.
 * sigma(K+n->K+n) = sigma(K+n->K0p) = 0.5 * sigma(K+p->K+p)
 * Source: \iref{Buss:2011mx}, B.3.8 */
double kplusp_elastic_background(double mandelstam_s) {
  constexpr double a0 = 10.508;  // mb
  constexpr double a1 = -3.716;  // mb/GeV
  constexpr double a2 = 1.845;   // mb/GeV^2
  constexpr double a3 = -0.764;  // GeV^-1
  constexpr double a4 = 0.508;   // GeV^-2

  const double p_lab = plab_from_s(mandelstam_s, kaon_mass, nucleon_mass);
  const double p_lab2 = p_lab * p_lab;

  return (a0 + a1 * p_lab + a2 * p_lab2) / (1 + a3 * p_lab + a4 * p_lab2);
}

/** K+ n elastic background cross section parametrization.
 * sigma(K+n->K+n) = sigma(K+n->K0p) = 0.5 * sigma(K+p->K+p)
 * Source: \iref{Buss:2011mx}, B.3.8 */
double kplusn_elastic_background(double mandelstam_s) {
  return 0.5 * kplusp_elastic_background(mandelstam_s);
}

/** K+ n charge exchange cross section parametrization.
 * sigma(K+n->K+n) = sigma(K+n->K0p) = 0.5 * sigma(K+p->K+p)
 * Source: \iref{Buss:2011mx}, B.3.8 */
double kplusn_k0p(double mandelstam_s) {
  return 0.5 * kplusp_elastic_background(mandelstam_s);
}

/** K- p elastic cross section parametrization, PDG data.
 *
 * The PDG data is smoothed using the LOWESS algorithm. If more than one
 * cross section was given for one p_lab value, the corresponding cross sections
 * are averaged.
 */
static double kminusp_elastic_pdg(double mandelstam_s) {
  if (kminusp_elastic_interpolation == nullptr) {
    std::vector<double> x = KMINUSP_ELASTIC_P_LAB;
    std::vector<double> y = KMINUSP_ELASTIC_SIG;
    std::vector<double> dedup_x;
    std::vector<double> dedup_y;
    std::tie(dedup_x, dedup_y) = dedup_avg(x, y);
    dedup_y = smooth(dedup_x, dedup_y, 0.1, 5);
    kminusp_elastic_interpolation =
        make_unique<InterpolateDataLinear<double>>(dedup_x, dedup_y);
    /*
    // Output interpolation for plotting.
    constexpr int N = 10000;
    const double x_min = 0.1;
    const double x_max = 100;
    std::cout << "\n-------------------\n";
    for (int i = 0; i < N; i++) {
        const double xi = x_min + (x_max - x_min) * (i /
    static_cast<double>(N));
        std::cout << xi << " " << (*kminusp_elastic_interpolation)(xi) << "\n";
    }
    std::cout << "-------------------" << std::endl;
    */
  }
  const double p_lab = plab_from_s(mandelstam_s, kaon_mass, nucleon_mass);
  return (*kminusp_elastic_interpolation)(p_lab);
}

/** K- p elastic background cross section parametrization.
 * Source: \iref{Buss:2011mx}, B.3.9 */
double kminusp_elastic_background(double mandelstam_s) {
  const double p_lab = plab_from_s(mandelstam_s, kaon_mass, nucleon_mass);
  double sigma;
  if (std::sqrt(mandelstam_s) < 1.68) {
    // The parametrization here also works for anti-K0 n, Lambda pi0,
    // Sigma+ pi-, Sigma- pi+, Sigma0 pi0 with different parameters a0, a1, a2.
    //
    // The values of the parameters are *not* taken from the source above,
    // they come from a fit to PDG data.
    constexpr double a0 = 186.03567644;  // mb GeV^2
    constexpr double a1 = 0.22002795;    // Gev
    constexpr double a2 = 0.64907116;

    const double p_i = p_lab;
    const double p_f = p_lab;

    const double ratio = a1 * a1 / (a1 * a1 + p_f * p_f);
    sigma = a0 * p_f / (p_i * mandelstam_s) * std::pow(ratio, a2);
  } else {
    sigma = kminusp_elastic_pdg(mandelstam_s);
  }
  // The elastic contributions from decays still need to be subtracted.
  if (kminusp_elastic_res_interpolation == nullptr) {
    std::vector<double> x = KMINUSP_RES_SQRTS;
    for (auto& i : x) {
      i = plab_from_s(i * i, kaon_mass, nucleon_mass);
    }
    std::vector<double> y = KMINUSP_RES_SIG;
    kminusp_elastic_res_interpolation =
        make_unique<InterpolateDataSpline>(x, y);
  }
  const auto old_sigma = sigma;
  sigma -= (*kminusp_elastic_res_interpolation)(p_lab);
  if (sigma < 0) {
    std::cout << "NEGATIVE SIGMA: sigma=" << sigma
              << ", sqrt(s)=" << std::sqrt(mandelstam_s)
              << ", sig_el_exp=" << old_sigma
              << ", sig_el_res=" << (*kminusp_elastic_res_interpolation)(p_lab)
              << std::endl;
  }
  assert(sigma >= 0);
  return sigma;
}

/** K- n elastic background cross section parametrization.
 * Source: \iref{Buss:2011mx}, B.3.9 */
double kminusn_elastic_background(double) { return 4.0; }

/** K0 p elastic background cross section parametrization.
 * Source: \iref{Buss:2011mx}, B.3.9 */
double k0p_elastic_background(double mandelstam_s) {
  // by isospin symmetry
  return kplusn_elastic_background(mandelstam_s);
}

/** K0 n elastic background cross section parametrization.
 * Source: \iref{Buss:2011mx}, B.3.9 */
double k0n_elastic_background(double mandelstam_s) {
  // by isospin symmetry
  return kplusp_elastic_background(mandelstam_s);
}

/** Kbar0 p elastic background cross section parametrization.
 * Source: \iref{Buss:2011mx}, B.3.9 */
double kbar0p_elastic_background(double mandelstam_s) {
  // by isospin symmetry
  return kminusn_elastic_background(mandelstam_s);
}

/** Kbar0 n elastic background cross section parametrization.
 * Source: \iref{Buss:2011mx}, B.3.9 */
double kbar0n_elastic_background(double mandelstam_s) {
  // by isospin symmetry
  return kminusp_elastic_background(mandelstam_s);
}

/** K+ p inelastic background cross section parametrization.
 * Source: \iref{Buss:2011mx}, B.3.8 */
double kplusp_inelastic_background(double mandelstam_s) {
  if (kplusp_total_interpolation == nullptr) {
    std::vector<double> x = KPLUSP_TOT_PLAB;
    std::vector<double> y = KPLUSP_TOT_SIG;
    std::vector<double> dedup_x;
    std::vector<double> dedup_y;
    std::tie(dedup_x, dedup_y) = dedup_avg(x, y);
    dedup_y = smooth(dedup_x, dedup_y, 0.1, 5);
    kplusp_total_interpolation =
        make_unique<InterpolateDataLinear<double>>(dedup_x, dedup_y);
  }
  const double p_lab = plab_from_s(mandelstam_s, kaon_mass, nucleon_mass);
  return (*kplusp_total_interpolation)(p_lab)-kplusp_elastic_background(
      mandelstam_s);
}

/** K+ n inelastic background cross section parametrization.
 * Source: \iref{Buss:2011mx}, B.3.8 */
double kplusn_inelastic_background(double mandelstam_s) {
  if (kplusn_total_interpolation == nullptr) {
    std::vector<double> x = KPLUSN_TOT_PLAB;
    std::vector<double> y = KPLUSN_TOT_SIG;
    std::vector<double> dedup_x;
    std::vector<double> dedup_y;
    std::tie(dedup_x, dedup_y) = dedup_avg(x, y);
    dedup_y = smooth(dedup_x, dedup_y, 0.05, 5);
    kplusn_total_interpolation =
        make_unique<InterpolateDataLinear<double>>(dedup_x, dedup_y);
  }
  const double p_lab = plab_from_s(mandelstam_s, kaon_mass, nucleon_mass);
  return (*kplusn_total_interpolation)(p_lab)-kplusn_elastic_background(
             mandelstam_s) -
         kplusn_k0p(mandelstam_s);
}

/// Calculate and store all isospin ratios for K+ N reactions.
static void initialize(std::unordered_map<std::pair<uint64_t, uint64_t>, double,
                                          pair_hash>& ratios) {
  const auto& type_p = ParticleType::find(pdg::p);
  const auto& type_n = ParticleType::find(pdg::n);
  const auto& type_K_p = ParticleType::find(pdg::K_p);
  const auto& type_K_z = ParticleType::find(pdg::K_z);
  const auto& type_Delta_pp = ParticleType::find(pdg::Delta_pp);
  const auto& type_Delta_p = ParticleType::find(pdg::Delta_p);
  const auto& type_Delta_z = ParticleType::find(pdg::Delta_z);
  const auto& type_Delta_m = ParticleType::find(pdg::Delta_m);

  auto add_to_ratios = [&](const ParticleType& a, const ParticleType& b,
                           const ParticleType& c, const ParticleType& d,
                           double weight_numerator, double weight_other) {
    assert(weight_numerator + weight_other != 0);
    const auto key =
        std::make_pair(pack(a.pdgcode().code(), b.pdgcode().code()),
                       pack(c.pdgcode().code(), d.pdgcode().code()));
    const double ratio = weight_numerator / (weight_numerator + weight_other);
    ratios[key] = ratio;
  };

  // All inelastic channels are K+ N -> K Delta -> K pi N or charge exchange,
  // with identical cross section, weighted by the isospin factor.
  {
    const auto weight1 = isospin_clebsch_gordan_sqr_2to2(
        type_p, type_K_p, type_K_z, type_Delta_pp);
    const auto weight2 = isospin_clebsch_gordan_sqr_2to2(
        type_p, type_K_p, type_K_p, type_Delta_p);

    add_to_ratios(type_p, type_K_p, type_K_z, type_Delta_pp, weight1, weight2);
    add_to_ratios(type_p, type_K_p, type_K_p, type_Delta_p, weight2, weight1);
  }
  {
    const auto weight1 = isospin_clebsch_gordan_sqr_2to2(
        type_n, type_K_p, type_K_z, type_Delta_p);
    const auto weight2 = isospin_clebsch_gordan_sqr_2to2(
        type_n, type_K_p, type_K_p, type_Delta_z);

    add_to_ratios(type_n, type_K_p, type_K_z, type_Delta_p, weight1, weight2);
    add_to_ratios(type_n, type_K_p, type_K_p, type_Delta_z, weight2, weight1);
  }
  {
    const auto weight1 =
        isospin_clebsch_gordan_sqr_2to2(type_n, type_K_p, type_K_z, type_p);
    const auto weight2 =
        isospin_clebsch_gordan_sqr_2to2(type_p, type_K_z, type_K_p, type_n);

    add_to_ratios(type_n, type_K_p, type_K_z, type_p, weight1, weight2);
    add_to_ratios(type_p, type_K_z, type_K_p, type_n, weight2, weight1);
  }

  // K+ and K0 have the same isospin projection, they are assumed to have
  // the same cross section here.
  {
    const auto weight1 = isospin_clebsch_gordan_sqr_2to2(
        type_p, type_K_z, type_K_z, type_Delta_p);
    const auto weight2 = isospin_clebsch_gordan_sqr_2to2(
        type_p, type_K_z, type_K_p, type_Delta_z);

    add_to_ratios(type_p, type_K_z, type_K_z, type_Delta_p, weight1, weight2);
    add_to_ratios(type_p, type_K_z, type_K_p, type_Delta_z, weight2, weight1);
  }
  {
    const auto weight1 = isospin_clebsch_gordan_sqr_2to2(
        type_n, type_K_z, type_K_z, type_Delta_z);
    const auto weight2 = isospin_clebsch_gordan_sqr_2to2(
        type_n, type_K_z, type_K_p, type_Delta_m);

    add_to_ratios(type_n, type_K_z, type_K_z, type_Delta_z, weight1, weight2);
    add_to_ratios(type_n, type_K_z, type_K_p, type_Delta_m, weight2, weight1);
  }
}

/// Return the isospin ratio of the given K+ N reaction's cross section.
double KplusNRatios::get_ratio(const ParticleType& a, const ParticleType& b,
                               const ParticleType& c,
                               const ParticleType& d) const {
  /* If this method is called with anti-nucleons, flip all particles to
   * anti-particles;
   * the ratio is equal */
  int flip = 0;
  for (const auto& p : {&a, &b, &c, &d}) {
    if (p->is_nucleon()) {
      if (flip == 0) {
        flip = p->antiparticle_sign();
      } else {
        assert(p->antiparticle_sign() == flip);
      }
    }
  }
  const auto key = std::make_pair(
      pack(a.pdgcode().code() * flip, b.pdgcode().code() * flip),
      pack(c.pdgcode().code() * flip, d.pdgcode().code() * flip));
  if (ratios_.empty()) {
    initialize(ratios_);
  }
  return ratios_.at(key);
}

/*thread_local (see #3075)*/ KplusNRatios kplusn_ratios;

/** K- p -> Kbar0 n cross section parametrization.
 * Source: \iref{Buss:2011mx}, B.3.9 */
double kminusp_kbar0n(double mandelstam_s) {
  constexpr double a0 = 100;   // mb GeV^2
  constexpr double a1 = 0.15;  // GeV
  constexpr unsigned a2 = 2;

  const double p_lab = plab_from_s(mandelstam_s, kaon_mass, nucleon_mass);
  const double p_i = p_lab;
  const double p_f = p_lab;

  return a0 * p_f / (p_i * mandelstam_s) *
         pow_int(a1 * a1 / (a1 * a1 + p_f * p_f), a2);
}

/* Parametrizations of strangeness exchange channels
 *
 * Taken from UrQMD (\iref{Graef:2014mra}).
 */

double kminusp_piminussigmaplus(double sqrts) {
  return 0.0788265 / smash::square(sqrts - 1.38841);
}

double kminusp_piplussigmaminus(double sqrts) {
  return 0.0196741 / smash::square(sqrts - 1.42318);
}

double kminusp_pi0sigma0(double sqrts) {
<<<<<<< HEAD
  // Fit to Landolt-Börnstein instead of UrQMD values
  return 0.0403364 / Smash::square(sqrts - 1.39830305);
}

double kminusp_pi0lambda(double sqrts) {
  // Fit to Landolt-Börnstein instead of UrQMD values
  return 0.05932562 / Smash::square(sqrts - 1.38786692);
=======
  return 0.55 * 0.0508208 / smash::square(sqrts - 1.38837);
}

double kminusp_pi0lambda(double sqrts) {
  return 0.45 * 0.0508208 / smash::square(sqrts - 1.38837);
>>>>>>> ad16a21d
}

// The other channels follow from the paramatriziation with the same strange
// product via isospin symmetry.

double kminusn_piminussigma0(double sqrts) {
  return 1. / 6 * 2 * kminusp_pi0sigma0(sqrts);
}

double kminusn_pi0sigmaminus(double sqrts) {
  return (0.25 + 1. / 6) * 2 * kminusp_piplussigmaminus(sqrts);
}

double kminusn_piminuslambda(double sqrts) {
  return 0.5 * kminusp_pi0lambda(sqrts);
}

// All K+ p and K+ n channels are forbidden by isospin.

// Two hyperon exchange, based on effective model by Feng Li,
// as in UrQMD (\iref{Graef:2014mra}).

double lambdalambda_ximinusp(double sqrts_sqrts0, double p_N, double p_lambda) {
  assert(p_lambda != 0);
  assert(sqrts_sqrts0 >= 0);
  return 37.15 / 2 * p_N / p_lambda * std::pow(sqrts_sqrts0, -0.16);
}

double lambdalambda_xi0n(double sqrts_sqrts0, double p_N, double p_lambda) {
  return lambdalambda_ximinusp(sqrts_sqrts0, p_N, p_lambda);
}

double lambdasigmaplus_xi0p(double sqrts_sqrts0) {
  assert(sqrts_sqrts0 >= 0);
  return 24.3781 * std::pow(sqrts_sqrts0, -0.479);
}

double lambdasigmaminus_ximinusn(double sqrts_sqrts0) {
  return lambdasigmaplus_xi0p(sqrts_sqrts0);
}

double lambdasigma0_ximinusp(double sqrts_sqrts0) {
  assert(sqrts_sqrts0 >= 0);
  if (sqrts_sqrts0 < 0.03336) {
    return 6.475 * std::pow(sqrts_sqrts0, -0.4167);
  } else {
    return 14.5054 * std::pow(sqrts_sqrts0, -0.1795);
  }
}

double lambdasigma0_xi0n(double sqrts_sqrts0) {
  return lambdasigma0_ximinusp(sqrts_sqrts0);
}

double sigma0sigma0_ximinusp(double sqrts_sqrts0) {
  assert(sqrts_sqrts0 >= 0);
  if (sqrts_sqrts0 < 0.09047) {
    return 5.625 * std::pow(sqrts_sqrts0, -0.318);
  } else {
    return 4.174 * std::pow(sqrts_sqrts0, -0.4421);
  }
}

// Note that there is a typo in the paper in equation (6):
// "Lambda Sigma0 -> Xi0 n" should be "Sigma0 Sigma0 -> Xi0 n".
double sigma0sigma0_xi0n(double sqrts_sqrts0) {
  return sigma0sigma0_ximinusp(sqrts_sqrts0);
}

double sigmaplussigmaminus_xi0p(double sqrts_sqrts0) {
  return 4 * sigma0sigma0_ximinusp(sqrts_sqrts0);
}

double sigma0sigmaminus_ximinusn(double sqrts_sqrts0) {
  return 4 * sigma0sigma0_ximinusp(sqrts_sqrts0);
}

double sigmaplussigmaminus_ximinusp(double sqrts_sqrts0) {
  return 14.194 * std::pow(sqrts_sqrts0, -0.442);
}

double sigmaplussigmaminus_xi0n(double sqrts_sqrts0) {
  return sigmaplussigmaminus_ximinusp(sqrts_sqrts0);
}

}  // namespace smash<|MERGE_RESOLUTION|>--- conflicted
+++ resolved
@@ -529,7 +529,6 @@
 }
 
 double kminusp_pi0sigma0(double sqrts) {
-<<<<<<< HEAD
   // Fit to Landolt-Börnstein instead of UrQMD values
   return 0.0403364 / Smash::square(sqrts - 1.39830305);
 }
@@ -537,13 +536,6 @@
 double kminusp_pi0lambda(double sqrts) {
   // Fit to Landolt-Börnstein instead of UrQMD values
   return 0.05932562 / Smash::square(sqrts - 1.38786692);
-=======
-  return 0.55 * 0.0508208 / smash::square(sqrts - 1.38837);
-}
-
-double kminusp_pi0lambda(double sqrts) {
-  return 0.45 * 0.0508208 / smash::square(sqrts - 1.38837);
->>>>>>> ad16a21d
 }
 
 // The other channels follow from the paramatriziation with the same strange
