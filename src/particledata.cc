/*
 *
 *    Copyright (c) 2014-2017
 *      SMASH Team
 *
 *    GNU General Public License (GPLv3 or later)
 *
 */

#include "include/particledata.h"

#include <iomanip>
#include <iostream>
#include <vector>

#include "include/constants.h"
#include "include/iomanipulators.h"

namespace Smash {

double ParticleData::effective_mass() const {
  const double m_pole = pole_mass();
  if (m_pole < really_small) {
    // prevent numerical problems with massless or very light particles
    return m_pole;
  } else {
    return momentum().abs();
  }
}

void ParticleData::set_history(int ncoll, uint32_t pid, ProcessType pt,
                               double time_last_coll,
                               const ParticleList &plist) {
  if (pt != ProcessType::Wall) {
    history_.collisions_per_particle = ncoll;
    history_.time_last_collision = time_last_coll;
  }
  history_.id_process = pid;
  history_.process_type = pt;
  switch (pt) {
    case ProcessType::Decay:
    case ProcessType::Wall:
      // only store one parent
      history_.p1 = plist[0].pdgcode();
      history_.p2 = 0x0;
      break;
    case ProcessType::Elastic:
    case ProcessType::TwoToOne:
    case ProcessType::TwoToTwo:
    case ProcessType::String:
      // store two parent particles
      history_.p1 = plist[0].pdgcode();
      history_.p2 = plist[1].pdgcode();
      break;
<<<<<<< HEAD
    case ProcessType::StringSDiffAX:
      // store two parent particles
      history_.p1 = plist[0].pdgcode();
      history_.p2 = plist[1].pdgcode();
      break;
    case ProcessType::StringSDiffXB:
      // store two parent particles
      history_.p1 = plist[0].pdgcode();
      history_.p2 = plist[1].pdgcode();
      break;
    case ProcessType::StringDDiffXX:
      // store two parent particles
      history_.p1 = plist[0].pdgcode();
      history_.p2 = plist[1].pdgcode();
      break;
    case ProcessType::StringNDiff:
      // store two parent particles
      history_.p1 = plist[0].pdgcode();
      history_.p2 = plist[1].pdgcode();
      break;
=======
    case ProcessType::Thermalization:
>>>>>>> f5293482
    case ProcessType::None:
      // nullify parents
      history_.p1 = 0x0;
      history_.p2 = 0x0;
      break;
  }
}

std::ostream &operator<<(std::ostream &out, const ParticleData &p) {
  out.fill(' ');
  return out
#ifdef NDEBUG
         << std::setw(5) << p.type().pdgcode()
#else
         << p.type().name()
#endif
         << std::right << "{id:" << field<6> << p.id()
         << ", process:" << field<4> << p.id_process()
         << ", pos [fm]:" << p.position() << ", mom [GeV]:" << p.momentum()
         << ", formation time [fm]:" << p.formation_time()
         << ", cross section scaling factor:"
         << p.cross_section_scaling_factor() << "}";
}

std::ostream &operator<<(std::ostream &out, const ParticleList &particle_list) {
  auto column = out.tellp();
  out << '[';
  for (const auto &p : particle_list) {
    if (out.tellp() - column >= 201) {
      out << '\n';
      column = out.tellp();
      out << ' ';
    }
    out << std::setw(5) << std::setprecision(3) << p.momentum().abs3()
        << p.type().name();
  }
  return out << ']';
}

std::ostream &operator<<(std::ostream &out,
                         const PrintParticleListDetailed &particle_list) {
  bool first = true;
  out << '[';
  for (const auto &p : particle_list.list) {
    if (first) {
      first = false;
    } else {
      out << "\n ";
    }
    out << p;
  }
  return out << ']';
}

}  // namespace Smash<|MERGE_RESOLUTION|>--- conflicted
+++ resolved
@@ -52,7 +52,6 @@
       history_.p1 = plist[0].pdgcode();
       history_.p2 = plist[1].pdgcode();
       break;
-<<<<<<< HEAD
     case ProcessType::StringSDiffAX:
       // store two parent particles
       history_.p1 = plist[0].pdgcode();
@@ -73,9 +72,7 @@
       history_.p1 = plist[0].pdgcode();
       history_.p2 = plist[1].pdgcode();
       break;
-=======
     case ProcessType::Thermalization:
->>>>>>> f5293482
     case ProcessType::None:
       // nullify parents
       history_.p1 = 0x0;
