/*
 *
 *    Copyright (c) 2014
 *      SMASH Team
 *
 *    GNU General Public License (GPLv3 or later)
 *
 */

#include "unittest.h"
#include "../include/boxmodus.h"
#include "../include/configuration.h"
#include "../include/collidermodus.h"
#include "../include/experiment.h"
#include "../include/modusdefault.h"
#include "../include/spheremodus.h"

#include <boost/filesystem.hpp>

using namespace Smash;

TEST(init_particle_types) {
  ParticleType::create_type_list(
      "# NAME MASS[GEV] WIDTH[GEV] PDG\n"
      "smashon 0.123 1.2 661\n");
}

static ParticleData create_smashon_particle(int id = -1) {
  return ParticleData{ParticleType::find(0x661), id};
}

// create a particle list with various interesting particles. We will
// assume a box of 5 fm length and a time step (for propagation) of 1
// fm.
static void create_particle_list(Particles &P) {
  // particle that doesn't move:
  ParticleData particle_stop = create_smashon_particle();
  // particle that moves with speed of light
  ParticleData particle_fast = create_smashon_particle();
  // particle that moves slowly:
  ParticleData particle_slow = create_smashon_particle();
  // particle that will cross a box boundary at high x:
  ParticleData particle_x_hi = create_smashon_particle();
  // particle that will cross a box boundary at low y:
  ParticleData particle_y_lo = create_smashon_particle();
  // particle that will cross a box boundary at low x and high z:
  ParticleData particle_xlzh = create_smashon_particle();

  // set momenta:
  particle_stop.set_4momentum(FourVector(4.0, 0.0, 0.0, 0.0));
  particle_fast.set_4momentum(FourVector(sqrt(0.02), 0.1, -.1, 0.0));
  particle_slow.set_4momentum(FourVector(sqrt(1.13), 0.1, 0.2, -.3));
  particle_x_hi.set_4momentum(FourVector(0.1, 0.1, 0.0, 0.0));
  particle_y_lo.set_4momentum(FourVector(0.1, 0.0, -.1, 0.0));
  particle_xlzh.set_4momentum(FourVector(0.5, -.3, 0.0, 0.4));

  // set positions:
  particle_stop.set_4position(FourVector(0.0, 5.6, 0.7, 0.8));
  particle_fast.set_4position(FourVector(0.5, -.7, 0.8, 8.9));
  particle_slow.set_4position(FourVector(0.7, 0.1, 0.2, 0.3));
  particle_x_hi.set_4position(FourVector(1.2, 4.5, 5.0, 0.0));
  particle_y_lo.set_4position(FourVector(1.8, 0.0, 19., 0.0));
  particle_xlzh.set_4position(FourVector(2.2, 0.2, 0.0, 4.8));

  // add particles (and make sure the particles get the correct ID):
  COMPARE(P.add_data(particle_stop), 0);
  COMPARE(P.add_data(particle_fast), 1);
  COMPARE(P.add_data(particle_slow), 2);
  COMPARE(P.add_data(particle_x_hi), 3);
  COMPARE(P.add_data(particle_y_lo), 4);
  COMPARE(P.add_data(particle_xlzh), 5);

  return;
}

TEST(sanity_default) {
  ModusDefault m;
  Particles P;
  create_particle_list(P);
  COMPARE(m.sanity_check(&P), 0);
}

TEST(sanity_box) {
  Configuration conf(TEST_CONFIG_PATH);
  conf["Modi"]["Box"]["Initial_Condition"] = 1;
  conf["Modi"]["Box"]["Length"] = 5.0;
  conf["Modi"]["Box"]["Temperature"] = 0.13;
  conf["Modi"]["Box"]["Start_Time"] = 0.2;
<<<<<<< HEAD
  ExperimentParameters param{{0.f, 1.f}, 1.f, 0.0, 1, 1.0};
=======
  ExperimentParameters param{{0.f, 1.f}, 1.f, 1};
>>>>>>> bb018780
  BoxModus b(conf["Modi"], param);
  Particles P;
  create_particle_list(P);
  COMPARE(b.sanity_check(&P), 4);
}

TEST(sanity_collider) {
  Configuration conf(TEST_CONFIG_PATH);
<<<<<<< HEAD
  conf["Modi"]["Collider"]["Sqrts"] = 1.0;
  conf["Modi"]["Collider"]["Projectile"] = "661";
  conf["Modi"]["Collider"]["Target"] = "661";
  ExperimentParameters param{{0.f, 1.f}, 1.f, 0.0, 1, 1.0};
  ColliderModus c(conf["Modi"], param);
  Particles P;
  create_particle_list(P);
  COMPARE(c.sanity_check(&P), 0);
}

TEST(sanity_nucleus) {
  Configuration conf(TEST_CONFIG_PATH);
  conf.take({"Modi", "Nucleus", "Projectile"});
  conf.take({"Modi", "Nucleus", "Target"});
  conf["Modi"]["Nucleus"]["Sqrtsnn"] = 1.0;
  conf["Modi"]["Nucleus"]["Sqrts_Reps"][0] = "661";
  conf["Modi"]["Nucleus"]["Sqrts_Reps"][1] = "661";
  conf["Modi"]["Nucleus"]["Projectile"]["Particles"]["661"] = 1;
  conf["Modi"]["Nucleus"]["Target"]["Particles"]["661"] = 1;
  ExperimentParameters param{{0.f, 1.f}, 1.f, 0.0, 1, 1.0};
  NucleusModus n(conf["Modi"], param);
=======
  conf.take({"Modi", "Collider", "Projectile"});
  conf.take({"Modi", "Collider", "Target"});
  conf["Modi"]["Collider"]["Sqrtsnn"] = 1.0;
  conf["Modi"]["Collider"]["Sqrts_Reps"][0] = "661";
  conf["Modi"]["Collider"]["Sqrts_Reps"][1] = "661";
  conf["Modi"]["Collider"]["Projectile"]["Particles"]["661"] = 1;
  conf["Modi"]["Collider"]["Target"]["Particles"]["661"] = 1;
  ExperimentParameters param{{0.f, 1.f}, 1.f, 1};
  ColliderModus n(conf["Modi"], param);
>>>>>>> bb018780
  Particles P;
  create_particle_list(P);
  COMPARE(n.sanity_check(&P), 0);
}

TEST(sanity_sphere) {
  Configuration conf(TEST_CONFIG_PATH);
  conf["Modi"]["Sphere"]["Radius"] = 10;
  conf["Modi"]["Sphere"]["Sphere_Temperature"] = 0.2;
  conf["Modi"]["Sphere"]["Start_Time"] = 0.0;
  conf.take({"Modi", "Sphere", "Init_Multiplicities"});
  conf["Modi"]["Sphere"]["Init_Multiplicities"]["661"] = 500;
<<<<<<< HEAD
  ExperimentParameters param{{0.f, 1.f}, 1.f, 0.0, 1, 1.0};
=======
  ExperimentParameters param{{0.f, 1.f}, 1.f, 1};
>>>>>>> bb018780
  SphereModus s(conf["Modi"], param);
  Particles P;  
  create_particle_list(P);
  COMPARE(s.sanity_check(&P), 0);
}<|MERGE_RESOLUTION|>--- conflicted
+++ resolved
@@ -86,11 +86,7 @@
   conf["Modi"]["Box"]["Length"] = 5.0;
   conf["Modi"]["Box"]["Temperature"] = 0.13;
   conf["Modi"]["Box"]["Start_Time"] = 0.2;
-<<<<<<< HEAD
-  ExperimentParameters param{{0.f, 1.f}, 1.f, 0.0, 1, 1.0};
-=======
-  ExperimentParameters param{{0.f, 1.f}, 1.f, 1};
->>>>>>> bb018780
+  ExperimentParameters param{{0.f, 1.f}, 1.f, 1, 1.0};
   BoxModus b(conf["Modi"], param);
   Particles P;
   create_particle_list(P);
@@ -99,29 +95,6 @@
 
 TEST(sanity_collider) {
   Configuration conf(TEST_CONFIG_PATH);
-<<<<<<< HEAD
-  conf["Modi"]["Collider"]["Sqrts"] = 1.0;
-  conf["Modi"]["Collider"]["Projectile"] = "661";
-  conf["Modi"]["Collider"]["Target"] = "661";
-  ExperimentParameters param{{0.f, 1.f}, 1.f, 0.0, 1, 1.0};
-  ColliderModus c(conf["Modi"], param);
-  Particles P;
-  create_particle_list(P);
-  COMPARE(c.sanity_check(&P), 0);
-}
-
-TEST(sanity_nucleus) {
-  Configuration conf(TEST_CONFIG_PATH);
-  conf.take({"Modi", "Nucleus", "Projectile"});
-  conf.take({"Modi", "Nucleus", "Target"});
-  conf["Modi"]["Nucleus"]["Sqrtsnn"] = 1.0;
-  conf["Modi"]["Nucleus"]["Sqrts_Reps"][0] = "661";
-  conf["Modi"]["Nucleus"]["Sqrts_Reps"][1] = "661";
-  conf["Modi"]["Nucleus"]["Projectile"]["Particles"]["661"] = 1;
-  conf["Modi"]["Nucleus"]["Target"]["Particles"]["661"] = 1;
-  ExperimentParameters param{{0.f, 1.f}, 1.f, 0.0, 1, 1.0};
-  NucleusModus n(conf["Modi"], param);
-=======
   conf.take({"Modi", "Collider", "Projectile"});
   conf.take({"Modi", "Collider", "Target"});
   conf["Modi"]["Collider"]["Sqrtsnn"] = 1.0;
@@ -129,9 +102,8 @@
   conf["Modi"]["Collider"]["Sqrts_Reps"][1] = "661";
   conf["Modi"]["Collider"]["Projectile"]["Particles"]["661"] = 1;
   conf["Modi"]["Collider"]["Target"]["Particles"]["661"] = 1;
-  ExperimentParameters param{{0.f, 1.f}, 1.f, 1};
+  ExperimentParameters param{{0.f, 1.f}, 1.f, 1, 1.0};
   ColliderModus n(conf["Modi"], param);
->>>>>>> bb018780
   Particles P;
   create_particle_list(P);
   COMPARE(n.sanity_check(&P), 0);
@@ -144,13 +116,9 @@
   conf["Modi"]["Sphere"]["Start_Time"] = 0.0;
   conf.take({"Modi", "Sphere", "Init_Multiplicities"});
   conf["Modi"]["Sphere"]["Init_Multiplicities"]["661"] = 500;
-<<<<<<< HEAD
-  ExperimentParameters param{{0.f, 1.f}, 1.f, 0.0, 1, 1.0};
-=======
-  ExperimentParameters param{{0.f, 1.f}, 1.f, 1};
->>>>>>> bb018780
+  ExperimentParameters param{{0.f, 1.f}, 1.f, 1, 1.0};
   SphereModus s(conf["Modi"], param);
-  Particles P;  
+  Particles P;
   create_particle_list(P);
   COMPARE(s.sanity_check(&P), 0);
 }