--- conflicted
+++ resolved
@@ -4,35 +4,12 @@
  *
  *    GNU General Public License (GPLv3 or later)
  */
-<<<<<<< HEAD
-
-#include "tests/unittest.h"
-#include "include/fourvector.h"
-
-using namespace Smash;
-
-FourVector p(4, 1, 2, 3);
-
-TEST(boost_to_rest) {
-  FourVector v(1.0, 0.25, 0.5, 0.75);
-  FourVector p_boosted = p.LorentzBoost(v);
-  FUZZY_COMPARE(p_boosted.Dot(),p.Dot());
-  // space-like components should have been boosted to zero:
-  FUZZY_COMPARE(p_boosted.x1(),0.0);
-  FUZZY_COMPARE(p_boosted.x2(),0.0);
-  FUZZY_COMPARE(p_boosted.x3(),0.0);
-  UnitTest::setFuzzyness<double>(2);
-  // boost back and compare with original vector:
-  FourVector v_neg(1, -v.x1(), -v.x2(), -v.x3());
-  FourVector p_returned = p_boosted.LorentzBoost(v_neg);
-  FUZZY_COMPARE(p.x1(), p_returned.x1());
-  FUZZY_COMPARE(p.x2(), p_returned.x2());
-  FUZZY_COMPARE(p.x3(), p_returned.x3());
-=======
 
 #include "tests/unittest.h"
 #include "include/fourvector.h"
 #include "include/angles.h"
+
+using namespace Smash;
 
 static const double kEPS = 1e-10;
 Angles dir;
@@ -118,5 +95,4 @@
       FUZZY_COMPARE(backward.x3(),a.x3());
     }
   }
->>>>>>> cad29872
 }