--- conflicted
+++ resolved
@@ -277,18 +277,11 @@
  * ********************************
  */
 
-<<<<<<< HEAD
-TEST(pi0_rho0_pi0_broad_rho_diff) { 
- const double s0 = 0.1, s1 = 5.0, ds = 0.1;
-  const double t0 = -5.0, t1 = 5.0, dt = 0.1;
-  const double m0 = 0.1, m1 = 1.0, dm = 0.1;
-=======
 TEST(pi0_rho0_pi0_broad_rho_diff) {
  const double s0 = 0.1, s1 = 5.0, ds = 0.01;
   const double t0 = -5.0, t1 = 5.0, dt = 0.01;
   const double m0 = 0.1, m1 = 1.0, dm = 0.01;
   std::cout << Process[0];
->>>>>>> a79b4662
   std::stringstream ss;
   std::fstream fs; ss << "/home/jonas/Master/cross_sections_tests/broad/diff/" << "pi0_rho0_pi0.dat";
   fs.open(ss.str(), std::fstream::out);
@@ -307,19 +300,11 @@
     }
   fs.close();
   }
-<<<<<<< HEAD
-    
-TEST(pi0_rho_pi_broad_rho_diff) { 
- const double s0 = 0.1, s1 = 5.0, ds = 0.1;
-  const double t0 = -5.0, t1 = 5.0, dt = 0.1;
-  const double m0 = 0.1, m1 = 1.0, dm = 0.1;
-=======
 
 TEST(pi0_rho_pi_broad_rho_diff) {
  const double s0 = 0.1, s1 = 5.0, ds = 0.01;
   const double t0 = -5.0, t1 = 5.0, dt = 0.01;
   const double m0 = 0.1, m1 = 1.0, dm = 0.01;
->>>>>>> a79b4662
   std::cout << Process[0];
   std::stringstream ss;
   std::fstream fs; ss << "/home/jonas/Master/cross_sections_tests/broad/diff/" << "pi0_rho_pi.dat";
@@ -339,19 +324,11 @@
     }
   fs.close();
   }
-<<<<<<< HEAD
-    
-TEST(pi_pi0_rho_broad_rho_diff) { 
- const double s0 = 0.1, s1 = 5.0, ds = 0.1;
-  const double t0 = -5.0, t1 = 5.0, dt = 0.1;
-  const double m0 = 0.1, m1 = 1.0, dm = 0.1;
-=======
 
 TEST(pi_pi0_rho_broad_rho_diff) {
  const double s0 = 0.1, s1 = 5.0, ds = 0.01;
   const double t0 = -5.0, t1 = 5.0, dt = 0.01;
   const double m0 = 0.1, m1 = 1.0, dm = 0.01;
->>>>>>> a79b4662
   std::cout << Process[0];
   std::stringstream ss;
   std::fstream fs; ss << "/home/jonas/Master/cross_sections_tests/broad/diff/" << "pi_pi0_rho.dat";
@@ -371,19 +348,11 @@
     }
   fs.close();
   }
-<<<<<<< HEAD
-    
-TEST(pi_pi_rho0_broad_rho_diff) { 
- const double s0 = 0.1, s1 = 5.0, ds = 0.1;
-  const double t0 = -5.0, t1 = 5.0, dt = 0.1;
-  const double m0 = 0.1, m1 = 1.0, dm = 0.1;
-=======
 
 TEST(pi_pi_rho0_broad_rho_diff) {
  const double s0 = 0.1, s1 = 5.0, ds = 0.01;
   const double t0 = -5.0, t1 = 5.0, dt = 0.01;
   const double m0 = 0.1, m1 = 1.0, dm = 0.01;
->>>>>>> a79b4662
   std::cout << Process[0];
   std::stringstream ss;
   std::fstream fs; ss << "/home/jonas/Master/cross_sections_tests/broad/diff/" << "pi_pi_rho0.dat";
@@ -403,19 +372,11 @@
     }
   fs.close();
   }
-<<<<<<< HEAD
-    
-TEST(pi_rho0_pi_broad_rho_diff) { 
- const double s0 = 0.1, s1 = 5.0, ds = 0.1;
-  const double t0 = -5.0, t1 = 5.0, dt = 0.1;
-  const double m0 = 0.1, m1 = 1.0, dm = 0.1;
-=======
 
 TEST(pi_rho0_pi_broad_rho_diff) {
  const double s0 = 0.1, s1 = 5.0, ds = 0.01;
   const double t0 = -5.0, t1 = 5.0, dt = 0.01;
   const double m0 = 0.1, m1 = 1.0, dm = 0.01;
->>>>>>> a79b4662
   std::cout << Process[0];
   std::stringstream ss;
   std::fstream fs; ss << "/home/jonas/Master/cross_sections_tests/broad/diff/" << "pi_rho0_pi.dat";
@@ -435,19 +396,11 @@
     }
   fs.close();
   }
-<<<<<<< HEAD
-    
-TEST(pi_rho_pi0_broad_rho_diff) { 
- const double s0 = 0.1, s1 = 5.0, ds = 0.1;
-  const double t0 = -5.0, t1 = 5.0, dt = 0.1;
-  const double m0 = 0.1, m1 = 1.0, dm = 0.1;
-=======
 
 TEST(pi_rho_pi0_broad_rho_diff) {
  const double s0 = 0.1, s1 = 5.0, ds = 0.01;
   const double t0 = -5.0, t1 = 5.0, dt = 0.01;
   const double m0 = 0.1, m1 = 1.0, dm = 0.01;
->>>>>>> a79b4662
   std::cout << Process[0];
   std::stringstream ss;
   std::fstream fs; ss << "/home/jonas/Master/cross_sections_tests/broad/diff/" << "pi_rho_pi0.dat";
