/*
 *
 *    Copyright (c) 2013
 *      SMASH Team
 *
 *    GNU General Public License (GPLv3 or later)
 *
 */
#include <cmath>
#include <cstdio>
#include <iostream>
#include <sstream>

#include "include/angles.h"
#include "include/constants.h"
#include "include/distributions.h"
#include "include/fourvector.h"
#include "include/macros.h"
#include "include/outputroutines.h"
#include "include/particledata.h"
#include "include/particles.h"
#include "include/pdgcode.h"
#include <assert.h>

namespace Smash {

/* boost_CM - boost to center of momentum */
void boost_CM(ParticleData *particle1, ParticleData *particle2,
  FourVector *velocity) {
  FourVector momentum1(particle1->momentum()), momentum2(particle2->momentum());
  FourVector position1(particle1->position()), position2(particle2->position());
  double cms_energy = momentum1.x0() + momentum2.x0();

  // CMS 4-velocity
  velocity->set_x0(1.0);
  velocity->set_x1((momentum1.x1() + momentum2.x1()) / cms_energy);
  velocity->set_x2((momentum1.x2() + momentum2.x2()) / cms_energy);
  velocity->set_x3((momentum1.x3() + momentum2.x3()) / cms_energy);

  // Boost the momenta into CMS frame
  momentum1 = momentum1.LorentzBoost(*velocity);
  momentum2 = momentum2.LorentzBoost(*velocity);

  // Boost the positions into CMS frame
  position1 = position1.LorentzBoost(*velocity);
  position2 = position2.LorentzBoost(*velocity);

  particle1->set_momentum(momentum1);
  particle1->set_position(position1);
  particle2->set_momentum(momentum2);
  particle2->set_position(position2);
}

/* boost_back_CM - boost back from center of momentum */
void boost_back_CM(ParticleData *particle1, ParticleData *particle2,
  FourVector *velocity_orig) {
  FourVector momentum1(particle1->momentum()), momentum2(particle2->momentum());
  FourVector position1(particle1->position()), position2(particle2->position());
  FourVector velocity = *velocity_orig;

  /* To boost back set 1 + velocity */
  velocity *= -1;
  velocity.set_x0(1.0);

  /* Boost the momenta back to lab frame */
  momentum1 = momentum1.LorentzBoost(velocity);
  momentum2 = momentum2.LorentzBoost(velocity);

  /* Boost the positions back to lab frame */
  position1 = position1.LorentzBoost(velocity);
  position2 = position2.LorentzBoost(velocity);

  particle1->set_momentum(momentum1);
  particle1->set_position(position1);
  particle2->set_momentum(momentum2);
  particle2->set_position(position2);
}

/* particle_distance - measure distance between two particles
 *                     in center of momentum
 */
double particle_distance(ParticleData *particle_orig1,
  ParticleData *particle_orig2) {
  /* Copy the particles in order to boost them and to forget the copy */
  ParticleData particle1 = *particle_orig1, particle2 = *particle_orig2;
  FourVector velocity_CM;

  /* boost particles in center of momenta frame */
  boost_CM(&particle1, &particle2, &velocity_CM);
  FourVector position_difference = particle1.position() - particle2.position();
  printd("Particle %d<->%d position difference: %g %g %g %g [fm]\n",
    particle1.id(), particle2.id(), position_difference.x0(),
    position_difference.x1(), position_difference.x2(),
    position_difference.x3());

  FourVector momentum_difference = particle1.momentum() - particle2.momentum();
  printd("Particle %d<->%d momentum difference: %g %g %g %g [fm]\n",
    particle1.id(), particle2.id(), momentum_difference.x0(),
    momentum_difference.x1(), momentum_difference.x2(),
    momentum_difference.x3());
  /* zero momentum leads to infite distance */
  if (fabs(momentum_difference.x1()) < really_small
      && fabs(momentum_difference.x2()) < really_small
      && fabs(momentum_difference.x3()) < really_small)
    return  - position_difference.DotThree(position_difference);

  /* UrQMD squared distance criteria:
   * arXiv:nucl-th/9803035 (3.27): in center of momemtum frame
   * position of particle a: x_a
   * position of particle b: x_b
   * velocity of particle a: v_a
   * velocity of particle b: v_b
   * d^2_{coll} = (x_a - x_b)^2 - ((x_a - x_a) . (v_a - v_b))^2 / (v_a - v_b)^2
   */
  return - position_difference.DotThree(position_difference)
    + position_difference.DotThree(momentum_difference)
      * position_difference.DotThree(momentum_difference)
      / momentum_difference.DotThree(momentum_difference);
}

/* time_collision - measure collision time of two particles */
double collision_time(const ParticleData &particle1,
  const ParticleData &particle2) {
  /* UrQMD collision time
   * arXiv:1203.4418 (5.15): in computational frame
   * position of particle a: x_a
   * position of particle b: x_b
   * momentum of particle a: p_a
   * momentum of particle b: p_b
   * t_{coll} = - (x_a - x_b) . (p_a - p_b) / (p_a - p_b)^2
   */
  FourVector position_difference = particle1.position()
    - particle2.position();
  printd("Particle %d<->%d position difference: %g %g %g %g [fm]\n",
    particle1.id(), particle2.id(), position_difference.x0(),
    position_difference.x1(), position_difference.x2(),
    position_difference.x3());
  FourVector velocity_difference = particle1.momentum()
    / particle1.momentum().x0()
    - particle2.momentum() / particle2.momentum().x0();
  printd("Particle %d<->%d velocity difference: %g %g %g %g [fm]\n",
    particle1.id(), particle2.id(), velocity_difference.x0(),
    velocity_difference.x1(), velocity_difference.x2(),
    velocity_difference.x3());
  /* zero momentum leads to infite distance, particles are not approaching */
  if (fabs(velocity_difference.x1()) < really_small
      && fabs(velocity_difference.x2()) < really_small
      && fabs(velocity_difference.x3()) < really_small)
    return -1.0;
  return - position_difference.DotThree(velocity_difference)
           / velocity_difference.DotThree(velocity_difference);
}

/* momenta_exchange - soft scattering */
void momenta_exchange(ParticleData *particle1, ParticleData *particle2) {
  /* debug output */
  printd_momenta("center of momenta 1", *particle1);
  printd_momenta("center of momenta 2", *particle2);

  /* center of momentum hence this is equal for both particles */
  const double momentum_radial = sqrt(particle1->momentum().x1()
    * particle1->momentum().x1() + particle1->momentum().x2() *
    particle1->momentum().x2() + particle1->momentum().x3() *
    particle1->momentum().x3());

  /* particle exchange momenta and scatter to random direction */
  /* XXX: Angles should be sampled from differential cross section
   * of this process
   */
  Angles phitheta;
  phitheta.distribute_isotropically();
  printd("Random momentum: %g %g %g %g \n", momentum_radial, phitheta.phi(),
        phitheta.costheta(), phitheta.sintheta());

  /* Only direction of 3-momentum, not magnitude, changes in CM frame,
   * thus particle energies remain the same (Lorentz boost will change them for
   * computational frame, however)
   */
  const FourVector momentum1(particle1->momentum().x0(),
     momentum_radial * phitheta.x(),
     momentum_radial * phitheta.y(),
     momentum_radial * phitheta.z());
  particle1->set_momentum(momentum1);
  const FourVector momentum2(particle2->momentum().x0(),
    - momentum_radial * phitheta.x(),
    - momentum_radial * phitheta.y(),
    - momentum_radial * phitheta.z());
  particle2->set_momentum(momentum2);

  /* debug output */
  printd_momenta("exchanged momenta 1", *particle1);
  printd_momenta("exchanged momenta 2", *particle2);
}

void sample_cms_momenta(ParticleData *particle1, ParticleData *particle2,
                        const double cms_energy, const double mass1,
                        const double mass2) {
  double energy1 = (cms_energy * cms_energy + mass1 * mass1 - mass2 * mass2) /
                   (2.0 * cms_energy);
  double momentum_radial = sqrt(energy1 * energy1 - mass1 * mass1);
  if (!(momentum_radial > 0.0))
    printf("Warning: radial momenta %g \n", momentum_radial);
  /* XXX: Angles should be sampled from differential cross section
   * of this process
   */
  Angles phitheta;
  phitheta.distribute_isotropically();
  if (!(energy1 > mass1)) {
    printf("Particle %x radial momenta %g phi %g cos_theta %g\n",
           particle1->pdgcode().code(), momentum_radial, phitheta.phi(),
           phitheta.costheta());
    printf("Etot: %g m_a: %g m_b %g E_a: %g\n", cms_energy, mass1, mass2,
           energy1);
  }
  /* We use fourvector to set 4-momentum, as setting it
   * with doubles requires that particle uses its
   * pole mass, which is not generally true for resonances
   */
  FourVector momentum1(energy1, momentum_radial * phitheta.x(),
                       momentum_radial * phitheta.y(),
                       momentum_radial * phitheta.z());
  particle1->set_momentum(momentum1);

  FourVector momentum2(cms_energy - energy1, -momentum_radial * phitheta.x(),
                       -momentum_radial * phitheta.y(),
                       -momentum_radial * phitheta.z());
  particle2->set_momentum(momentum2);

  printd("p0: %g %g \n", momentum1.x0(), momentum2.x0());
  printd("p1: %g %g \n", momentum1.x1(), momentum2.x1());
  printd("p2: %g %g \n", momentum1.x2(), momentum2.x2());
  printd("p3: %g %g \n", momentum1.x3(), momentum2.x3());
}

<<<<<<< HEAD
/* add a new particle type */
inline void Particles::add_type(ParticleType const &TYPE, const PdgCode pdg) {
  types_.insert(std::make_pair(pdg, TYPE));
}

/* add decay modes for a particle type */
inline void Particles::add_decaymodes(const DecayModes &new_decay_modes,
                                      PdgCode pdg) {
  all_decay_modes_.insert(std::make_pair(pdg, new_decay_modes));
}
=======
Particles::Particles(const std::string &particles,
                     const std::string &decaymodes)
    : types_(load_particle_types(particles)),
      all_decay_modes_(load_decaymodes(decaymodes)) {}
>>>>>>> 1c3f4791

namespace {/*{{{*/
std::string trim(const std::string &s) {
  const auto begin = s.find_first_not_of(" \t\n\r");
  if (begin == std::string::npos) {
    return {};
  }
  const auto end = s.find_last_not_of(" \t\n\r");
  return s.substr(begin, end - begin);
}
struct Line {/*{{{*/
  Line() = default;
  Line(int n, std::string &&t) : number(n), text(std::move(t)) {
  }
  int number;
  std::string text;
};/*}}}*/

std::string build_error_string(std::string message, const Line &line) {/*{{{*/
  return message + " (on line " + std::to_string(line.number) + ": \"" +
         line.text + "\")";
}/*}}}*/

/**
 * Helper function for parsing particles.txt and decaymodes.txt.
 *
 * This function goes through an input stream line by line and removes
 * comments and empty lines. The remaining lines will be returned as a vector
 * of strings and linenumber pairs (Line).
 *
 * \param input an lvalue reference to an input stream
 */
std::vector<Line> line_parser(const std::string &input) {/*{{{*/
  std::istringstream input_stream(input);
  std::vector<Line> lines;
  lines.reserve(50);

  std::string line;
  int line_number = 0;
  while (std::getline(input_stream, line)) {
    ++line_number;
    const auto hash_pos = line.find('#');
    if (hash_pos != std::string::npos) {
      // found a comment, remove it from the line and look further
      line = line.substr(0, hash_pos);
    }
    if (line.find_first_not_of(" \t") == std::string::npos) {
      // only whitespace (or nothing) on this line. Next, please.
      continue;
    }
    lines.emplace_back(line_number, std::move(line));
    line = std::string();
  }
  return std::move(lines);
}/*}}}*/

void ensure_all_read(std::istream &input, const Line &line) {/*{{{*/
  std::string tmp;
  input >> tmp;
  if (!input.eof()) {
    throw Particles::LoadFailure(
        build_error_string("While loading the Particle data:\nGarbage (" + tmp +
                               ") at the remainder of the line.",
                           line));
  }
}/*}}}*/

PdgCode NotAParticle = PdgCode(0xffffffff);
}  // unnamed namespace/*}}}*/

Particles::ParticleTypeMap Particles::load_particle_types(  //{{{
    const std::string &input) {
  Particles::ParticleTypeMap types;
  for (const Line &line : line_parser(input)) {
    std::istringstream lineinput(line.text);
    std::string name;
    float mass, width;
    PdgCode pdgcode;
    int isospin, charge, spin;
    lineinput >> name >> mass >> width >> pdgcode >> isospin >> charge >> spin;
    if (lineinput.fail()) {
      throw LoadFailure(build_error_string(
          "While loading the Particle data:\nFailed to convert the input "
          "string to the expected data types.",
          line));
    }
    ensure_all_read(lineinput, line);

    printd("Setting particle type %s mass %g width %g pdgcode %x\n",
           name.c_str(), mass, width, pdgcode.code());
    printd("Setting particle type %s isospin %i charge %i spin %i\n",
           name.c_str(), isospin, charge, spin);

    types.insert(std::make_pair(
        pdgcode,
        ParticleType{name, mass, width, pdgcode, isospin, charge, spin}));
  }
  return std::move(types);
}/*}}}*/

<<<<<<< HEAD
void Particles::load_decaymodes(const std::string &input) {
  PdgCode pdgcode = NotAParticle;
=======
Particles::DecayModesMap Particles::load_decaymodes(const std::string &input) {
  Particles::DecayModesMap decaymodes;
  int pdgcode = NotAParticle;
>>>>>>> 1c3f4791
  DecayModes decay_modes_to_add;
  float ratio_sum = 0.0;

  const auto end_of_decaymodes = [&]() {
    if (pdgcode == NotAParticle) {  // at the start of the file
      return;
    }
    if (decay_modes_to_add.empty()) {
      throw MissingDecays("No decay modes found for particle " +
                          pdgcode.string());
    }
    // XXX: why not just unconditionally call renormalize? (mkretz)
    /* Check if ratios add to 1 */
    if (fabs(ratio_sum - 1.0) > really_small) {
      /* They didn't; renormalize */
      printf("Particle %x:\n", pdgcode.code());
      decay_modes_to_add.renormalize(ratio_sum);
    }
    /* Add the list of decay modes for this particle type */
    decaymodes.insert(std::make_pair(pdgcode, decay_modes_to_add));
    /* Clean up the list for the next particle type */
    decay_modes_to_add.clear();
    ratio_sum = 0.0;
  };

  for (const Line &line : line_parser(input)) {
    const auto trimmed = trim(line.text);
    assert(!trimmed.empty());  // trim(line.text) is never empty - else
                               // line_parser is broken
    // if (trimmed.find_first_not_of("-0123456789") ==
    if (trimmed.find_first_of(" \t") ==
        std::string::npos) {  // a single record on one line signifies a new
                              // decay mode section
      end_of_decaymodes();
      std::size_t pos = 0;
      // TODO(baeuchle) I'm not sure what this is supposed to do.
      pdgcode = PdgCode(std::stoi(line.text, &pos));
      if (!is_particle_type_registered(pdgcode)) {
        throw ReferencedParticleNotFound(build_error_string(
            "Inconsistency: The particle with PDG id " +
                pdgcode.string() +
                " was not registered through particles.txt, but "
                "decaymodes.txt referenced it.",
            line));
      } else if (pos <= trimmed.size()) {
        throw ParseError(build_error_string(
            "Parse error: A PDG code (signed integer value) was expected.",
            line));
      }
      assert(pdgcode != NotAParticle);  // special value for start of file
    } else {
      std::istringstream lineinput(line.text);
      std::vector<PdgCode> decay_particles;
      decay_particles.reserve(4);
      float ratio;
      lineinput >> ratio;

      PdgCode pdg;
      lineinput >> pdg;
      while (lineinput) {
        if (!is_particle_type_registered(pdg)) {
          throw ReferencedParticleNotFound(build_error_string(
              "Inconsistency: The particle with PDG id " +
                  pdg.string() +
                  " was not registered through particles.txt, but "
                  "decaymodes.txt referenced it.",
              line));
        }
        decay_particles.push_back(pdg);
        lineinput >> pdg;
      }
      if (lineinput.fail() && !lineinput.eof()) {
        throw LoadFailure(
            build_error_string("Parse error: expected an integer", line));
      }
      decay_particles.shrink_to_fit();
      decay_modes_to_add.add_mode(std::move(decay_particles), ratio);
      ratio_sum += ratio;
    }
  }
  end_of_decaymodes();
  return std::move(decaymodes);
}

void Particles::reset() {
  id_max_ = -1;
  data_.clear();
}

}  // namespace Smash<|MERGE_RESOLUTION|>--- conflicted
+++ resolved
@@ -232,23 +232,10 @@
   printd("p3: %g %g \n", momentum1.x3(), momentum2.x3());
 }
 
-<<<<<<< HEAD
-/* add a new particle type */
-inline void Particles::add_type(ParticleType const &TYPE, const PdgCode pdg) {
-  types_.insert(std::make_pair(pdg, TYPE));
-}
-
-/* add decay modes for a particle type */
-inline void Particles::add_decaymodes(const DecayModes &new_decay_modes,
-                                      PdgCode pdg) {
-  all_decay_modes_.insert(std::make_pair(pdg, new_decay_modes));
-}
-=======
 Particles::Particles(const std::string &particles,
                      const std::string &decaymodes)
     : types_(load_particle_types(particles)),
       all_decay_modes_(load_decaymodes(decaymodes)) {}
->>>>>>> 1c3f4791
 
 namespace {/*{{{*/
 std::string trim(const std::string &s) {
@@ -349,14 +336,9 @@
   return std::move(types);
 }/*}}}*/
 
-<<<<<<< HEAD
-void Particles::load_decaymodes(const std::string &input) {
-  PdgCode pdgcode = NotAParticle;
-=======
 Particles::DecayModesMap Particles::load_decaymodes(const std::string &input) {
   Particles::DecayModesMap decaymodes;
-  int pdgcode = NotAParticle;
->>>>>>> 1c3f4791
+  PdgCode pdgcode = NotAParticle;
   DecayModes decay_modes_to_add;
   float ratio_sum = 0.0;
 
