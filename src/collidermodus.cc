/*
 *    Copyright (c) 2014-2015
 *      SMASH Team
 *
 *    GNU General Public License (GPLv3 or later)
 */

#include "include/collidermodus.h"

#include <algorithm>
#include <cmath>
#include <cstdlib>
#include <cstring>
#include <memory>
#include <stdexcept>
#include <tuple>
#include <utility>

#include "include/angles.h"
#include "include/configuration.h"
#include "include/cxx14compat.h"
#include "include/experimentparameters.h"
#include "include/interpolation.h"
#include "include/kinematics.h"
#include "include/logging.h"
#include "include/numerics.h"
#include "include/particles.h"
#include "include/pdgcode.h"
#include "include/random.h"

namespace Smash {

/*!\Userguide
 * \page input_modi_collider_ Collider
 *
 * Possible Incident Energies, only one can be given:
 *
 * \key Sqrtsnn (float, optional, no default): \n
 * Defines the energy of the collision as center-of-mass
 * energy in the collision of one participant each from both nuclei.
 * Optional: Since not all participants have the same mass, and hence
 * \f$\sqrt{s_{\rm NN}}\f$ is different for \f$NN\f$ = proton+proton and
 * \f$NN\f$=neutron+neutron, you can specify which \f$NN\f$-pair you
 * want this to refer to with `Sqrts_Reps`. This expects a vector of two
 * PDG Codes, e.g. `Sqrts_n: [2212, 2212]` for proton-proton.
 * Default is the average nucleon mass in the given nucleus.
 *
 * \key E_Kin (float, optional, no default): \n
 * Defines the energy of the collision by the kinetic energy per nucleon of
 * the projectile nucleus (in AGeV). This assumes the target nucleus is at rest.
 *
 * \key P_Lab (float, optional, no default): \n
 * Defines the energy of the collision by the initial momentum per nucleon
 * of the projectile nucleus (in AGeV). This assumes the target nucleus is at
 * rest.
 *
 * \key Calculation_Frame (int, required, default = 1): \n
 * The frame in which the collision is calculated.\n
 * 1 - center of velocity frame\n
 * 2 - center of mass frame\n
 * 3 - fixed target frame
 *
 * \key Projectile: \n
 * Section for projectile nucleus. The projectile will
 * start at \f$z < 0\f$ and fly in positive \f$z\f$-direction, at \f$x
 * \ge 0\f$.
 *
 * \key Target: \n
 * Section for target nucleus. The target will start at \f$z
 * > 0\f$ and fly in negative \f$z\f$-direction, at \f$x \le 0\f$.
 *
 *
 * \key Projectile: and \key Target: \n
 * \li \key Particles (int:int, int:int, required):\n
 * A map in which the keys are PDG codes and the
 * values are number of particles with that PDG code that should be in
 * the current nucleus. E.g.\ `Particles: {2212: 82, 2112: 126}` for a
 * lead-208 nucleus (82 protons and 126 neutrons = 208 nucleons), and
 * `Particles: {2212: 1, 2112: 1, 3122: 1}` for Hyper-Triton (one
 * proton, one neutron and one Lambda).
 * \li \key Deformed (bool, optional, default = false): \n
 * true - deformed nucleus is initialized
 * false - spherical nucleus is initialized
 * \li \key Automatic (bool, optional, default = true): \n
 * true - sets all necessary parameters based on the atomic number
 * of the input nucleus \n
 * false - manual values according to deformed nucleus (see below)
 *
 * Additional Woods-Saxon Parameters: \n
 * There are also many other
 * parameters for specifying the shape of the Woods-Saxon distribution,
 * and other nucleus specific properties. See nucleus.cc and
 * deformednucleus.cc for more on these choices.
 *
 * \li \subpage input_deformed_nucleus_
 *
 * \key Impact: \n
 * A section for the impact parameter (= distance (in fm) of the two
 * straight lines that the center of masses of the nuclei travel on).
 *
 * \li \key Value (float, optional, optional, default = 0.f): fixed value for
 * the impact parameter. No other \key Impact: directive is looked at.
 * \li \key Sample (string, optional, default = \key quadratic): \n
 * if \key uniform, use uniform sampling of the impact parameter
 * (\f$dP(b) = db\f$). If \key quadratic use areal (aka quadratic) input
 * sampling (the probability of an input parameter range is proportional to the
 * area corresponding to that range, \f$dP(b) = b\cdot db\f$). If \key custom,
 * use \key Values and \key Yields to interpolate the impact parameter
 * distribution and use rejection sampling.
 * \li \key Values (floats, optional):
 * Values of the impact parameter, corresponding to \key Yields. Must be same
 * length as \key Yields. Required for \key Sample = "custom".
 * \li \key Yields (floats, optional):
 * Values of the particle yields, corresponding to \key Values. Must be same
 * lenght as \key Values. Required for \key Sample = "custom".
 *
 * \li \key Range (float, float, optional, default = 0.0f):\n
 * A vector of minimal and maximal impact parameters
 * between which b should be chosen. (The order of these is not
 * important.)
 * \li \key Max (float, optional, default = 0.0f):
 * Like `Range: [0.0, Max]`. Note that if both \key Range and
 * \key Max are specified, \key Max takes precedence.
 *
 * Note that there are no safeguards to prevent you from specifying
 * negative impact parameters. The value chosen here is simply the
 * x-component of \f$\vec b\f$. The result will be that the projectile
 * and target will have switched position in x.
 *
 * \key Initial_Distance (float, optional, default = 2.0): \n
 * The initial distance of the two nuclei (in fm). That
 * means \f$z_{\rm min}^{\rm target} - z_{\rm max}^{\rm projectile}\f$.\n
 *
 * Note that this distance is applied before the Lorentz boost
 * to chosen calculation frame, and thus the actual distance may be different.
 *
 * \key Fermi_Motion (bool, optional, default = false): \n
 * Defines if Fermi motion is included. Note that Fermi motion
 * is senseless physicswise if potentials are off: without potentials
 * nucleons will just fly apart.
 */

ColliderModus::ColliderModus(Configuration modus_config,
                             const ExperimentParameters &params) {
  Configuration modus_cfg = modus_config["Collider"];

  // Get the reference frame for the collision calculation.
  if (modus_cfg.has_value({"Calculation_Frame"})) {
    frame_ = modus_cfg.take({"Calculation_Frame"});
  }

  // Decide which type of nucleus: deformed or not (default).
  if (modus_cfg.has_value({"Projectile", "Deformed"}) &&
      modus_cfg.take({"Projectile", "Deformed"})) {
    projectile_ = std::unique_ptr<DeformedNucleus>(new DeformedNucleus());
  } else {
    projectile_ = std::unique_ptr<Nucleus>(new Nucleus());
  }
  if (modus_cfg.has_value({"Target", "Deformed"}) &&
      modus_cfg.take({"Target", "Deformed"})) {
    target_ = std::unique_ptr<DeformedNucleus>(new DeformedNucleus());
  } else {
    target_ = std::unique_ptr<Nucleus>(new Nucleus());
  }

  // Fill nuclei with particles.
  std::map<PdgCode, int> pro = modus_cfg.take({"Projectile", "Particles"});
  projectile_->fill_from_list(pro, params.testparticles);
  if (projectile_->size() < 1) {
    throw ColliderEmpty("Input Error: Projectile nucleus is empty.");
  }
  std::map<PdgCode, int> tar = modus_cfg.take({"Target", "Particles"});
  target_->fill_from_list(tar, params.testparticles);
  if (target_->size() < 1) {
    throw ColliderEmpty("Input Error: Target nucleus is empty.");
  }

  // Ask to construct nuclei based on atomic number; otherwise, look
  // for the user defined values or take the default parameters.
  if (modus_cfg.has_value({"Projectile", "Automatic"}) &&
      modus_cfg.take({"Projectile", "Automatic"})) {
    projectile_->set_parameters_automatic();
  } else {
    projectile_->set_parameters_from_config("Projectile", modus_cfg);
  }
  if (modus_cfg.has_value({"Target", "Automatic"}) &&
      modus_cfg.take({"Target", "Automatic"})) {
    target_->set_parameters_automatic();
  } else {
    target_->set_parameters_from_config("Target", modus_cfg);
  }

  // Consider an option to include Fermi-motion
  fermi_motion_ = modus_cfg.take({"Fermi_Motion"}, false);

  // Get the total nucleus-nucleus collision energy. Since there is
  // no meaningful choice for a default energy, we require the user to
  // give one (and only one) energy input from the available options.
  int energy_input = 0;
  float mass_projec = projectile_->mass();
  float mass_target = target_->mass();
  // Option 1: Center of mass energy.
  if (modus_cfg.has_value({"Sqrtsnn"})) {
    float sqrt_s_NN = modus_cfg.take({"Sqrtsnn"});
    /* Note that \f$\sqrt{s_{NN}}\f$ is different for neutron-neutron and
     * proton-proton collisions (because of the different masses). Therefore,
     * representative particles are needed to specify which two particles'
     * collisions have this \f$\sqrt{s_{NN}}\f$. The vector specifies a pair
     * of PDG codes for the two particle species we want to use. The default
     * is otherwise the average nucleon mass for each nucleus.  */
    PdgCode id_a = 0, id_b = 0;
    if (modus_cfg.has_value({"Sqrts_Reps"})) {
      std::vector<PdgCode> sqrts_reps = modus_cfg.take({"Sqrts_Reps"});
      id_a = sqrts_reps[0];
      id_b = sqrts_reps[1];
    }
    float mass_a, mass_b;
    if (id_a != 0) {
      // If PDG Code is given, use mass of this particle type.
      mass_a = ParticleType::find(id_a).mass();
    } else {
      // else, use average mass of a particle in that nucleus
      mass_a = projectile_->mass() / projectile_->size();
    }
    if (id_b != 0) {
      mass_b = ParticleType::find(id_b).mass();
    } else {
      mass_b = target_->mass() / target_->size();
    }
    // Check that input satisfies the lower bound (everything at rest).
    if (sqrt_s_NN <= mass_a + mass_b) {
      throw ModusDefault::InvalidEnergy(
          "Input Error: sqrt(s_NN) is not larger than masses:\n" +
          std::to_string(sqrt_s_NN) + " GeV <= " + std::to_string(mass_a) +
          " GeV + " + std::to_string(mass_b) + " GeV.");
    }
    // Set the total nucleus-nucleus collision energy.
    total_s_ = (sqrt_s_NN * sqrt_s_NN - mass_a * mass_a - mass_b * mass_b) *
                   mass_projec * mass_target / (mass_a * mass_b) +
               mass_projec * mass_projec + mass_target * mass_target;
    energy_input++;
  }
  /* Option 2: Kinetic energy per nucleon of the projectile nucleus
   * (target at rest).  */
  if (modus_cfg.has_value({"E_Kin"})) {
    float e_kin = modus_cfg.take({"E_Kin"});
    // Check that energy is nonnegative.
    if (e_kin < 0) {
      throw ModusDefault::InvalidEnergy(
          "Input Error: "
          "E_Kin must be nonnegative.");
    }
    // Set the total nucleus-nucleus collision energy.
    total_s_ = s_from_Ekin(e_kin * projectile_->number_of_particles(),
                           mass_projec, mass_target);
    energy_input++;
  }
  // Option 3: Momentum of the projectile nucleus (target at rest).
  if (modus_cfg.has_value({"P_Lab"})) {
    float p_lab = modus_cfg.take({"P_Lab"});
    // Check that p_lab is nonnegative.
    if (p_lab < 0) {
      throw ModusDefault::InvalidEnergy(
          "Input Error: "
          "P_Lab must be nonnegative.");
    }
    // Set the total nucleus-nucleus collision energy.
    total_s_ = s_from_plab(p_lab * projectile_->number_of_particles(),
                           mass_projec, mass_target);
    energy_input++;
  }
  if (energy_input == 0) {
    throw std::domain_error(
        "Input Error: Non-existent collision energy. "
        "Please provide one of Sqrtsnn/E_Kin/P_Lab.");
  }
  if (energy_input > 1) {
    throw std::domain_error(
        "Input Error: Redundant collision energy. "
        "Please provide only one of Sqrtsnn/E_Kin/P_Lab.");
  }

  // Impact parameter setting: Either "Value", "Range", "Max" or "Sample".
  // Unspecified means 0 impact parameter.
  if (modus_cfg.has_value({"Impact", "Value"})) {
    impact_ = modus_cfg.take({"Impact", "Value"});
    imp_min_ = impact_;
    imp_max_ = impact_;
  } else {
    // If impact is not supplied by value, inspect sampling parameters:
    if (modus_cfg.has_value({"Impact", "Sample"})) {
      sampling_ = modus_cfg.take({"Impact", "Sample"});
      if (sampling_ == Sampling::CUSTOM) {
        if (!(modus_cfg.has_value({"Impact", "Values"}) ||
              modus_cfg.has_value({"Impact", "Yields"}))) {
          throw std::domain_error(
              "Input Error: Need impact parameter spectrum for custom "
              "sampling. "
              "Please provide Values and Yields.");
        }
        const std::vector<float> impacts = modus_cfg.take({"Impact", "Values"});
        const std::vector<float> yields = modus_cfg.take({"Impact", "Yields"});
        if (impacts.size() != yields.size()) {
          throw std::domain_error(
              "Input Error: Need as many impact parameter values as yields. "
              "Please make sure that Values and Yields have the same length.");
        }
        impact_interpolation_ = make_unique<InterpolateData<float>>(
            InterpolateData<float>(impacts, yields));

        auto imp_minmax = std::minmax_element(impacts.begin(), impacts.end());
        imp_min_ = *imp_minmax.first;
        imp_max_ = *imp_minmax.second;
        yield_max_ = *std::max_element(yields.begin(), yields.end());
      }
    }
    if (modus_cfg.has_value({"Impact", "Range"})) {
      std::array<float, 2> range = modus_cfg.take({"Impact", "Range"});
      imp_min_ = range[0];
      imp_max_ = range[1];
    }
    if (modus_cfg.has_value({"Impact", "Max"})) {
      imp_min_ = 0.0;
      imp_max_ = modus_cfg.take({"Impact", "Max"});
    }
  }

  // Look for user-defined initial separation between nuclei.
  if (modus_cfg.has_value({"Initial_Distance"})) {
    initial_z_displacement_ = modus_cfg.take({"Initial_Distance"});
    // the displacement is half the distance (both nuclei are shifted
    // initial_z_displacement_ away from origin)
    initial_z_displacement_ /= 2.0;
  }
}

std::ostream &operator<<(std::ostream &out, const ColliderModus &m) {
  return out << "-- Collider Modus:\n"
                "sqrt(S) (nucleus-nucleus) = "
             << format(std::sqrt(m.total_s_), "GeV")
             << "\nInitial distance between nuclei: "
             << format(2 * m.initial_z_displacement_, "fm") << "\nProjectile:\n"
             << *m.projectile_ << "\nTarget:\n" << *m.target_;
}

float ColliderModus::initial_conditions(Particles *particles,
                                        const ExperimentParameters &) {
  const auto &log = logger<LogArea::Collider>();
  // Sample impact parameter distribution.
  sample_impact();

  log.info() << "Impact parameter = " << format(impact_, "fm");
  // Populate the nuclei with appropriately distributed nucleons.
  // If deformed, this includes rotating the nucleus.
  projectile_->arrange_nucleons();
  target_->arrange_nucleons();

  // Use the total mandelstam variable to get the frame-dependent velocity for
  // each nucleus. Position a is projectile, position b is target.
  double v_a, v_b;
  std::tie(v_a, v_b) =
      get_velocities(total_s_, projectile_->mass(), target_->mass());

  // If velocities are too close to 1 for our calculations, throw an exception.
  if (almost_equal(std::abs(1.0 - v_a), 0.0) ||
      almost_equal(std::abs(1.0 - v_b), 0.0)) {
    throw std::domain_error(
        "Found velocity equal to 1 in "
        "nucleusmodus::initial_conditions.\nConsider using"
        "the center of velocity reference frame.");
  }

  // Shift the nuclei into starting positions. Keep the pair separated
  // in z by some small distance and shift in x by the impact parameter.
  // (Projectile is chosen to hit at positive x.)
  // After shifting, set the time component of the particles to
  // -initial_z_displacement_/average_velocity.
  float avg_velocity = std::sqrt(v_a * v_a + v_b * v_b);
  float simulation_time = -initial_z_displacement_ / avg_velocity;
  projectile_->shift(true, -initial_z_displacement_, +impact_ / 2.0,
                     simulation_time);
  target_->shift(false, initial_z_displacement_, -impact_ / 2.0,
                 simulation_time);

  // Generate Fermi momenta if necessary
  if (fermi_motion_) {
    log.info() << "Fermi motion is ON";
    projectile_->generate_fermi_momenta();
    target_->generate_fermi_momenta();
  }

  // Boost the nuclei to the appropriate velocity.
  projectile_->boost(v_a);
  target_->boost(v_b);

  // Put the particles in the nuclei into code particles.
  projectile_->copy_particles(particles);
  target_->copy_particles(particles);
  return simulation_time;
}

void ColliderModus::sample_impact() {
  if (sampling_ == Sampling::QUADRATIC) {
    // quadratic sampling: Note that for bmin > bmax, this still yields
    // the correct distribution (only that canonical() = 0 then is the
    // upper end, not the lower).
    impact_ = std::sqrt(imp_min_ * imp_min_ +
                        Random::canonical() *
                            (imp_max_ * imp_max_ - imp_min_ * imp_min_));
  } else if (sampling_ == Sampling::CUSTOM) {
    // rejection sampling based on given distribution
    assert(impact_interpolation_ != nullptr);
    float probability_random = 1;
    float probability = 0;
    float b;
    while (probability_random > probability) {
      b = Random::uniform(imp_min_, imp_max_);
      probability = (*impact_interpolation_)(b) / yield_max_;
      assert(probability < 1.0f);
      probability_random = Random::uniform(0.f, 1.f);
    }
    impact_ = b;
  } else {
    // linear sampling. Still, min > max works fine.
    impact_ = Random::uniform(imp_min_, imp_max_);
  }
}

std::pair<double, double> ColliderModus::get_velocities(float s, float m_a,
                                                        float m_b) {
  double v_a = 0.0;
  double v_b = 0.0;
  // Frame dependent calculations of velocities. Assume v_a >= 0, v_b <= 0.
  switch (frame_) {
    case CalculationFrame::CenterOfVelocity:
      v_a = center_of_velocity_v(s, m_a, m_b);
      v_b = -v_a;
      break;
    case CalculationFrame::CenterOfMass:
      {
<<<<<<< HEAD
        const double A =   (s -(m_a - m_b) * (m_a - m_b))
                         * (s -(m_a + m_b) * (m_a + m_b));
        #pragma GCC diagnostic push
        #pragma GCC diagnostic ignored "-Wfloat-equal"
        if (A == 0) {
            // velocities are zero
            break;
        }
        #pragma GCC diagnostic pop
        const double B = - 8 * (m_a * m_a) * m_a * (m_b * m_b) * m_b
                         - ((m_a * m_a) + (m_b * m_b))
                         * (s - (m_a * m_a) - (m_b * m_b))
                         * (s - (m_a * m_a) - (m_b * m_b));
        const double C = (m_a * m_a) * (m_b * m_b) * A;
        // Compute positive center of mass momentum.
        const double radicand1 = B * B - 4 * A * C;
        const double radicand2 = (-B - std::sqrt(radicand1)) / (2 * A);
        double abs_p = std::sqrt(radicand2);
        v_a = abs_p / m_a;
        v_b = -abs_p / m_b;
=======
        // Compute center of mass momentum.
        double pCM = pCM_from_s(s, m_a, m_b);
        v_a = pCM / std::sqrt(m_a*m_a + pCM*pCM);
        v_b = -pCM / std::sqrt(m_b*m_b + pCM*pCM);
>>>>>>> 1a20e675
      }
      break;
    case CalculationFrame::FixedTarget:
      v_a = fixed_target_projectile_v(s, m_a, m_b);
      break;
    default:
      throw std::domain_error(
          "Invalid reference frame in "
          "ColliderModus::get_velocities.");
  }
  return std::make_pair(v_a, v_b);
}

}  // namespace Smash<|MERGE_RESOLUTION|>--- conflicted
+++ resolved
@@ -438,33 +438,10 @@
       break;
     case CalculationFrame::CenterOfMass:
       {
-<<<<<<< HEAD
-        const double A =   (s -(m_a - m_b) * (m_a - m_b))
-                         * (s -(m_a + m_b) * (m_a + m_b));
-        #pragma GCC diagnostic push
-        #pragma GCC diagnostic ignored "-Wfloat-equal"
-        if (A == 0) {
-            // velocities are zero
-            break;
-        }
-        #pragma GCC diagnostic pop
-        const double B = - 8 * (m_a * m_a) * m_a * (m_b * m_b) * m_b
-                         - ((m_a * m_a) + (m_b * m_b))
-                         * (s - (m_a * m_a) - (m_b * m_b))
-                         * (s - (m_a * m_a) - (m_b * m_b));
-        const double C = (m_a * m_a) * (m_b * m_b) * A;
-        // Compute positive center of mass momentum.
-        const double radicand1 = B * B - 4 * A * C;
-        const double radicand2 = (-B - std::sqrt(radicand1)) / (2 * A);
-        double abs_p = std::sqrt(radicand2);
-        v_a = abs_p / m_a;
-        v_b = -abs_p / m_b;
-=======
         // Compute center of mass momentum.
         double pCM = pCM_from_s(s, m_a, m_b);
         v_a = pCM / std::sqrt(m_a*m_a + pCM*pCM);
         v_b = -pCM / std::sqrt(m_b*m_b + pCM*pCM);
->>>>>>> 1a20e675
       }
       break;
     case CalculationFrame::FixedTarget:
