--- conflicted
+++ resolved
@@ -59,19 +59,12 @@
   /* Sample impact parameter */
   double impact_parameter = Random::uniform(0.0, 5.0);
   /* Set positions and momenta */
-<<<<<<< HEAD
-  data_projectile->set_position(FourVector(1., impact_parameter, 0., -1.));
-  data_projectile->set_momentum(mass_projectile, 0.0, 0.0, cms_momentum);
-  data_target->set_position(FourVector(1., 0., 0., 1.));
-  data_target->set_momentum(mass_target, 0.0, 0.0, -cms_momentum);
-  // collider start is hard-coded for now.
-  return -1.0f;
-=======
   data_projectile.set_position(FourVector(1., impact_parameter, 0., -1.));
   data_projectile.set_momentum(mass_projectile, 0.0, 0.0, cms_momentum);
   data_target.set_position(FourVector(1., 0., 0., 1.));
   data_target.set_momentum(mass_target, 0.0, 0.0, -cms_momentum);
->>>>>>> 12a68008
+  // collider start is hard-coded for now.
+  return -1.0f;
 }
 
 }  // namespace Smash