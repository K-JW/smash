/*
 *
 *    Copyright (c) 2016-2017
 *      SMASH Team
 *
 *    GNU General Public License (GPLv3 or later)
 *
 */

#include <fstream>
#include <iostream>

#include "include/scatteractionphoton.h"

#include "include/angles.h"
#include "include/constants.h"
#include "include/cxx14compat.h"
#include "include/integrate.h"
#include "include/kinematics.h"
#include "include/particletype.h"
#include "include/pdgcode.h"
#include "include/pow.h"
#include "include/random.h"
#include "include/tabulation.h"

using std::sqrt;
using std::pow;
using std::atan;

namespace Smash {

<<<<<<< HEAD
ScatterActionPhoton::ReactionType ScatterActionPhoton::photon_reaction_type(const ParticleList &in)
{
  // ToDo: is this check here necessary?
  if (in.size() != 2) {
    return ReactionType::no_reaction;
  }

  PdgCode a = in[0].pdgcode();
  PdgCode b = in[1].pdgcode();

  // swap so that pion should be first and there are less cases to be listed

  if (!a.is_pion()) {
    std::swap(a, b);
  }
  
  switch (pack(a.code(), b.code())) {
    case (pack(pdg::pi_p, pdg::pi_z)
    case (pack(pdg::pi_z, pdg::pi_p)):
      return ReactionType::pi_z_pi_p_rho_p;

    case (pack(pdg::pi_m, pdg::pi_z)):
    case (pack(pdg::pi_z, pdg::pi_m)):
      return ReactionType::pi_z_pi_m_rho_m;

    case (pack(pdg::pi_p, pdg::rho_z)):
      return ReactionType::pi_p_rho_z_pi_p;

    case (pack(pdg::pi_m, pdg::rho_z)):
      return ReactionType::pi_m_rho_z_pi_m;

    case (pack(pdg::pi_m, pdg::rho_p)):
      return ReactionType::pi_m_rho_p_pi_z;

    case (pack(pdg::pi_p, pdg::rho_m)):
      return ReactionType::pi_p_rho_m_pi_z;

    case (pack(pdg::pi_z, pdg::rho_p)):
      return ReactionType::pi_z_rho_p_pi_p;

    case (pack(pdg::pi_z, pdg::rho_m)):
      return ReactionType::pi_z_rho_m_pi_m;
   
      case(pack(pdg::pi_p, pdg::pi_m)):
    case(pack(pdg::pi_m, pdg::pi_p)):
      return ReactionType::pi_p_pi_m_rho_z;

    case(pack(pdg::pi_z, pdg::rho_z)):
      return ReactionType::pi_z_rho_z_pi_z;
    
      default:
      return ReactionType::no_reaction;
  }
}

ParticletypePtr ScatterActionPhoton::outgoing_hadron(const ParticleList &in)
{

  // ToDo: not sure how to handle the returning of pointers. i have to think about this
  const static ParticleTypePtr rho_z_particle_ptr = &ParticleType::find(pdg::rho_z);
  const static ParticleTypePtr rho_p_particle_ptr = &ParticleType::find(pdg::rho_p);
  const static ParticleTypePtr rho_m_particle_ptr = &ParticleType::find(pdg::rho_m);
  const static ParticleTypePtr pi_z_particle_ptr = &ParticleType::find(pdg::pi_z);
  const static ParticleTypePtr pi_p_particle_ptr = &ParticleType::find(pdg::pi_p);
  const static ParticleTypePtr pi_m_particle_ptr = &ParticleType::find(pdg::pi_m);
  //const static ParticleTypePtr photon_particle = &ParticleType::find(pdg::photon);

  auto reac = photon_reaction_type(in);

  switch(reac)
  {
    case pi_z_pi_p_rho_p:
      return rho_p_particle_ptr;
      break;
    case pi_z_pi_m_rho_m:
      return rho_m_particle_ptr;
      break;
    case pi_p_pi_m_rho_z:
      return rho_z_particle_ptr;
      break;

     case pi_p_rho_z_pi_p:
     case pi_z_rho_p_pi_p:
      return pi_p_particle_ptr;

     case pi_m_rho_z_pi_m:
     case pi_z_rho_m_pi_m:
      return pi_m_particle_ptr;

     case pi_m_rho_p_pi_z:
     case pi_p_rho_m_pi_z:
     case pi_z_rho_z_pi_z:
      return pi_z_particle_ptr;
      break;
    default:
      // ToDo: Think of something better
      return nullptr;
  }
}

bool ScatterActionPhoton::is_kinematically_possible(const double s, const ParticleList &in)
{
  auto hadron = outgoing_hadron(in);
  if (hadron && hadron.mass() > s)
  {
    return true;
  }
  else{
    return false;
  }
}


=======
>>>>>>> a636b8aa
void ScatterActionPhoton::generate_final_state() {
  /* Decide for a particular final state. */
  const CollisionBranch *proc = choose_channel<CollisionBranch>(
      collision_channels_photons_, cross_section_photons_);
  process_type_ = proc->get_type();
  outgoing_particles_ = proc->particle_list();

  /* The production point of the new particles.  */
  FourVector middle_point = get_interaction_point();

  /* 2->2 inelastic scattering */
  /* Sample the particle momenta in CM system. */
  const std::pair<double, double> masses = sample_masses();
  const double m1 = incoming_particles_[0].effective_mass();
  const double m2 = incoming_particles_[1].effective_mass();
  const double m3 = masses.first;
  const double s = mandelstam_s();
  const double sqrts = sqrt_s();
  std::array<double, 2> mandelstam_t = get_t_range(sqrts, m1, m2, m3, 0.0);
  const double t1 = mandelstam_t[1];
  const double t2 = mandelstam_t[0];
  const double pcm_in = cm_momentum();
  const double pcm_out = pCM(sqrts, m3, 0.0);

  assert(t1 < t2);
  double diff_xsection_max = 0.0;
  const double stepsize = (t2 - t1) / 100.0;
  for (double t = t1; t < t2; t += stepsize) {
    diff_xsection_max = std::max(diff_cross_section(t, t2, t1),
                                              diff_xsection_max);
  }

  double t = 0.0;
  int iteration_number = 0;
  do {
    t = Random::uniform(t1, t2);
    iteration_number++;
  } while (diff_cross_section(t, t2, t1) < Random::uniform(0., diff_xsection_max)
           && iteration_number < 100);

  // TODO(schaefer): this should be moved to kinematics.h and tested
  double costheta =
      (t - pow_int(m2, 2) +
       0.5 * (s + pow_int(m2, 2) - pow_int(m1, 2)) * (s - pow_int(m3, 2)) / s) /
      (pcm_in * (s - pow_int(m3, 2)) / sqrts);

  Angles phitheta(Random::uniform(0.0, twopi), costheta);
  outgoing_particles_[0].set_4momentum(masses.first,
                                       phitheta.threevec() * pcm_out);
  outgoing_particles_[1].set_4momentum(masses.second,
                                       -phitheta.threevec() * pcm_out);

  /* Weighing of the fractional photons */
  if (number_of_fractional_photons_ > 1) {
    weight_ = diff_cross_section(t,t2,t1) * (t2 - t1)
          / (number_of_fractional_photons_ * cross_section());
  } else {
    weight_ = proc->weight() / cross_section();
  }

  /* Set positions & boost to computational frame. */
  for (ParticleData &new_particle : outgoing_particles_) {
    new_particle.set_4position(middle_point);
    new_particle.boost_momentum(-beta_cm());
  }

  /* Inlcusion of form factors (FF):
  The usual procedure would be the multplication of the photon cross section
  by the corresponding form factor. This form factor is however energy
  dependent, such that the energy of the generated photon in the computational
  frame is necessary to determine FF. Yet this is not directly accessible in
  ScatterActionPhoton::photon_cross_section().
  The alternative solution is to multiply the weighting factor (proportional to
  cross section) by FF. This is equivalent to multiplying the cross section
  directly.

  The modification is as follows:
  weight_FF = weight_noFF * FF^4
  The actual value of the form factor is determined in
  ScatterActionPhoton::form_factor(E_photon) */

  double E_Photon = outgoing_particles_[1].momentum()[0];

  weight_ *= pow(form_factor(E_Photon),4);

  // Photons are not really part of the normal processes, so we have to set a
  // constant arbitrary number.
  const auto id_process = ID_PROCESS_PHOTON;
  Action::check_conservation(id_process);

}

void ScatterActionPhoton::add_dummy_hadronic_channels(
    double reaction_cross_section) {
  CollisionBranchPtr dummy_process = make_unique<CollisionBranch>(
      incoming_particles_[0].type(), incoming_particles_[1].type(),
      reaction_cross_section, ProcessType::TwoToTwo);
  add_collision(std::move(dummy_process));
}

ScatterActionPhoton::ReactionType ScatterActionPhoton::photon_reaction_type(
    const ParticleList &in) {
  
  if (in.size() != 2) {
    return ReactionType::no_reaction;
  }

  PdgCode a = in[0].pdgcode();
  PdgCode b = in[1].pdgcode();

  // swap so that pion should be first and there are less cases to be listed
  if (!a.is_pion()) {
    std::swap(a, b);
  }

  switch (pack(a.code(), b.code())) {
    case (pack(pdg::pi_p, pdg::pi_z)
    case (pack(pdg::pi_z, pdg::pi_p)):
      return ReactionType::pi_z_pi_p_rho_p;

    case (pack(pdg::pi_m, pdg::pi_z)):
    case (pack(pdg::pi_z, pdg::pi_m)):
      return ReactionType::pi_z_pi_m_rho_m;

    case (pack(pdg::pi_p, pdg::rho_z)):
      return ReactionType::pi_p_rho_z_pi_p;

    case (pack(pdg::pi_m, pdg::rho_z)):
      return ReactionType::pi_m_rho_z_pi_m;

    case (pack(pdg::pi_m, pdg::rho_p)):
      return ReactionType::pi_m_rho_p_pi_z;

    case (pack(pdg::pi_p, pdg::rho_m)):
      return ReactionType::pi_p_rho_m_pi_z;

    case (pack(pdg::pi_z, pdg::rho_p)):
      return ReactionType::pi_z_rho_p_pi_p;

    case (pack(pdg::pi_z, pdg::rho_m)):
<<<<<<< HEAD
      return ReactionType::pi_z_rho_m_pi_m;
   
      case(pack(pdg::pi_p, pdg::pi_m)):
=======
      return ReactionType::pi0_rho;
    case(pack(pdg::pi_p, pdg::pi_m)):
>>>>>>> a636b8aa
    case(pack(pdg::pi_m, pdg::pi_p)):
      return ReactionType::pi_p_pi_m_rho_z;

    case(pack(pdg::pi_z, pdg::rho_z)):
      return ReactionType::pi_z_rho_z_pi_z;
    
      default:
      return ReactionType::no_reaction;
  }
}

CollisionBranchList ScatterActionPhoton::photon_cross_sections() {
  CollisionBranchList process_list;
  static ParticleTypePtr rho0_particle = &ParticleType::find(pdg::rho_z);
  static ParticleTypePtr rho_plus_particle = &ParticleType::find(pdg::rho_p);
  static ParticleTypePtr rho_minus_particle = &ParticleType::find(pdg::rho_m);
  static ParticleTypePtr pi0_particle = &ParticleType::find(pdg::pi_z);
  static ParticleTypePtr pi_plus_particle = &ParticleType::find(pdg::pi_p);
  static ParticleTypePtr pi_minus_particle = &ParticleType::find(pdg::pi_m);
  static ParticleTypePtr photon_particle = &ParticleType::find(pdg::photon);
  const double m_rho = rho0_particle->mass();
  const double m_pi = pi0_particle->mass();

  const double to_mb = 0.3894;
  const double Const = 0.059;
  const double g_POR = 11.93;
  const double ma1 = 1.26;
  const double ghat = 6.4483;
  const double eta1 = 2.3920;
  const double eta2 = 1.9430;
  const double delta = -0.6426;
  const double C4 = -0.14095;
  const double Gammaa1 = 0.4;
  const double Pi = M_PI;
  double m_omega = 0.783;
  double momega = m_omega;
  double mrho = m_rho;
  double mpion = m_pi;

  ParticleData part_a = incoming_particles_[0];
  ParticleData part_b = incoming_particles_[1];

  bool pion_found = true;

  if (!part_a.type().pdgcode().is_pion()) {
    if (part_b.type().pdgcode().is_pion()) {
      part_a = incoming_particles_[1];
      part_b = incoming_particles_[0];
    } else {
      pion_found = false;
    }
  }

  if (pion_found) {

    // do a check according to incoming_particles_ and calculate the
    // cross sections (xsection) for all possible reactions

    const double s = mandelstam_s();
    double sqrts = sqrt_s();
    const double &m1 = part_a.effective_mass();
    const double &m2 = part_b.effective_mass();
    double m3 = 0.0;  // will be fixed according to reaction outcome
    ParticleTypePtr part_out = photon_particle;
    ParticleTypePtr photon_out = photon_particle;

    reac = photon_reaction_type(Action::incoming_particles());

    if (sqrts <= m1 + m2) {
      reac = ReactionType::no_reaction;
    }

    if (reac != ReactionType::no_reaction) {
      std::array<double, 2> mandelstam_t = get_t_range(sqrts, m1, m2, m3, 0.0);
      double t1;
      double t2;
      double xsection = 0.0;

      switch (reac) {
         case ReactionType::pi_pi:
        // there are three possible reaction channels
        // the first possible reaction (produces rho0)
          part_out = rho0_particle;
          m3 = part_out->mass();

          if (sqrts > m3) {
            mandelstam_t = get_t_range(sqrts, m1, m2, m3, 0.0);
            t1 = mandelstam_t[1];
            t2 = mandelstam_t[0];

            xsection = to_mb*((pow(Const,2)*pow(ghat,4)*((0.5*pow(-2. + delta,2)*pow(mpion,2)*(0. - 1.*t2))/pow(mrho,2) +
             0.25*(-2. + delta)*(eta1 - 1.*eta2)*(-0.5*eta2*pow(ma1,2) + 1.*eta1*pow(mpion,2) - 1.*eta2*pow(mpion,2) + 0.5*eta1*s -
                0.5*eta2*s)*(0. - 1.*t2) - (2.*(pow(mpion,2)*
                   (1.5 + 0.125*pow(delta,2) - 2.*C4*pow(mrho,2) + delta*(-1. + 1.*C4*pow(mrho,2))) +
                  (-0.5 - 0.375*pow(delta,2) - 2.*C4*pow(mrho,2) + delta*(1. + 1.*C4*pow(mrho,2)))*s)*(0. - 1.*t2))/pow(mrho,2) -
             0.25*(-2. + delta)*(eta1 - 1.*eta2)*(eta1*(1.*pow(mpion,2) - 0.5*s) +
                eta2*(-0.5*pow(ma1,2) - 1.*pow(mpion,2) - 0.5*pow(mrho,2) + 1.*s))*(0. - 1.*t2) -
             (0.25*(-2. + 1.*delta)*(-8.*C4*pow(mrho,4) + pow(mpion,2)*(2. + 1.*delta - 8.*C4*pow(mrho,2)) + (-2. - 3.*delta)*s +
                  pow(mrho,2)*(2. + 1.*delta + 16.*C4*s))*(0. - 1.*t2))/pow(mrho,2) -
             0.09375*pow(eta1 - 1.*eta2,2)*(eta1*eta2*(-2.*pow(ma1,4) - 4.*pow(mpion,4) + 0.6666666666666666*pow(mrho,4) +
                   pow(ma1,2)*(5.333333333333333*pow(mpion,2) - 2.6666666666666665*s) + 2.6666666666666665*pow(mpion,2)*s +
                   1.3333333333333333*pow(mrho,2)*s - 1.3333333333333333*pow(s,2)) +
                pow(eta1,2)*(1.*pow(ma1,4) + 2.*pow(mpion,4) + 0.3333333333333333*pow(mrho,4) +
                   pow(mpion,2)*(2.*pow(mrho,2) - 1.3333333333333333*s) - 1.3333333333333333*pow(mrho,2)*s + 0.6666666666666666*pow(s,2) +
                   pow(ma1,2)*(-2.6666666666666665*pow(mpion,2) - 1.3333333333333333*pow(mrho,2) + 1.3333333333333333*s)) +
                pow(eta2,2)*(1.*pow(ma1,4) + 2.*pow(mpion,4) + 0.3333333333333333*pow(mrho,4) +
                   pow(mpion,2)*(-2.*pow(mrho,2) - 1.3333333333333333*s) - 0.6666666666666666*pow(mrho,2)*s + 0.6666666666666666*pow(s,2) +
                   pow(ma1,2)*(-2.6666666666666665*pow(mpion,2) + 1.3333333333333333*pow(mrho,2) + 1.3333333333333333*s)))*(0. - 1.*t2) -
             0.0625*pow(eta1 - 1.*eta2,2)*(pow(eta2,2)*(pow(Gammaa1,2)*pow(ma1,2) - 1.*pow(ma1,4) - 2.*pow(mpion,4) -
                   2.*pow(mpion,2)*pow(mrho,2) + 2.*pow(mrho,4) + pow(ma1,2)*(2.*pow(mpion,2) + pow(mrho,2) - 1.*s) -
                   3.*pow(mrho,2)*s + pow(s,2)) + pow(eta1,2)*
                 (pow(Gammaa1,2)*pow(ma1,2) - 1.*pow(ma1,4) - 2.*pow(mpion,4) - 2.*pow(mpion,2)*pow(mrho,2) +
                   pow(ma1,2)*(2.*pow(mpion,2) + pow(mrho,2) - 1.*s) + pow(mrho,2)*s + pow(s,2)) +
                eta1*eta2*(-2.*pow(Gammaa1,2)*pow(ma1,2) + 2.*pow(ma1,4) + 4.*pow(mpion,4) + 4.*pow(mpion,2)*pow(mrho,2) +
                   2.*pow(mrho,4) - 2.*pow(s,2) + pow(ma1,2)*(-4.*pow(mpion,2) - 2.*pow(mrho,2) + 2.*s)))*(0. - 1.*t2) +
             (1.*(pow(eta1,2)*(0.5*pow(mrho,4) - 1.*C4*pow(mrho,6) + pow(mpion,2)*(1.*pow(mrho,2) - 2.*C4*pow(mrho,4)) +
                     pow(ma1,2)*(-0.5*pow(mrho,2) + 1.*C4*pow(mrho,4)) - 0.5*pow(mrho,2)*s + 0.25*delta*pow(mrho,2)*s -
                     0.25*delta*pow(s,2) + 1.*C4*pow(mrho,2)*pow(s,2)) +
                  pow(eta2,2)*(-0.5*pow(mrho,4) + 1.*C4*pow(mrho,6) + pow(mpion,2)*(1.*pow(mrho,2) - 2.*C4*pow(mrho,4)) +
                     pow(ma1,2)*(-0.5*pow(mrho,2) + 1.*C4*pow(mrho,4)) - 0.5*pow(mrho,2)*s + 0.75*delta*pow(mrho,2)*s -
                     2.*C4*pow(mrho,4)*s - 0.25*delta*pow(s,2) + 1.*C4*pow(mrho,2)*pow(s,2)) +
                  eta1*eta2*(pow(ma1,2)*(1.*pow(mrho,2) - 2.*C4*pow(mrho,4)) + pow(mpion,2)*(-2.*pow(mrho,2) + 4.*C4*pow(mrho,4)) +
                     s*(2.*C4*pow(mrho,4) + 0.5*delta*s + pow(mrho,2)*(1. - 1.*delta - 2.*C4*s))))*(0. - 1.*t2))/pow(mrho,2) +
             (0.03125*pow(eta1 - 1.*eta2,2)*(eta1*eta2*(-2.*pow(ma1,8) - 2.*pow(mpion,8) + 2.*pow(mpion,4)*pow(mrho,4) +
                     pow(ma1,6)*(8.*pow(mpion,2) - 4.*s) + pow(ma1,2)*pow(mpion,2)*
                      (8.*pow(mpion,4) - 8.*pow(mrho,4) - 4.*pow(mpion,2)*s + 4.*pow(mrho,2)*s) +
                     pow(ma1,4)*(-12.*pow(mpion,4) + 2.*pow(mrho,4) + 8.*pow(mpion,2)*s + 4.*pow(mrho,2)*s - 4.*pow(s,2))) +
                  pow(eta2,2)*(1.*pow(ma1,8) + 1.*pow(mpion,8) - 2.*pow(mpion,6)*pow(mrho,2) + 1.*pow(mpion,4)*pow(mrho,4) +
                     pow(ma1,6)*(-4.*pow(mpion,2) + 2.*pow(mrho,2) + 2.*s) +
                     pow(ma1,4)*(6.*pow(mpion,4) + 1.*pow(mrho,4) + pow(mpion,2)*(-6.*pow(mrho,2) - 4.*s) - 2.*pow(mrho,2)*s +
                        2.*pow(s,2)) + pow(ma1,2)*(-4.*pow(mpion,6) - 2.*pow(mpion,2)*pow(mrho,2)*s +
                        pow(mpion,4)*(6.*pow(mrho,2) + 2.*s))) +
                  pow(eta1,2)*(1.*pow(ma1,8) + pow(ma1,6)*(-4.*pow(mpion,2) - 2.*pow(mrho,2) + 2.*s) +
                     pow(ma1,4)*(6.*pow(mpion,4) + 1.*pow(mrho,4) + pow(mpion,2)*(6.*pow(mrho,2) - 4.*s) - 4.*pow(mrho,2)*s +
                        2.*pow(s,2)) + pow(ma1,2)*(-4.*pow(mpion,6) + 2.*pow(mpion,2)*pow(mrho,2)*s +
                        pow(mrho,2)*(2.*pow(mrho,2) - 2.*s)*s + pow(mpion,4)*(-6.*pow(mrho,2) + 2.*s)) +
                     pow(mpion,2)*(1.*pow(mpion,6) + 2.*pow(mpion,4)*pow(mrho,2) - 2.*pow(mrho,6) + 2.*pow(mrho,4)*s +
                        pow(mpion,2)*(1.*pow(mrho,4) - 2.*pow(mrho,2)*s)))))/(0. + 1.*pow(ma1,2) - 1.*t2) +
             (1.*pow(-2. + delta,2)*pow(mpion,2)*(1.*pow(mpion,2) - 0.25*pow(mrho,2)))/(0. + 1.*pow(mpion,2) - 1.*t2) +
             0.03125*pow(eta1 - 1.*eta2,2)*(pow(eta2,2)*(1.*pow(Gammaa1,2)*pow(ma1,2) - 3.*pow(ma1,4) - 2.*pow(mpion,4) +
                   2.*pow(mpion,2)*pow(mrho,2) - 1.*pow(mrho,4) + pow(ma1,2)*(4.*pow(mpion,2) - 4.*pow(mrho,2) - 4.*s) +
                   2.*pow(mrho,2)*s - 2.*pow(s,2)) + pow(eta1,2)*
                 (1.*pow(Gammaa1,2)*pow(ma1,2) - 3.*pow(ma1,4) - 2.*pow(mpion,4) - 2.*pow(mpion,2)*pow(mrho,2) - 1.*pow(mrho,4) +
                   pow(ma1,2)*(4.*pow(mpion,2) + 4.*pow(mrho,2) - 4.*s) + 4.*pow(mrho,2)*s - 2.*pow(s,2)) +
                eta1*eta2*(-2.*pow(Gammaa1,2)*pow(ma1,2) + 6.*pow(ma1,4) + 4.*pow(mpion,4) - 2.*pow(mrho,4) - 4.*pow(mrho,2)*s +
                   4.*pow(s,2) + pow(ma1,2)*(-8.*pow(mpion,2) + 8.*s)))*(0. + 1.*pow(mrho,2) - 1.*s - 1.*t2) -
             0.03125*pow(eta1 - 1.*eta2,3)*(eta2*(-1.*pow(ma1,2) - 1.*pow(mrho,2) - 1.*s) + eta1*(pow(ma1,2) - 1.*pow(mrho,2) + s))*
              pow(0. + 1.*pow(mrho,2) - 1.*s - 1.*t2,2) -
             0.010416666666666666*pow(eta1 - 1.*eta2,4)*pow(0. + 1.*pow(mrho,2) - 1.*s - 1.*t2,3) +
             (1.*pow(-2. + delta,2)*pow(mpion,2)*(1.*pow(mpion,2) - 0.25*pow(mrho,2)))/
              (0. + 1.*pow(mpion,2) + 1.*pow(mrho,2) - 1.*s - 1.*t2) -
             (1.*(1.*eta1 - 1.*eta2)*(eta1*(-0.5*pow(mrho,4) + 1.*C4*pow(mrho,6) + pow(ma1,2)*(1.*pow(mrho,2) - 2.*C4*pow(mrho,4)) +
                     pow(mpion,2)*(-1.*pow(mrho,2) + 2.*C4*pow(mrho,4)) + 0.25*delta*pow(s,2) - 1.*C4*pow(mrho,2)*pow(s,2)) +
                  eta2*(-0.75*pow(mrho,4) + 0.125*delta*pow(mrho,4) + 1.*C4*pow(mrho,6) +
                     pow(mpion,2)*(1.*pow(mrho,2) - 2.*C4*pow(mrho,4)) + pow(ma1,2)*(-1.*pow(mrho,2) + 2.*C4*pow(mrho,4)) +
                     0.25*pow(mrho,2)*s + 0.375*delta*pow(mrho,2)*s - 2.*C4*pow(mrho,4)*s - 0.25*delta*pow(s,2) +
                     1.*C4*pow(mrho,2)*pow(s,2)))*(0. - 1.*pow(ma1,2) + 2.*pow(mpion,2) + 1.*pow(mrho,2) - 1.*s - 1.*t2))/pow(mrho,2)\
              + 0.5*pow(1.*eta1 - 1.*eta2,2)*(-0.5 + 1.*C4*pow(mrho,2))*
              pow(0. - 1.*pow(ma1,2) + 2.*pow(mpion,2) + 1.*pow(mrho,2) - 1.*s - 1.*t2,2) +
             (0.25*(32.*pow(C4,2)*pow(mrho,8) + 2.*pow(delta,2)*pow(s,2) + 8.*C4*pow(mrho,6)*(-6. + delta - 8.*C4*s) +
                  2.*delta*pow(mrho,2)*s*(-6. + delta - 8.*C4*s) +
                  pow(mrho,4)*(12. - 1.*pow(delta,2) + 8.*C4*(6. + delta)*s + 32.*pow(C4,2)*pow(s,2)))*(0. + t2))/pow(mrho,4) -
             (0.125*(-2. + 1.*delta)*(2. + 1.*delta - 8.*C4*pow(mrho,2))*(0. + 1.*pow(t2,2)))/pow(mrho,2) -
             (1.*(0.5 - 0.125*pow(delta,2) - 2.*C4*pow(mrho,2) + 1.*C4*delta*pow(mrho,2))*(0. + 1.*pow(t2,2)))/pow(mrho,2) -
             0.5*(eta1*eta2*(1. - 2.*C4*pow(mrho,2)) + pow(eta1,2)*(-0.5 + 1.*C4*pow(mrho,2)) + pow(eta2,2)*(-0.5 + 1.*C4*pow(mrho,2)))*
              (0. + 1.*pow(t2,2)) + 0.0625*pow(1.*eta1 - 1.*eta2,4)*(1.*pow(mpion,2) + 0.5*pow(mrho,2) - 0.5*s)*(0. + 1.*pow(t2,2)) +
             0.03125*pow(eta1 - 1.*eta2,3)*(eta2*(-1.*pow(ma1,2) + 2.*pow(mpion,2) - 1.*pow(mrho,2) - 1.*s) +
                eta1*(pow(ma1,2) - 2.*pow(mpion,2) - 1.*pow(mrho,2) + s))*(0. + 1.*pow(t2,2)) +
             0.010416666666666666*pow(eta1 - 1.*eta2,4)*(0. + 1.*pow(t2,3)) -
             0.020833333333333332*pow(1.*eta1 - 1.*eta2,4)*(0. + 1.*pow(t2,3)) -
             (0.03125*pow(eta1 - 1.*eta2,2)*(eta1*eta2*(-2.*pow(ma1,8) - 2.*pow(mpion,8) + 2.*pow(mpion,4)*pow(mrho,4) +
                     pow(ma1,6)*(8.*pow(mpion,2) - 4.*s) + pow(ma1,2)*pow(mpion,2)*
                      (8.*pow(mpion,4) - 8.*pow(mrho,4) - 4.*pow(mpion,2)*s + 4.*pow(mrho,2)*s) +
                     pow(ma1,4)*(-12.*pow(mpion,4) + 2.*pow(mrho,4) + 8.*pow(mpion,2)*s + 4.*pow(mrho,2)*s - 4.*pow(s,2))) +
                  pow(eta2,2)*(1.*pow(ma1,8) + 1.*pow(mpion,8) - 2.*pow(mpion,6)*pow(mrho,2) + 1.*pow(mpion,4)*pow(mrho,4) +
                     pow(ma1,6)*(-4.*pow(mpion,2) + 2.*pow(mrho,2) + 2.*s) +
                     pow(ma1,4)*(6.*pow(mpion,4) + 1.*pow(mrho,4) + pow(mpion,2)*(-6.*pow(mrho,2) - 4.*s) - 2.*pow(mrho,2)*s +
                        2.*pow(s,2)) + pow(ma1,2)*(-4.*pow(mpion,6) - 2.*pow(mpion,2)*pow(mrho,2)*s +
                        pow(mpion,4)*(6.*pow(mrho,2) + 2.*s))) +
                  pow(eta1,2)*(1.*pow(ma1,8) + pow(ma1,6)*(-4.*pow(mpion,2) - 2.*pow(mrho,2) + 2.*s) +
                     pow(ma1,4)*(6.*pow(mpion,4) + 1.*pow(mrho,4) + pow(mpion,2)*(6.*pow(mrho,2) - 4.*s) - 4.*pow(mrho,2)*s +
                        2.*pow(s,2)) + pow(ma1,2)*(-4.*pow(mpion,6) + 2.*pow(mpion,2)*pow(mrho,2)*s +
                        pow(mrho,2)*(2.*pow(mrho,2) - 2.*s)*s + pow(mpion,4)*(-6.*pow(mrho,2) + 2.*s)) +
                     pow(mpion,2)*(1.*pow(mpion,6) + 2.*pow(mpion,4)*pow(mrho,2) - 2.*pow(mrho,6) + 2.*pow(mrho,4)*s +
                        pow(mpion,2)*(1.*pow(mrho,4) - 2.*pow(mrho,2)*s)))))/(1.*pow(ma1,2) - 1.*t1) -
             (1.*pow(-2. + delta,2)*pow(mpion,2)*(1.*pow(mpion,2) - 0.25*pow(mrho,2)))/(1.*pow(mpion,2) - 1.*t1) -
             0.03125*pow(eta1 - 1.*eta2,2)*(pow(eta2,2)*(1.*pow(Gammaa1,2)*pow(ma1,2) - 3.*pow(ma1,4) - 2.*pow(mpion,4) +
                   2.*pow(mpion,2)*pow(mrho,2) - 1.*pow(mrho,4) + pow(ma1,2)*(4.*pow(mpion,2) - 4.*pow(mrho,2) - 4.*s) +
                   2.*pow(mrho,2)*s - 2.*pow(s,2)) + pow(eta1,2)*
                 (1.*pow(Gammaa1,2)*pow(ma1,2) - 3.*pow(ma1,4) - 2.*pow(mpion,4) - 2.*pow(mpion,2)*pow(mrho,2) - 1.*pow(mrho,4) +
                   pow(ma1,2)*(4.*pow(mpion,2) + 4.*pow(mrho,2) - 4.*s) + 4.*pow(mrho,2)*s - 2.*pow(s,2)) +
                eta1*eta2*(-2.*pow(Gammaa1,2)*pow(ma1,2) + 6.*pow(ma1,4) + 4.*pow(mpion,4) - 2.*pow(mrho,4) - 4.*pow(mrho,2)*s +
                   4.*pow(s,2) + pow(ma1,2)*(-8.*pow(mpion,2) + 8.*s)))*(1.*pow(mrho,2) - 1.*s - 1.*t1) +
             0.03125*pow(eta1 - 1.*eta2,3)*(eta2*(-1.*pow(ma1,2) - 1.*pow(mrho,2) - 1.*s) + eta1*(pow(ma1,2) - 1.*pow(mrho,2) + s))*
              pow(1.*pow(mrho,2) - 1.*s - 1.*t1,2) + 0.010416666666666666*pow(eta1 - 1.*eta2,4)*pow(1.*pow(mrho,2) - 1.*s - 1.*t1,3) -
             (1.*pow(-2. + delta,2)*pow(mpion,2)*(1.*pow(mpion,2) - 0.25*pow(mrho,2)))/
              (1.*pow(mpion,2) + 1.*pow(mrho,2) - 1.*s - 1.*t1) + (0.5*pow(-2. + delta,2)*pow(mpion,2)*t1)/pow(mrho,2) +
             0.25*(-2. + delta)*(eta1 - 1.*eta2)*(-0.5*eta2*pow(ma1,2) + 1.*eta1*pow(mpion,2) - 1.*eta2*pow(mpion,2) + 0.5*eta1*s -
                0.5*eta2*s)*t1 - (0.25*(pow(mpion,2)*(12. + 1.*pow(delta,2) - 16.*C4*pow(mrho,2) + delta*(-8. + 8.*C4*pow(mrho,2))) +
                  (-4. - 3.*pow(delta,2) - 16.*C4*pow(mrho,2) + delta*(8. + 8.*C4*pow(mrho,2)))*s)*t1)/pow(mrho,2) -
             0.25*(-2. + delta)*(eta1 - 1.*eta2)*(eta1*(1.*pow(mpion,2) - 0.5*s) +
                eta2*(-0.5*pow(ma1,2) - 1.*pow(mpion,2) - 0.5*pow(mrho,2) + 1.*s))*t1 -
             (0.25*(-2. + 1.*delta)*(-8.*C4*pow(mrho,4) + pow(mpion,2)*(2. + 1.*delta - 8.*C4*pow(mrho,2)) + (-2. - 3.*delta)*s +
                  pow(mrho,2)*(2. + 1.*delta + 16.*C4*s))*t1)/pow(mrho,2) -
             (0.25*(32.*pow(C4,2)*pow(mrho,8) + 2.*pow(delta,2)*pow(s,2) + 8.*C4*pow(mrho,6)*(-6. + delta - 8.*C4*s) +
                  2.*delta*pow(mrho,2)*s*(-6. + delta - 8.*C4*s) +
                  pow(mrho,4)*(12. - 1.*pow(delta,2) + 8.*C4*(6. + delta)*s + 32.*pow(C4,2)*pow(s,2)))*t1)/pow(mrho,4) -
             0.09375*pow(eta1 - 1.*eta2,2)*(eta1*eta2*(-2.*pow(ma1,4) - 4.*pow(mpion,4) + 0.6666666666666666*pow(mrho,4) +
                   pow(ma1,2)*(5.333333333333333*pow(mpion,2) - 2.6666666666666665*s) + 2.6666666666666665*pow(mpion,2)*s +
                   1.3333333333333333*pow(mrho,2)*s - 1.3333333333333333*pow(s,2)) +
                pow(eta1,2)*(1.*pow(ma1,4) + 2.*pow(mpion,4) + 0.3333333333333333*pow(mrho,4) +
                   pow(mpion,2)*(2.*pow(mrho,2) - 1.3333333333333333*s) - 1.3333333333333333*pow(mrho,2)*s + 0.6666666666666666*pow(s,2) +
                   pow(ma1,2)*(-2.6666666666666665*pow(mpion,2) - 1.3333333333333333*pow(mrho,2) + 1.3333333333333333*s)) +
                pow(eta2,2)*(1.*pow(ma1,4) + 2.*pow(mpion,4) + 0.3333333333333333*pow(mrho,4) +
                   pow(mpion,2)*(-2.*pow(mrho,2) - 1.3333333333333333*s) - 0.6666666666666666*pow(mrho,2)*s + 0.6666666666666666*pow(s,2) +
                   pow(ma1,2)*(-2.6666666666666665*pow(mpion,2) + 1.3333333333333333*pow(mrho,2) + 1.3333333333333333*s)))*t1 -
             0.0625*pow(eta1 - 1.*eta2,2)*(pow(eta2,2)*(pow(Gammaa1,2)*pow(ma1,2) - 1.*pow(ma1,4) - 2.*pow(mpion,4) -
                   2.*pow(mpion,2)*pow(mrho,2) + 2.*pow(mrho,4) + pow(ma1,2)*(2.*pow(mpion,2) + pow(mrho,2) - 1.*s) -
                   3.*pow(mrho,2)*s + pow(s,2)) + pow(eta1,2)*
                 (pow(Gammaa1,2)*pow(ma1,2) - 1.*pow(ma1,4) - 2.*pow(mpion,4) - 2.*pow(mpion,2)*pow(mrho,2) +
                   pow(ma1,2)*(2.*pow(mpion,2) + pow(mrho,2) - 1.*s) + pow(mrho,2)*s + pow(s,2)) +
                eta1*eta2*(-2.*pow(Gammaa1,2)*pow(ma1,2) + 2.*pow(ma1,4) + 4.*pow(mpion,4) + 4.*pow(mpion,2)*pow(mrho,2) +
                   2.*pow(mrho,4) - 2.*pow(s,2) + pow(ma1,2)*(-4.*pow(mpion,2) - 2.*pow(mrho,2) + 2.*s)))*t1 +
             (1.*(pow(eta1,2)*(0.5*pow(mrho,4) - 1.*C4*pow(mrho,6) + pow(mpion,2)*(1.*pow(mrho,2) - 2.*C4*pow(mrho,4)) +
                     pow(ma1,2)*(-0.5*pow(mrho,2) + 1.*C4*pow(mrho,4)) - 0.5*pow(mrho,2)*s + 0.25*delta*pow(mrho,2)*s -
                     0.25*delta*pow(s,2) + 1.*C4*pow(mrho,2)*pow(s,2)) +
                  pow(eta2,2)*(-0.5*pow(mrho,4) + 1.*C4*pow(mrho,6) + pow(mpion,2)*(1.*pow(mrho,2) - 2.*C4*pow(mrho,4)) +
                     pow(ma1,2)*(-0.5*pow(mrho,2) + 1.*C4*pow(mrho,4)) - 0.5*pow(mrho,2)*s + 0.75*delta*pow(mrho,2)*s -
                     2.*C4*pow(mrho,4)*s - 0.25*delta*pow(s,2) + 1.*C4*pow(mrho,2)*pow(s,2)) +
                  eta1*eta2*(pow(ma1,2)*(1.*pow(mrho,2) - 2.*C4*pow(mrho,4)) + pow(mpion,2)*(-2.*pow(mrho,2) + 4.*C4*pow(mrho,4)) +
                     s*(2.*C4*pow(mrho,4) + 0.5*delta*s + pow(mrho,2)*(1. - 1.*delta - 2.*C4*s))))*t1)/pow(mrho,2) +
             (0.125*(-2. + 1.*delta)*(2. + 1.*delta - 8.*C4*pow(mrho,2))*pow(t1,2))/pow(mrho,2) +
             (1.*(0.5 - 0.125*pow(delta,2) - 2.*C4*pow(mrho,2) + 1.*C4*delta*pow(mrho,2))*pow(t1,2))/pow(mrho,2) +
             0.5*(eta1*eta2*(1. - 2.*C4*pow(mrho,2)) + pow(eta1,2)*(-0.5 + 1.*C4*pow(mrho,2)) + pow(eta2,2)*(-0.5 + 1.*C4*pow(mrho,2)))*
              pow(t1,2) - 0.0625*pow(1.*eta1 - 1.*eta2,4)*(1.*pow(mpion,2) + 0.5*pow(mrho,2) - 0.5*s)*pow(t1,2) -
             0.03125*pow(eta1 - 1.*eta2,3)*(eta2*(-1.*pow(ma1,2) + 2.*pow(mpion,2) - 1.*pow(mrho,2) - 1.*s) +
                eta1*(pow(ma1,2) - 2.*pow(mpion,2) - 1.*pow(mrho,2) + s))*pow(t1,2) -
             0.010416666666666666*pow(eta1 - 1.*eta2,4)*pow(t1,3) + 0.020833333333333332*pow(1.*eta1 - 1.*eta2,4)*pow(t1,3) +
             (2.*(1.*eta1 - 1.*eta2)*(eta2*(0.375*pow(mrho,4) - 0.0625*delta*pow(mrho,4) - 0.5*C4*pow(mrho,6) +
                     pow(ma1,2)*(0.5*pow(mrho,2) - 1.*C4*pow(mrho,4)) + pow(mpion,2)*(-0.5*pow(mrho,2) + 1.*C4*pow(mrho,4)) -
                     0.125*pow(mrho,2)*s - 0.1875*delta*pow(mrho,2)*s + 1.*C4*pow(mrho,4)*s + 0.125*delta*pow(s,2) -
                     0.5*C4*pow(mrho,2)*pow(s,2)) + eta1*(0.25*pow(mrho,4) - 0.5*C4*pow(mrho,6) +
                     pow(mpion,2)*(0.5*pow(mrho,2) - 1.*C4*pow(mrho,4)) + pow(ma1,2)*(-0.5*pow(mrho,2) + 1.*C4*pow(mrho,4)) -
                     0.125*delta*pow(s,2) + 0.5*C4*pow(mrho,2)*pow(s,2)))*
                (1.*pow(ma1,2) - 2.*pow(mpion,2) - 1.*pow(mrho,2) + 1.*s + 1.*t1))/pow(mrho,2) -
             0.5*pow(1.*eta1 - 1.*eta2,2)*(-0.5 + 1.*C4*pow(mrho,2))*
              pow(1.*pow(ma1,2) - 2.*pow(mpion,2) - 1.*pow(mrho,2) + 1.*s + 1.*t1,2) +
             (2.*(1.*eta1 - 1.*eta2)*Gammaa1*ma1*(eta2*(0.375*pow(mrho,4) - 0.0625*delta*pow(mrho,4) - 0.5*C4*pow(mrho,6) +
                     pow(ma1,2)*(0.5*pow(mrho,2) - 1.*C4*pow(mrho,4)) + pow(mpion,2)*(-0.5*pow(mrho,2) + 1.*C4*pow(mrho,4)) -
                     0.125*pow(mrho,2)*s - 0.1875*delta*pow(mrho,2)*s + 1.*C4*pow(mrho,4)*s + 0.125*delta*pow(s,2) -
                     0.5*C4*pow(mrho,2)*pow(s,2)) + eta1*(0.25*pow(mrho,4) - 0.5*C4*pow(mrho,6) +
                     pow(mpion,2)*(0.5*pow(mrho,2) - 1.*C4*pow(mrho,4)) + pow(ma1,2)*(-0.5*pow(mrho,2) + 1.*C4*pow(mrho,4)) -
                     0.125*delta*pow(s,2) + 0.5*C4*pow(mrho,2)*pow(s,2)))*
                atan((0. + pow(ma1,2) - 2.*pow(mpion,2) - 1.*pow(mrho,2) + s + t2)/(Gammaa1*ma1)))/pow(mrho,2) +
             (0.25*(-2. + delta)*(eta1 - 1.*eta2)*Gammaa1*ma1*(eta2*
                   (-1.*pow(ma1,6) + pow(Gammaa1,2)*pow(ma1,2)*(-1.*pow(ma1,2) + 0.5*pow(mrho,2) - 1.*s) +
                     pow(ma1,4)*(2.*pow(mpion,2) + 0.5*pow(mrho,2) - 1.*s) + pow(mpion,4)*(-1.5*pow(mrho,2) + 1.*s) +
                     pow(ma1,2)*pow(mpion,2)*(-1.*pow(mpion,2) - 1.*pow(mrho,2) + 2.*s)) +
                  eta1*(pow(Gammaa1,2)*pow(ma1,2)*(1.*pow(mpion,2) + 0.5*s) + pow(ma1,4)*(1.*pow(mpion,2) + 0.5*s) +
                     pow(ma1,2)*(-2.*pow(mpion,4) - 1.*pow(mpion,2)*s) +
                     pow(mpion,2)*(1.*pow(mpion,4) - 1.*pow(mrho,4) + pow(mpion,2)*(2.*pow(mrho,2) - 1.5*s) + 1.*pow(mrho,2)*s)))*
                atan((0. + pow(ma1,2) - 2.*pow(mpion,2) - 1.*pow(mrho,2) + s + t2)/(Gammaa1*ma1)))/
              (pow(Gammaa1,2)*pow(ma1,2) + pow(ma1,4) - 2.*pow(ma1,2)*pow(mpion,2) + pow(mpion,4)) -
             (0.25*(-2. + delta)*(eta1 - 1.*eta2)*Gammaa1*ma1*(eta2*
                   (-1.*pow(ma1,6) - 2.*pow(mpion,4)*pow(mrho,2) - 1.*pow(mpion,2)*pow(mrho,4) +
                     pow(ma1,4)*(2.*pow(mpion,2) + 2.*pow(mrho,2) - 1.5*s) + 2.5*pow(mpion,4)*s + 3.*pow(mpion,2)*pow(mrho,2)*s +
                     0.5*pow(mrho,4)*s - 2.*pow(mpion,2)*pow(s,2) - 1.*pow(mrho,2)*pow(s,2) + 0.5*pow(s,3) +
                     pow(Gammaa1,2)*(-1.*pow(ma1,4) + 0.5*pow(ma1,2)*s) +
                     pow(ma1,2)*(-1.*pow(mpion,4) - 1.*pow(mrho,4) + 1.*pow(mrho,2)*s + pow(mpion,2)*(-2.*pow(mrho,2) + 1.*s))) +
                  eta1*(1.*pow(mpion,6) + 4.*pow(mpion,4)*pow(mrho,2) + 1.*pow(mpion,2)*pow(mrho,4) +
                     pow(Gammaa1,2)*pow(ma1,2)*(1.*pow(mpion,2) - 0.5*s) + pow(ma1,4)*(1.*pow(mpion,2) - 0.5*s) - 4.5*pow(mpion,4)*s -
                     4.*pow(mpion,2)*pow(mrho,2)*s - 0.5*pow(mrho,4)*s + 3.*pow(mpion,2)*pow(s,2) + 1.*pow(mrho,2)*pow(s,2) -
                     0.5*pow(s,3) + pow(ma1,2)*(-2.*pow(mpion,4) + (1.*pow(mrho,2) - 1.*s)*s + pow(mpion,2)*(-2.*pow(mrho,2) + 3.*s))))*
                atan((0. + pow(ma1,2) - 2.*pow(mpion,2) - 1.*pow(mrho,2) + s + t2)/(Gammaa1*ma1)))/
              (pow(Gammaa1,2)*pow(ma1,2) + pow(ma1,4) + pow(mpion,4) + 2.*pow(mpion,2)*pow(mrho,2) + pow(mrho,4) -
                2.*pow(mpion,2)*s - 2.*pow(mrho,2)*s + pow(s,2) + pow(ma1,2)*(-2.*pow(mpion,2) - 2.*pow(mrho,2) + 2.*s)) +
             (0.03125*pow(eta1 - 1.*eta2,2)*(pow(eta2,2)*(pow(Gammaa1,4)*pow(ma1,4) + pow(ma1,8) + pow(mpion,8) -
                     2.*pow(mpion,6)*pow(mrho,2) + pow(mpion,4)*pow(mrho,4) + pow(ma1,6)*(-4.*pow(mpion,2) + 2.*pow(mrho,2) + 2.*s) +
                     pow(ma1,4)*(6.*pow(mpion,4) + pow(mrho,4) + pow(mpion,2)*(-6.*pow(mrho,2) - 4.*s) - 2.*pow(mrho,2)*s +
                        2.*pow(s,2)) + pow(ma1,2)*(-4.*pow(mpion,6) - 2.*pow(mpion,2)*pow(mrho,2)*s +
                        pow(mpion,4)*(6.*pow(mrho,2) + 2.*s)) +
                     pow(Gammaa1,2)*pow(ma1,2)*(-6.*pow(ma1,4) - 6.*pow(mpion,4) - 1.*pow(mrho,4) +
                        pow(ma1,2)*(12.*pow(mpion,2) - 6.*pow(mrho,2) - 6.*s) + 2.*pow(mrho,2)*s - 2.*pow(s,2) +
                        pow(mpion,2)*(6.*pow(mrho,2) + 4.*s))) +
                  eta1*eta2*(-2.*pow(Gammaa1,4)*pow(ma1,4) - 2.*pow(ma1,8) - 2.*pow(mpion,8) + 2.*pow(mpion,4)*pow(mrho,4) +
                     pow(ma1,6)*(8.*pow(mpion,2) - 4.*s) + pow(ma1,2)*pow(mpion,2)*
                      (8.*pow(mpion,4) - 8.*pow(mrho,4) - 4.*pow(mpion,2)*s + 4.*pow(mrho,2)*s) +
                     pow(ma1,4)*(-12.*pow(mpion,4) + 2.*pow(mrho,4) + 8.*pow(mpion,2)*s + 4.*pow(mrho,2)*s - 4.*pow(s,2)) +
                     pow(Gammaa1,2)*pow(ma1,2)*(12.*pow(ma1,4) + 12.*pow(mpion,4) - 2.*pow(mrho,4) - 8.*pow(mpion,2)*s -
                        4.*pow(mrho,2)*s + 4.*pow(s,2) + pow(ma1,2)*(-24.*pow(mpion,2) + 12.*s))) +
                  pow(eta1,2)*(pow(Gammaa1,4)*pow(ma1,4) + pow(ma1,8) + pow(ma1,6)*(-4.*pow(mpion,2) - 2.*pow(mrho,2) + 2.*s) +
                     pow(ma1,4)*(6.*pow(mpion,4) + pow(mrho,4) + pow(mpion,2)*(6.*pow(mrho,2) - 4.*s) - 4.*pow(mrho,2)*s +
                        2.*pow(s,2)) + pow(ma1,2)*(-4.*pow(mpion,6) + 2.*pow(mpion,2)*pow(mrho,2)*s +
                        pow(mrho,2)*(2.*pow(mrho,2) - 2.*s)*s + pow(mpion,4)*(-6.*pow(mrho,2) + 2.*s)) +
                     pow(Gammaa1,2)*pow(ma1,2)*(-6.*pow(ma1,4) - 6.*pow(mpion,4) - 1.*pow(mrho,4) +
                        pow(ma1,2)*(12.*pow(mpion,2) + 6.*pow(mrho,2) - 6.*s) + 4.*pow(mrho,2)*s - 2.*pow(s,2) +
                        pow(mpion,2)*(-6.*pow(mrho,2) + 4.*s)) +
                     pow(mpion,2)*(pow(mpion,6) + 2.*pow(mpion,4)*pow(mrho,2) - 2.*pow(mrho,6) + 2.*pow(mrho,4)*s +
                        pow(mpion,2)*(pow(mrho,4) - 2.*pow(mrho,2)*s))))*
                atan((0. + pow(ma1,2) - 2.*pow(mpion,2) - 1.*pow(mrho,2) + s + t2)/(Gammaa1*ma1)))/(Gammaa1*ma1) -
             (0.0625*pow(eta1 - 1.*eta2,2)*Gammaa1*ma1*(eta1*eta2*
                   (-2.*pow(Gammaa1,4)*pow(ma1,4) + 14.*pow(ma1,8) + 14.*pow(mpion,8) + 28.*pow(mpion,6)*pow(mrho,2) +
                     20.*pow(mpion,4)*pow(mrho,4) + 10.*pow(mpion,2)*pow(mrho,6) + 2.*pow(mrho,8) - 16.*pow(mpion,6)*s -
                     16.*pow(mpion,4)*pow(mrho,2)*s - 12.*pow(mpion,2)*pow(mrho,4)*s - 4.*pow(mrho,6)*s - 4.*pow(mpion,4)*pow(s,2) -
                     6.*pow(mpion,2)*pow(mrho,2)*pow(s,2) + 8.*pow(mpion,2)*pow(s,3) + 4.*pow(mrho,2)*pow(s,3) - 2.*pow(s,4) +
                     pow(ma1,6)*(-56.*pow(mpion,2) - 28.*pow(mrho,2) + 28.*s) +
                     pow(ma1,4)*(84.*pow(mpion,4) + 24.*pow(mrho,4) + pow(mpion,2)*(84.*pow(mrho,2) - 72.*s) - 36.*pow(mrho,2)*s +
                        12.*pow(s,2)) + pow(Gammaa1,2)*pow(ma1,2)*
                      (-4.*pow(ma1,4) - 4.*pow(mpion,4) + pow(ma1,2)*(8.*pow(mpion,2) + 4.*pow(mrho,2) - 4.*s) +
                        (4.*pow(mrho,2) - 4.*s)*s + pow(mpion,2)*(-4.*pow(mrho,2) + 8.*s)) +
                     pow(ma1,2)*(-56.*pow(mpion,6) - 10.*pow(mrho,6) + 18.*pow(mrho,4)*s - 6.*pow(mrho,2)*pow(s,2) - 2.*pow(s,3) +
                        pow(mpion,4)*(-84.*pow(mrho,2) + 60.*s) + pow(mpion,2)*(-48.*pow(mrho,4) + 60.*pow(mrho,2)*s - 12.*pow(s,2)))) +
                  pow(eta1,2)*(1.*pow(Gammaa1,4)*pow(ma1,4) - 7.*pow(ma1,8) - 7.*pow(mpion,8) - 14.*pow(mpion,6)*pow(mrho,2) -
                     7.*pow(mpion,4)*pow(mrho,4) - 2.*pow(mpion,2)*pow(mrho,6) +
                     pow(ma1,6)*(28.*pow(mpion,2) + 14.*pow(mrho,2) - 14.*s) + 8.*pow(mpion,6)*s + 11.*pow(mpion,4)*pow(mrho,2)*s +
                     6.*pow(mpion,2)*pow(mrho,4)*s + 1.*pow(mrho,6)*s + 2.*pow(mpion,4)*pow(s,2) - 1.*pow(mrho,4)*pow(s,2) -
                     4.*pow(mpion,2)*pow(s,3) - 1.*pow(mrho,2)*pow(s,3) + 1.*pow(s,4) +
                     pow(Gammaa1,2)*pow(ma1,2)*(2.*pow(ma1,4) + 2.*pow(mpion,4) + 1.*pow(mrho,4) +
                        pow(mpion,2)*(2.*pow(mrho,2) - 4.*s) - 1.*pow(mrho,2)*s + 2.*pow(s,2) +
                        pow(ma1,2)*(-4.*pow(mpion,2) - 2.*pow(mrho,2) + 2.*s)) +
                     pow(ma1,4)*(-42.*pow(mpion,4) - 9.*pow(mrho,4) + 21.*pow(mrho,2)*s - 6.*pow(s,2) +
                        pow(mpion,2)*(-42.*pow(mrho,2) + 36.*s)) +
                     pow(ma1,2)*(28.*pow(mpion,6) + 2.*pow(mrho,6) + pow(mpion,4)*(42.*pow(mrho,2) - 30.*s) - 9.*pow(mrho,4)*s +
                        6.*pow(mrho,2)*pow(s,2) + 1.*pow(s,3) + pow(mpion,2)*(18.*pow(mrho,4) - 36.*pow(mrho,2)*s + 6.*pow(s,2)))) +
                  pow(eta2,2)*(1.*pow(Gammaa1,4)*pow(ma1,4) - 7.*pow(ma1,8) - 7.*pow(mpion,8) - 14.*pow(mpion,6)*pow(mrho,2) -
                     1.*pow(mpion,4)*pow(mrho,4) + 6.*pow(mpion,2)*pow(mrho,6) + 2.*pow(mrho,8) +
                     pow(ma1,6)*(28.*pow(mpion,2) + 14.*pow(mrho,2) - 14.*s) + 8.*pow(mpion,6)*s - 1.*pow(mpion,4)*pow(mrho,2)*s -
                     16.*pow(mpion,2)*pow(mrho,4)*s - 7.*pow(mrho,6)*s + 2.*pow(mpion,4)*pow(s,2) +
                     14.*pow(mpion,2)*pow(mrho,2)*pow(s,2) + 9.*pow(mrho,4)*pow(s,2) - 4.*pow(mpion,2)*pow(s,3) -
                     5.*pow(mrho,2)*pow(s,3) + 1.*pow(s,4) +
                     pow(Gammaa1,2)*pow(ma1,2)*(2.*pow(ma1,4) + 2.*pow(mpion,4) + 3.*pow(mrho,4) +
                        pow(mpion,2)*(2.*pow(mrho,2) - 4.*s) - 5.*pow(mrho,2)*s + 2.*pow(s,2) +
                        pow(ma1,2)*(-4.*pow(mpion,2) - 2.*pow(mrho,2) + 2.*s)) +
                     pow(ma1,4)*(-42.*pow(mpion,4) - 3.*pow(mrho,4) + 9.*pow(mrho,2)*s - 6.*pow(s,2) +
                        pow(mpion,2)*(-42.*pow(mrho,2) + 36.*s)) +
                     pow(ma1,2)*(28.*pow(mpion,6) - 4.*pow(mrho,6) + pow(mpion,4)*(42.*pow(mrho,2) - 30.*s) + 9.*pow(mrho,4)*s -
                        6.*pow(mrho,2)*pow(s,2) + 1.*pow(s,3) + pow(mpion,2)*(6.*pow(mrho,4) - 12.*pow(mrho,2)*s + 6.*pow(s,2)))))*
                atan((0. + pow(ma1,2) - 2.*pow(mpion,2) - 1.*pow(mrho,2) + s + t2)/(Gammaa1*ma1)))/
              (pow(Gammaa1,2)*pow(ma1,2) + 4.*pow(ma1,4) + 4.*pow(mpion,4) + 4.*pow(mpion,2)*pow(mrho,2) + pow(mrho,4) -
                4.*pow(mpion,2)*s - 2.*pow(mrho,2)*s + pow(s,2) + pow(ma1,2)*(-8.*pow(mpion,2) - 4.*pow(mrho,2) + 4.*s)) -
             (2.*(1.*eta1 - 1.*eta2)*Gammaa1*ma1*(eta2*(0.375*pow(mrho,4) - 0.0625*delta*pow(mrho,4) - 0.5*C4*pow(mrho,6) +
                     pow(ma1,2)*(0.5*pow(mrho,2) - 1.*C4*pow(mrho,4)) + pow(mpion,2)*(-0.5*pow(mrho,2) + 1.*C4*pow(mrho,4)) -
                     0.125*pow(mrho,2)*s - 0.1875*delta*pow(mrho,2)*s + 1.*C4*pow(mrho,4)*s + 0.125*delta*pow(s,2) -
                     0.5*C4*pow(mrho,2)*pow(s,2)) + eta1*(0.25*pow(mrho,4) - 0.5*C4*pow(mrho,6) +
                     pow(mpion,2)*(0.5*pow(mrho,2) - 1.*C4*pow(mrho,4)) + pow(ma1,2)*(-0.5*pow(mrho,2) + 1.*C4*pow(mrho,4)) -
                     0.125*delta*pow(s,2) + 0.5*C4*pow(mrho,2)*pow(s,2)))*
                atan((pow(ma1,2) - 2.*pow(mpion,2) - 1.*pow(mrho,2) + s + t1)/(Gammaa1*ma1)))/pow(mrho,2) -
             (0.25*(-2. + delta)*(eta1 - 1.*eta2)*Gammaa1*ma1*(eta2*
                   (-1.*pow(ma1,6) + pow(Gammaa1,2)*pow(ma1,2)*(-1.*pow(ma1,2) + 0.5*pow(mrho,2) - 1.*s) +
                     pow(ma1,4)*(2.*pow(mpion,2) + 0.5*pow(mrho,2) - 1.*s) + pow(mpion,4)*(-1.5*pow(mrho,2) + 1.*s) +
                     pow(ma1,2)*pow(mpion,2)*(-1.*pow(mpion,2) - 1.*pow(mrho,2) + 2.*s)) +
                  eta1*(pow(Gammaa1,2)*pow(ma1,2)*(1.*pow(mpion,2) + 0.5*s) + pow(ma1,4)*(1.*pow(mpion,2) + 0.5*s) +
                     pow(ma1,2)*(-2.*pow(mpion,4) - 1.*pow(mpion,2)*s) +
                     pow(mpion,2)*(1.*pow(mpion,4) - 1.*pow(mrho,4) + pow(mpion,2)*(2.*pow(mrho,2) - 1.5*s) + 1.*pow(mrho,2)*s)))*
                atan((pow(ma1,2) - 2.*pow(mpion,2) - 1.*pow(mrho,2) + s + t1)/(Gammaa1*ma1)))/
              (pow(Gammaa1,2)*pow(ma1,2) + pow(ma1,4) - 2.*pow(ma1,2)*pow(mpion,2) + pow(mpion,4)) +
             (0.25*(-2. + delta)*(eta1 - 1.*eta2)*Gammaa1*ma1*(eta2*
                   (-1.*pow(ma1,6) - 2.*pow(mpion,4)*pow(mrho,2) - 1.*pow(mpion,2)*pow(mrho,4) +
                     pow(ma1,4)*(2.*pow(mpion,2) + 2.*pow(mrho,2) - 1.5*s) + 2.5*pow(mpion,4)*s + 3.*pow(mpion,2)*pow(mrho,2)*s +
                     0.5*pow(mrho,4)*s - 2.*pow(mpion,2)*pow(s,2) - 1.*pow(mrho,2)*pow(s,2) + 0.5*pow(s,3) +
                     pow(Gammaa1,2)*(-1.*pow(ma1,4) + 0.5*pow(ma1,2)*s) +
                     pow(ma1,2)*(-1.*pow(mpion,4) - 1.*pow(mrho,4) + 1.*pow(mrho,2)*s + pow(mpion,2)*(-2.*pow(mrho,2) + 1.*s))) +
                  eta1*(1.*pow(mpion,6) + 4.*pow(mpion,4)*pow(mrho,2) + 1.*pow(mpion,2)*pow(mrho,4) +
                     pow(Gammaa1,2)*pow(ma1,2)*(1.*pow(mpion,2) - 0.5*s) + pow(ma1,4)*(1.*pow(mpion,2) - 0.5*s) - 4.5*pow(mpion,4)*s -
                     4.*pow(mpion,2)*pow(mrho,2)*s - 0.5*pow(mrho,4)*s + 3.*pow(mpion,2)*pow(s,2) + 1.*pow(mrho,2)*pow(s,2) -
                     0.5*pow(s,3) + pow(ma1,2)*(-2.*pow(mpion,4) + (1.*pow(mrho,2) - 1.*s)*s + pow(mpion,2)*(-2.*pow(mrho,2) + 3.*s))))*
                atan((pow(ma1,2) - 2.*pow(mpion,2) - 1.*pow(mrho,2) + s + t1)/(Gammaa1*ma1)))/
              (pow(Gammaa1,2)*pow(ma1,2) + pow(ma1,4) + pow(mpion,4) + 2.*pow(mpion,2)*pow(mrho,2) + pow(mrho,4) -
                2.*pow(mpion,2)*s - 2.*pow(mrho,2)*s + pow(s,2) + pow(ma1,2)*(-2.*pow(mpion,2) - 2.*pow(mrho,2) + 2.*s)) -
             (0.03125*pow(eta1 - 1.*eta2,2)*(pow(eta2,2)*(pow(Gammaa1,4)*pow(ma1,4) + pow(ma1,8) + pow(mpion,8) -
                     2.*pow(mpion,6)*pow(mrho,2) + pow(mpion,4)*pow(mrho,4) + pow(ma1,6)*(-4.*pow(mpion,2) + 2.*pow(mrho,2) + 2.*s) +
                     pow(ma1,4)*(6.*pow(mpion,4) + pow(mrho,4) + pow(mpion,2)*(-6.*pow(mrho,2) - 4.*s) - 2.*pow(mrho,2)*s +
                        2.*pow(s,2)) + pow(ma1,2)*(-4.*pow(mpion,6) - 2.*pow(mpion,2)*pow(mrho,2)*s +
                        pow(mpion,4)*(6.*pow(mrho,2) + 2.*s)) +
                     pow(Gammaa1,2)*pow(ma1,2)*(-6.*pow(ma1,4) - 6.*pow(mpion,4) - 1.*pow(mrho,4) +
                        pow(ma1,2)*(12.*pow(mpion,2) - 6.*pow(mrho,2) - 6.*s) + 2.*pow(mrho,2)*s - 2.*pow(s,2) +
                        pow(mpion,2)*(6.*pow(mrho,2) + 4.*s))) +
                  eta1*eta2*(-2.*pow(Gammaa1,4)*pow(ma1,4) - 2.*pow(ma1,8) - 2.*pow(mpion,8) + 2.*pow(mpion,4)*pow(mrho,4) +
                     pow(ma1,6)*(8.*pow(mpion,2) - 4.*s) + pow(ma1,2)*pow(mpion,2)*
                      (8.*pow(mpion,4) - 8.*pow(mrho,4) - 4.*pow(mpion,2)*s + 4.*pow(mrho,2)*s) +
                     pow(ma1,4)*(-12.*pow(mpion,4) + 2.*pow(mrho,4) + 8.*pow(mpion,2)*s + 4.*pow(mrho,2)*s - 4.*pow(s,2)) +
                     pow(Gammaa1,2)*pow(ma1,2)*(12.*pow(ma1,4) + 12.*pow(mpion,4) - 2.*pow(mrho,4) - 8.*pow(mpion,2)*s -
                        4.*pow(mrho,2)*s + 4.*pow(s,2) + pow(ma1,2)*(-24.*pow(mpion,2) + 12.*s))) +
                  pow(eta1,2)*(pow(Gammaa1,4)*pow(ma1,4) + pow(ma1,8) + pow(ma1,6)*(-4.*pow(mpion,2) - 2.*pow(mrho,2) + 2.*s) +
                     pow(ma1,4)*(6.*pow(mpion,4) + pow(mrho,4) + pow(mpion,2)*(6.*pow(mrho,2) - 4.*s) - 4.*pow(mrho,2)*s +
                        2.*pow(s,2)) + pow(ma1,2)*(-4.*pow(mpion,6) + 2.*pow(mpion,2)*pow(mrho,2)*s +
                        pow(mrho,2)*(2.*pow(mrho,2) - 2.*s)*s + pow(mpion,4)*(-6.*pow(mrho,2) + 2.*s)) +
                     pow(Gammaa1,2)*pow(ma1,2)*(-6.*pow(ma1,4) - 6.*pow(mpion,4) - 1.*pow(mrho,4) +
                        pow(ma1,2)*(12.*pow(mpion,2) + 6.*pow(mrho,2) - 6.*s) + 4.*pow(mrho,2)*s - 2.*pow(s,2) +
                        pow(mpion,2)*(-6.*pow(mrho,2) + 4.*s)) +
                     pow(mpion,2)*(pow(mpion,6) + 2.*pow(mpion,4)*pow(mrho,2) - 2.*pow(mrho,6) + 2.*pow(mrho,4)*s +
                        pow(mpion,2)*(pow(mrho,4) - 2.*pow(mrho,2)*s))))*
                atan((pow(ma1,2) - 2.*pow(mpion,2) - 1.*pow(mrho,2) + s + t1)/(Gammaa1*ma1)))/(Gammaa1*ma1) +
             (0.0625*pow(eta1 - 1.*eta2,2)*Gammaa1*ma1*(eta1*eta2*
                   (-2.*pow(Gammaa1,4)*pow(ma1,4) + 14.*pow(ma1,8) + 14.*pow(mpion,8) + 28.*pow(mpion,6)*pow(mrho,2) +
                     20.*pow(mpion,4)*pow(mrho,4) + 10.*pow(mpion,2)*pow(mrho,6) + 2.*pow(mrho,8) - 16.*pow(mpion,6)*s -
                     16.*pow(mpion,4)*pow(mrho,2)*s - 12.*pow(mpion,2)*pow(mrho,4)*s - 4.*pow(mrho,6)*s - 4.*pow(mpion,4)*pow(s,2) -
                     6.*pow(mpion,2)*pow(mrho,2)*pow(s,2) + 8.*pow(mpion,2)*pow(s,3) + 4.*pow(mrho,2)*pow(s,3) - 2.*pow(s,4) +
                     pow(ma1,6)*(-56.*pow(mpion,2) - 28.*pow(mrho,2) + 28.*s) +
                     pow(ma1,4)*(84.*pow(mpion,4) + 24.*pow(mrho,4) + pow(mpion,2)*(84.*pow(mrho,2) - 72.*s) - 36.*pow(mrho,2)*s +
                        12.*pow(s,2)) + pow(Gammaa1,2)*pow(ma1,2)*
                      (-4.*pow(ma1,4) - 4.*pow(mpion,4) + pow(ma1,2)*(8.*pow(mpion,2) + 4.*pow(mrho,2) - 4.*s) +
                        (4.*pow(mrho,2) - 4.*s)*s + pow(mpion,2)*(-4.*pow(mrho,2) + 8.*s)) +
                     pow(ma1,2)*(-56.*pow(mpion,6) - 10.*pow(mrho,6) + 18.*pow(mrho,4)*s - 6.*pow(mrho,2)*pow(s,2) - 2.*pow(s,3) +
                        pow(mpion,4)*(-84.*pow(mrho,2) + 60.*s) + pow(mpion,2)*(-48.*pow(mrho,4) + 60.*pow(mrho,2)*s - 12.*pow(s,2)))) +
                  pow(eta1,2)*(1.*pow(Gammaa1,4)*pow(ma1,4) - 7.*pow(ma1,8) - 7.*pow(mpion,8) - 14.*pow(mpion,6)*pow(mrho,2) -
                     7.*pow(mpion,4)*pow(mrho,4) - 2.*pow(mpion,2)*pow(mrho,6) +
                     pow(ma1,6)*(28.*pow(mpion,2) + 14.*pow(mrho,2) - 14.*s) + 8.*pow(mpion,6)*s + 11.*pow(mpion,4)*pow(mrho,2)*s +
                     6.*pow(mpion,2)*pow(mrho,4)*s + 1.*pow(mrho,6)*s + 2.*pow(mpion,4)*pow(s,2) - 1.*pow(mrho,4)*pow(s,2) -
                     4.*pow(mpion,2)*pow(s,3) - 1.*pow(mrho,2)*pow(s,3) + 1.*pow(s,4) +
                     pow(Gammaa1,2)*pow(ma1,2)*(2.*pow(ma1,4) + 2.*pow(mpion,4) + 1.*pow(mrho,4) +
                        pow(mpion,2)*(2.*pow(mrho,2) - 4.*s) - 1.*pow(mrho,2)*s + 2.*pow(s,2) +
                        pow(ma1,2)*(-4.*pow(mpion,2) - 2.*pow(mrho,2) + 2.*s)) +
                     pow(ma1,4)*(-42.*pow(mpion,4) - 9.*pow(mrho,4) + 21.*pow(mrho,2)*s - 6.*pow(s,2) +
                        pow(mpion,2)*(-42.*pow(mrho,2) + 36.*s)) +
                     pow(ma1,2)*(28.*pow(mpion,6) + 2.*pow(mrho,6) + pow(mpion,4)*(42.*pow(mrho,2) - 30.*s) - 9.*pow(mrho,4)*s +
                        6.*pow(mrho,2)*pow(s,2) + 1.*pow(s,3) + pow(mpion,2)*(18.*pow(mrho,4) - 36.*pow(mrho,2)*s + 6.*pow(s,2)))) +
                  pow(eta2,2)*(1.*pow(Gammaa1,4)*pow(ma1,4) - 7.*pow(ma1,8) - 7.*pow(mpion,8) - 14.*pow(mpion,6)*pow(mrho,2) -
                     1.*pow(mpion,4)*pow(mrho,4) + 6.*pow(mpion,2)*pow(mrho,6) + 2.*pow(mrho,8) +
                     pow(ma1,6)*(28.*pow(mpion,2) + 14.*pow(mrho,2) - 14.*s) + 8.*pow(mpion,6)*s - 1.*pow(mpion,4)*pow(mrho,2)*s -
                     16.*pow(mpion,2)*pow(mrho,4)*s - 7.*pow(mrho,6)*s + 2.*pow(mpion,4)*pow(s,2) +
                     14.*pow(mpion,2)*pow(mrho,2)*pow(s,2) + 9.*pow(mrho,4)*pow(s,2) - 4.*pow(mpion,2)*pow(s,3) -
                     5.*pow(mrho,2)*pow(s,3) + 1.*pow(s,4) +
                     pow(Gammaa1,2)*pow(ma1,2)*(2.*pow(ma1,4) + 2.*pow(mpion,4) + 3.*pow(mrho,4) +
                        pow(mpion,2)*(2.*pow(mrho,2) - 4.*s) - 5.*pow(mrho,2)*s + 2.*pow(s,2) +
                        pow(ma1,2)*(-4.*pow(mpion,2) - 2.*pow(mrho,2) + 2.*s)) +
                     pow(ma1,4)*(-42.*pow(mpion,4) - 3.*pow(mrho,4) + 9.*pow(mrho,2)*s - 6.*pow(s,2) +
                        pow(mpion,2)*(-42.*pow(mrho,2) + 36.*s)) +
                     pow(ma1,2)*(28.*pow(mpion,6) - 4.*pow(mrho,6) + pow(mpion,4)*(42.*pow(mrho,2) - 30.*s) + 9.*pow(mrho,4)*s -
                        6.*pow(mrho,2)*pow(s,2) + 1.*pow(s,3) + pow(mpion,2)*(6.*pow(mrho,4) - 12.*pow(mrho,2)*s + 6.*pow(s,2)))))*
                atan((pow(ma1,2) - 2.*pow(mpion,2) - 1.*pow(mrho,2) + s + t1)/(Gammaa1*ma1)))/
              (pow(Gammaa1,2)*pow(ma1,2) + 4.*pow(ma1,4) + 4.*pow(mpion,4) + 4.*pow(mpion,2)*pow(mrho,2) + pow(mrho,4) -
                4.*pow(mpion,2)*s - 2.*pow(mrho,2)*s + pow(s,2) + pow(ma1,2)*(-8.*pow(mpion,2) - 4.*pow(mrho,2) + 4.*s)) +
             0.0625*pow(eta1 - 1.*eta2,2)*(eta1*eta2*(-4.*pow(ma1,6) + pow(ma1,4)*(12.*pow(mpion,2) - 6.*s) +
                   pow(mpion,2)*(4.*pow(mpion,4) - 4.*pow(mrho,4) - 2.*pow(mpion,2)*s + 2.*pow(mrho,2)*s) +
                   pow(ma1,2)*(-12.*pow(mpion,4) + 2.*pow(mrho,4) + 8.*pow(mpion,2)*s + 4.*pow(mrho,2)*s - 4.*pow(s,2))) +
                pow(eta1,2)*(2.*pow(ma1,6) - 2.*pow(mpion,6) + pow(mpion,2)*pow(mrho,2)*s + pow(mrho,2)*(pow(mrho,2) - 1.*s)*s +
                   pow(mpion,4)*(-3.*pow(mrho,2) + s) + pow(ma1,4)*(-6.*pow(mpion,2) - 3.*pow(mrho,2) + 3.*s) +
                   pow(ma1,2)*(6.*pow(mpion,4) + pow(mrho,4) + pow(mpion,2)*(6.*pow(mrho,2) - 4.*s) - 4.*pow(mrho,2)*s + 2.*pow(s,2)))\
                 + pow(eta2,2)*(2.*pow(ma1,6) - 2.*pow(mpion,6) - 1.*pow(mpion,2)*pow(mrho,2)*s + pow(mpion,4)*(3.*pow(mrho,2) + s) +
                   pow(ma1,4)*(-6.*pow(mpion,2) + 3.*pow(mrho,2) + 3.*s) +
                   pow(ma1,2)*(6.*pow(mpion,4) + pow(mrho,4) + pow(mpion,2)*(-6.*pow(mrho,2) - 4.*s) - 2.*pow(mrho,2)*s + 2.*pow(s,2)))
                )*log(fabs(-pow(ma1,2) + t2)) - (0.03125*pow(eta1 - 1.*eta2,2)*(1.*pow(ma1,2) - 1.*pow(mpion,2) - 0.5*pow(mrho,2) + 0.5*s)*
                (eta1*eta2*(-2.*pow(ma1,8) + pow(ma1,6)*(8.*pow(mpion,2) + 4.*pow(mrho,2) - 4.*s) +
                     pow(ma1,4)*(-12.*pow(mpion,4) - 4.*pow(mrho,4) + 4.*pow(mrho,2)*s + pow(mpion,2)*(-12.*pow(mrho,2) + 8.*s)) +
                     pow(mpion,2)*(-2.*pow(mpion,6) - 4.*pow(mpion,4)*pow(mrho,2) - 2.*pow(mrho,6) + 4.*pow(mrho,4)*s -
                        2.*pow(mrho,2)*pow(s,2) + pow(mpion,2)*(-8.*pow(mrho,4) + 8.*pow(mrho,2)*s)) +
                     pow(ma1,2)*(8.*pow(mpion,6) + 2.*pow(mrho,6) + pow(mpion,4)*(12.*pow(mrho,2) - 4.*s) - 2.*pow(mrho,4)*s -
                        2.*pow(mrho,2)*pow(s,2) + 2.*pow(s,3) + pow(mpion,2)*(8.*pow(mrho,4) - 4.*pow(mrho,2)*s - 4.*pow(s,2)))) +
                  pow(eta2,2)*(pow(ma1,8) + pow(ma1,6)*(-4.*pow(mpion,2) - 2.*pow(mrho,2) + 2.*s) +
                     pow(mpion,4)*(pow(mpion,4) + 2.*pow(mpion,2)*pow(mrho,2) + pow(mrho,4) - 1.*pow(mrho,2)*s) +
                     pow(ma1,4)*(6.*pow(mpion,4) - 1.*pow(mrho,4) + pow(mpion,2)*(6.*pow(mrho,2) - 4.*s) + pow(mrho,2)*s) +
                     pow(ma1,2)*(-4.*pow(mpion,6) + 2.*pow(mrho,6) - 5.*pow(mrho,4)*s + 4.*pow(mrho,2)*pow(s,2) - 1.*pow(s,3) +
                        pow(mpion,4)*(-6.*pow(mrho,2) + 2.*s) + pow(mpion,2)*(2.*pow(mrho,4) - 4.*pow(mrho,2)*s + 2.*pow(s,2)))) +
                  pow(eta1,2)*(pow(ma1,8) + pow(ma1,6)*(-4.*pow(mpion,2) - 2.*pow(mrho,2) + 2.*s) +
                     pow(ma1,4)*(6.*pow(mpion,4) + pow(mrho,4) + pow(mpion,2)*(6.*pow(mrho,2) - 4.*s) - 3.*pow(mrho,2)*s) +
                     pow(mpion,2)*(pow(mpion,6) + 2.*pow(mpion,4)*pow(mrho,2) + pow(mrho,2)*s*(-2.*pow(mrho,2) + 2.*s) +
                        pow(mpion,2)*(3.*pow(mrho,4) - 5.*pow(mrho,2)*s)) +
                     pow(ma1,2)*(-4.*pow(mpion,6) + pow(mrho,4)*s - 1.*pow(s,3) + pow(mpion,4)*(-6.*pow(mrho,2) + 2.*s) +
                        pow(mpion,2)*(-2.*pow(mrho,4) + 4.*pow(mrho,2)*s + 2.*pow(s,2)))))*log(fabs(-pow(ma1,2) + t2)))/
              (0.25*pow(Gammaa1,2)*pow(ma1,2) + 1.*pow(ma1,4) + 1.*pow(mpion,4) + 1.*pow(mpion,2)*pow(mrho,2) + 0.25*pow(mrho,4) -
                1.*pow(mpion,2)*s - 0.5*pow(mrho,2)*s + 0.25*pow(s,2) + pow(ma1,2)*(-2.*pow(mpion,2) - 1.*pow(mrho,2) + 1.*s)) -
             (1.*(eta1*eta2*(pow(ma1,8)*(1.*pow(mrho,2) - 2.*C4*pow(mrho,4)) +
                     pow(ma1,6)*(-1.*pow(mrho,4) + 2.*C4*pow(mrho,6) + pow(mpion,2)*(-4.*pow(mrho,2) + 8.*C4*pow(mrho,4)) +
                        0.5*delta*pow(s,2) + pow(mrho,2)*s*(2. - 1.*delta - 2.*C4*s)) +
                     pow(ma1,2)*(pow(mpion,6)*(-4.*pow(mrho,2) + 8.*C4*pow(mrho,4)) +
                        pow(mrho,4)*s*((0.5 - 0.25*delta)*pow(mrho,2) + (-0.5 + 0.25*delta)*s) +
                        pow(mpion,4)*(10.*C4*pow(mrho,6) + 0.5*delta*pow(s,2) + pow(mrho,4)*(-3. - 1.*delta - 8.*C4*s) +
                           pow(mrho,2)*s*(2. + 1.*delta - 2.*C4*s)) +
                        pow(mpion,2)*(2.*C4*pow(mrho,8) - 0.5*delta*pow(s,3) + pow(mrho,6)*(1. - 1.*delta - 2.*C4*s) +
                           pow(mrho,4)*s*(-1. + 1.*delta - 2.*C4*s) + pow(mrho,2)*pow(s,2)*(1. + 2.*C4*s))) +
                     pow(mpion,2)*pow(mrho,2)*(pow(mpion,6)*(1. - 2.*C4*pow(mrho,2)) +
                        pow(mrho,4)*((-0.5 + 0.25*delta)*pow(mrho,2) + (0.5 - 0.25*delta)*s) +
                        pow(mpion,2)*(-2.*C4*pow(mrho,6) + 0.5*delta*pow(s,2) + pow(mrho,2)*s*(-1.5 - 0.25*delta - 2.*C4*s) +
                           pow(mrho,4)*(1. + 4.*C4*s)) + pow(mpion,4)*
                         (-4.*C4*pow(mrho,4) - 1.*delta*s + pow(mrho,2)*(1. + 0.5*delta + 4.*C4*s))) +
                     pow(ma1,4)*(pow(mpion,4)*(6.*pow(mrho,2) - 12.*C4*pow(mrho,4)) +
                        pow(mpion,2)*(-8.*C4*pow(mrho,6) - 1.*delta*pow(s,2) + pow(mrho,4)*(3. + 0.5*delta + 4.*C4*s) +
                           pow(mrho,2)*s*(-4. + 1.*delta + 4.*C4*s)) +
                        s*(-2.*C4*pow(mrho,6) + 0.5*delta*pow(s,2) + pow(mrho,2)*s*(1. - 1.5*delta - 2.*C4*s) +
                           pow(mrho,4)*(-1.5 + 1.25*delta + 4.*C4*s)))) +
                  pow(eta1,2)*(pow(ma1,8)*(-0.5*pow(mrho,2) + 1.*C4*pow(mrho,4)) +
                     pow(ma1,6)*(-2.*C4*pow(mrho,6) + pow(mpion,2)*(2.*pow(mrho,2) - 4.*C4*pow(mrho,4)) - 0.25*delta*pow(s,2) +
                        pow(mrho,4)*(1. + 1.*C4*s) + pow(mrho,2)*s*(-1. + 0.25*delta + 1.*C4*s)) +
                     pow(ma1,4)*(1.*C4*pow(mrho,8) + pow(mpion,4)*(-3.*pow(mrho,2) + 6.*C4*pow(mrho,4)) - 0.25*delta*pow(s,3) +
                        pow(mrho,6)*(-0.5 - 1.*C4*s) + pow(mrho,4)*s*(1.5 - 0.5*delta - 1.*C4*s) +
                        pow(mrho,2)*pow(s,2)*(-0.5 + 0.5*delta + 1.*C4*s) +
                        pow(mpion,2)*(7.*C4*pow(mrho,6) + 0.5*delta*pow(s,2) + pow(mrho,4)*(-3. - 0.25*delta - 5.*C4*s) +
                           pow(mrho,2)*s*(2. + 0.25*delta - 2.*C4*s))) +
                     pow(mpion,2)*pow(mrho,2)*(pow(mpion,6)*(-0.5 + 1.*C4*pow(mrho,2)) +
                        pow(mrho,4)*((0.5 - 0.25*delta)*pow(mrho,2) + (-0.5 + 0.25*delta)*s) +
                        pow(mpion,4)*(3.*C4*pow(mrho,4) + 0.75*delta*s + pow(mrho,2)*(-1. - 0.25*delta - 3.*C4*s)) +
                        pow(mpion,2)*(2.*C4*pow(mrho,6) - 0.5*delta*pow(s,2) + pow(mrho,4)*(-1. - 4.*C4*s) +
                           pow(mrho,2)*s*(1.5 + 0.25*delta + 2.*C4*s))) +
                     pow(ma1,2)*(pow(mpion,6)*(2.*pow(mrho,2) - 4.*C4*pow(mrho,4)) +
                        pow(mrho,4)*s*((-0.5 + 0.25*delta)*pow(mrho,2) + (0.5 - 0.25*delta)*s) +
                        pow(mpion,2)*(-3.*C4*pow(mrho,8) + 0.25*delta*pow(s,3) + pow(mrho,4)*s*(-1. - 0.75*delta - 1.*C4*s) +
                           pow(mrho,2)*pow(s,2)*(-0.5 + 0.5*delta - 1.*C4*s) + pow(mrho,6)*(0.5 + 0.5*delta + 5.*C4*s)) +
                        pow(mpion,4)*(-8.*C4*pow(mrho,6) - 0.25*delta*pow(s,2) + pow(mrho,2)*s*(-1. - 1.25*delta + 1.*C4*s) +
                           pow(mrho,4)*(3. + 0.5*delta + 7.*C4*s)))) +
                  pow(eta2,2)*(pow(ma1,8)*(-0.5*pow(mrho,2) + 1.*C4*pow(mrho,4)) +
                     pow(mpion,6)*pow(mrho,2)*(-0.25*delta*pow(mrho,2) + 1.*C4*pow(mrho,4) + pow(mpion,2)*(-0.5 + 1.*C4*pow(mrho,2)) +
                        0.25*delta*s - 1.*C4*pow(mrho,2)*s) +
                     pow(ma1,6)*(pow(mpion,2)*(2.*pow(mrho,2) - 4.*C4*pow(mrho,4)) +
                        s*(-1.*C4*pow(mrho,4) - 0.25*delta*s + pow(mrho,2)*(-1. + 0.75*delta + 1.*C4*s))) +
                     pow(ma1,4)*(-1.*C4*pow(mrho,8) + pow(mpion,4)*(-3.*pow(mrho,2) + 6.*C4*pow(mrho,4)) - 0.25*delta*pow(s,3) +
                        pow(mrho,4)*s*(-0.75*delta - 3.*C4*s) + pow(mrho,2)*pow(s,2)*(-0.5 + 1.*delta + 1.*C4*s) +
                        pow(mrho,6)*(0.5 + 3.*C4*s) + pow(mpion,2)*
                         (delta*(-0.25*pow(mrho,4) - 1.25*pow(mrho,2)*s + 0.5*pow(s,2)) +
                           pow(mrho,2)*(1.*C4*pow(mrho,4) + 2.*s + 1.*C4*pow(mrho,2)*s - 2.*C4*pow(s,2)))) +
                     pow(ma1,2)*pow(mpion,2)*(1.*C4*pow(mrho,8) + pow(mpion,4)*(2.*pow(mrho,2) - 4.*C4*pow(mrho,4)) +
                        0.25*delta*pow(s,3) + pow(mrho,6)*(-1.5 + 0.5*delta - 3.*C4*s) + pow(mrho,2)*pow(s,2)*(-0.5 - 0.5*delta - 1.*C4*s) +
                        pow(mrho,4)*s*(2. - 0.25*delta + 3.*C4*s) +
                        pow(mpion,2)*(delta*(0.5*pow(mrho,4) + 0.25*pow(mrho,2)*s - 0.25*pow(s,2)) +
                           pow(mrho,2)*(-2.*C4*pow(mrho,4) - 1.*s + 1.*C4*pow(mrho,2)*s + 1.*C4*pow(s,2))))))*log(fabs(-pow(ma1,2) + t2)))/
              ((pow(ma1,2) - 1.*pow(mpion,2))*pow(mrho,2)*(1.*pow(ma1,2) - 1.*pow(mpion,2) - 1.*pow(mrho,2) + 1.*s)) +
             (0.5*pow(mpion,2)*(pow(eta2,2)*pow(mpion,2)*((-2. + 1.*delta)*pow(mrho,4) + (4. - 2.*delta)*pow(mrho,2)*s +
                     (-2. + 1.*delta)*pow(s,2)) + eta1*eta2*(pow(mpion,2)*
                      ((4. - 2.*delta)*pow(mrho,4) + (-8. + 4.*delta)*pow(mrho,2)*s + (4. - 2.*delta)*pow(s,2)) +
                     pow(mrho,2)*((-1. + 0.5*delta)*pow(mrho,4) + (2. - 1.*delta)*pow(mrho,2)*s + (-1. + 0.5*delta)*pow(s,2))) +
                  pow(eta1,2)*(pow(mrho,2)*((1. - 0.5*delta)*pow(mrho,4) + (-2. + 1.*delta)*pow(mrho,2)*s + (1. - 0.5*delta)*pow(s,2)) +
                     pow(mpion,2)*((-2. + 1.*delta)*pow(mrho,4) + (4. - 2.*delta)*pow(mrho,2)*s + (-2. + 1.*delta)*pow(s,2))))*
                log(fabs(-pow(mpion,2) + t2)))/((-1.*pow(ma1,2) + 1.*pow(mpion,2))*(pow(mrho,2) - 1.*s)) -
             (0.5*(-2. + delta)*(eta1 - 1.*eta2)*pow(mpion,2)*
                (eta1*(pow(mpion,4)*(-1.*pow(mrho,2) + 1.*s) +
                     pow(ma1,2)*(pow(mpion,2)*(1.*pow(mrho,2) - 1.*s) + (-0.5*pow(mrho,2) + 0.5*s)*s) +
                     pow(mpion,2)*(-1.*pow(mrho,4) + 2.5*pow(mrho,2)*s - 1.5*pow(s,2)) +
                     s*(0.5*pow(mrho,4) - 1.*pow(mrho,2)*s + 0.5*pow(s,2))) +
                  eta2*(0.5*pow(mrho,6) + pow(mpion,4)*(1.*pow(mrho,2) - 1.*s) - 1.5*pow(mrho,4)*s + 1.5*pow(mrho,2)*pow(s,2) -
                     0.5*pow(s,3) + pow(mpion,2)*(1.5*pow(mrho,4) - 3.*pow(mrho,2)*s + 1.5*pow(s,2)) +
                     pow(ma1,2)*(-0.5*pow(mrho,4) + 1.*pow(mrho,2)*s - 0.5*pow(s,2) + pow(mpion,2)*(-1.*pow(mrho,2) + 1.*s))))*
                log(fabs(-pow(mpion,2) + t2)))/
              (pow(Gammaa1,2)*pow(ma1,2) + pow(ma1,4) + pow(mpion,4) + 2.*pow(mpion,2)*pow(mrho,2) + pow(mrho,4) -
                2.*pow(mpion,2)*s - 2.*pow(mrho,2)*s + pow(s,2) + pow(ma1,2)*(-2.*pow(mpion,2) - 2.*pow(mrho,2) + 2.*s)) -
             (0.5*pow(mpion,2)*(eta1*eta2*((1. - 0.5*delta)*pow(mrho,6) + (-4. + 2.*delta)*pow(mrho,4)*s +
                     (5. - 2.5*delta)*pow(mrho,2)*pow(s,2) + (-2. + 1.*delta)*pow(s,3) +
                     pow(mpion,2)*((4. - 2.*delta)*pow(mrho,4) + (-8. + 4.*delta)*pow(mrho,2)*s + (4. - 2.*delta)*pow(s,2))) +
                  pow(eta2,2)*((-1. + 0.5*delta)*pow(mrho,6) + (3. - 1.5*delta)*pow(mrho,4)*s + (-3. + 1.5*delta)*pow(mrho,2)*pow(s,2) +
                     (1. - 0.5*delta)*pow(s,3) + pow(mpion,2)*
                      ((-2. + 1.*delta)*pow(mrho,4) + (4. - 2.*delta)*pow(mrho,2)*s + (-2. + 1.*delta)*pow(s,2))) +
                  pow(eta1,2)*(s*((1. - 0.5*delta)*pow(mrho,4) + (-2. + 1.*delta)*pow(mrho,2)*s + (1. - 0.5*delta)*pow(s,2)) +
                     pow(mpion,2)*((-2. + 1.*delta)*pow(mrho,4) + (4. - 2.*delta)*pow(mrho,2)*s + (-2. + 1.*delta)*pow(s,2))))*
                log(fabs(-pow(mpion,2) - pow(mrho,2) + s + t2)))/
              ((pow(mrho,2) - 1.*s)*(-1.*pow(ma1,2) + pow(mpion,2) + pow(mrho,2) - 1.*s)) +
             0.5*pow(-2. + delta,2)*pow(mpion,2)*log(fabs(-pow(mpion,2) - pow(mrho,2) + s + t2)) +
             (0.25000000000000006*pow(2. - 1.*delta,2)*(7.999999999999998*pow(mpion,4) - 5.999999999999998*pow(mpion,2)*s + 1.*pow(s,2))*
                log(fabs(-pow(mpion,2) - pow(mrho,2) + s + t2)))/(pow(mrho,2) - 1.*s) -
             (1.*(-2. + 1.*delta)*((0.5 - 0.25*delta)*pow(mrho,2)*s +
                  pow(mpion,2)*(4.*C4*pow(mrho,4) + 1.*delta*s + pow(mrho,2)*(-2. - 4.*C4*s)))*log(fabs(-pow(mpion,2) - pow(mrho,2) + s + t2)))/pow(mrho,2)
               - 0.5*pow(-2. + delta,2)*pow(mpion,2)*log(fabs(-pow(mpion,2) - pow(mrho,2) + s + t2)) -
             (2.*(1.*pow(2. - 1.*delta,2)*pow(mpion,4)*pow(mrho,2) + 0.12500000000000003*pow(2. - 1.*delta,2)*pow(mrho,4)*s +
                  pow(mpion,2)*(C4*(4. - 2.*delta)*pow(mrho,6) + (-1. + 0.5*delta)*delta*pow(s,2) +
                     pow(mrho,2)*s*(-1. + 3.*delta - 1.25*pow(delta,2) + 4.*C4*s - 2.*C4*delta*s) +
                     pow(mrho,4)*(-2. + 1.*delta - 8.*C4*s + 4.*C4*delta*s)))*log(fabs(-pow(mpion,2) - pow(mrho,2) + s + t2)))/
              (pow(mrho,4) - 1.*pow(mrho,2)*s) + (0.5*(-2. + delta)*(eta1 - 1.*eta2)*pow(mpion,2)*
                (eta2*pow(mpion,2)*(pow(mpion,2)*(1.*pow(mrho,2) - 1.*s) + pow(ma1,2)*(-1.*pow(mrho,2) + 1.*s)) +
                  eta1*(pow(ma1,2)*(-0.5*pow(mrho,4) + pow(mpion,2)*(1.*pow(mrho,2) - 1.*s) + 0.5*pow(mrho,2)*s) +
                     pow(mpion,2)*(0.5*pow(mrho,4) - 0.5*pow(mrho,2)*s + pow(mpion,2)*(-1.*pow(mrho,2) + 1.*s))))*
                log(fabs(-pow(mpion,2) - pow(mrho,2) + s + t2)))/
              (pow(Gammaa1,2)*pow(ma1,2) + pow(ma1,4) - 2.*pow(ma1,2)*pow(mpion,2) + pow(mpion,4)) +
             (0.125*(-2. + delta)*(eta1 - 1.*eta2)*(eta2*(0.5*pow(Gammaa1,4)*pow(ma1,4) - 0.5*pow(ma1,8) + 0.5*pow(mpion,8) +
                     0.5*pow(ma1,4)*pow(mpion,2)*pow(mrho,2) - 0.5*pow(mpion,6)*pow(mrho,2) +
                     pow(Gammaa1,2)*pow(ma1,2)*(pow(mpion,2)*(1.*pow(mpion,2) + 1.5*pow(mrho,2) - 2.*s) +
                        pow(ma1,2)*(-1.*pow(mpion,2) + 0.5*pow(mrho,2) - 1.*s)) +
                     pow(ma1,6)*(1.*pow(mpion,2) + 0.5*pow(mrho,2) - 1.*s) +
                     pow(ma1,2)*pow(mpion,4)*(-1.*pow(mpion,2) - 0.5*pow(mrho,2) + 1.*s)) +
                  eta1*(pow(ma1,6)*(1.*pow(mpion,2) + 0.5*s) +
                     pow(ma1,2)*(3.*pow(mpion,6) + 1.*pow(mpion,2)*pow(mrho,4) - 0.5*pow(mpion,4)*s) +
                     pow(ma1,4)*(-3.*pow(mpion,4) + pow(mpion,2)*(-1.*pow(mrho,2) + 0.5*s) - 0.5*pow(mrho,2)*s) +
                     pow(mpion,4)*(-1.*pow(mpion,4) - 1.*pow(mrho,4) + pow(mpion,2)*(1.*pow(mrho,2) - 0.5*s) + 0.5*pow(mrho,2)*s) +
                     pow(Gammaa1,2)*pow(ma1,2)*(-1.*pow(mpion,4) + pow(ma1,2)*(1.*pow(mpion,2) + 0.5*s) - 0.5*pow(mrho,2)*s +
                        pow(mpion,2)*(-1.*pow(mrho,2) + 1.5*s))))*
                log(fabs(pow(Gammaa1,2)*pow(ma1,2) + pow(ma1,4) + 4.*pow(mpion,4) + 4.*pow(mpion,2)*pow(mrho,2) + pow(mrho,4) - 4.*pow(mpion,2)*s - 2.*pow(mrho,2)*s + pow(s,2) - 4.*pow(mpion,2)*t2 - 2.*pow(mrho,2)*t2 + 2.*s*t2 + pow(t2,2) + pow(ma1,2)*(-4.*pow(mpion,2) - 2.*pow(mrho,2) + 2.*s + 2.*t2))))/
              (pow(Gammaa1,2)*pow(ma1,2) + pow(ma1,4) - 2.*pow(ma1,2)*pow(mpion,2) + pow(mpion,4)) -
             (0.125*(-2. + delta)*(eta1 - 1.*eta2)*(eta1*(-1.*pow(mpion,8) + 1.*pow(mpion,4)*pow(mrho,4) +
                     pow(ma1,6)*(1.*pow(mpion,2) - 0.5*s) - 0.5*pow(mpion,6)*s - 4.*pow(mpion,4)*pow(mrho,2)*s -
                     1.5*pow(mpion,2)*pow(mrho,4)*s + 3.5*pow(mpion,4)*pow(s,2) + 4.*pow(mpion,2)*pow(mrho,2)*pow(s,2) +
                     0.5*pow(mrho,4)*pow(s,2) - 2.5*pow(mpion,2)*pow(s,3) - 1.*pow(mrho,2)*pow(s,3) + 0.5*pow(s,4) +
                     pow(Gammaa1,2)*pow(ma1,2)*(-1.*pow(mpion,4) + pow(ma1,2)*(1.*pow(mpion,2) - 0.5*s) - 0.5*pow(mpion,2)*s +
                        0.5*pow(s,2)) + pow(ma1,4)*(-3.*pow(mpion,4) + (1.*pow(mrho,2) - 0.5*s)*s +
                        pow(mpion,2)*(-2.*pow(mrho,2) + 2.5*s)) +
                     pow(ma1,2)*(3.*pow(mpion,6) + pow(mpion,4)*(2.*pow(mrho,2) - 1.5*s) - 0.5*pow(mrho,4)*s + 0.5*pow(s,3) +
                        pow(mpion,2)*(1.*pow(mrho,4) - 1.*pow(mrho,2)*s - 1.*pow(s,2)))) +
                  eta2*(0.5*pow(Gammaa1,4)*pow(ma1,4) - 0.5*pow(ma1,8) + pow(ma1,6)*(1.*pow(mpion,2) + 1.*pow(mrho,2) - 0.5*s) +
                     pow(ma1,4)*(-0.5*pow(mrho,4) + (-0.5*pow(mpion,2) + 0.5*s)*s) +
                     pow(Gammaa1,2)*pow(ma1,2)*(1.*pow(mpion,4) + 0.5*pow(mrho,4) + pow(mpion,2)*(2.*pow(mrho,2) - 1.5*s) -
                        1.*pow(mrho,2)*s + 0.5*pow(s,2) + pow(ma1,2)*(-1.*pow(mpion,2) - 1.*pow(mrho,2) + 1.5*s)) +
                     pow(mpion,2)*(0.5*pow(mpion,6) + 0.5*pow(mpion,4)*s +
                        pow(mpion,2)*(-0.5*pow(mrho,4) + 2.*pow(mrho,2)*s - 1.5*pow(s,2)) +
                        s*(0.5*pow(mrho,4) - 1.*pow(mrho,2)*s + 0.5*pow(s,2))) +
                     pow(ma1,2)*(-1.*pow(mpion,6) + pow(mpion,4)*(-1.*pow(mrho,2) + 0.5*s) +
                        pow(mpion,2)*(-1.*pow(mrho,4) + 2.*pow(mrho,2)*s - 1.*pow(s,2)) +
                        s*(0.5*pow(mrho,4) - 1.*pow(mrho,2)*s + 0.5*pow(s,2)))))*
                log(fabs(pow(Gammaa1,2)*pow(ma1,2) + pow(ma1,4) + 4.*pow(mpion,4) + 4.*pow(mpion,2)*pow(mrho,2) + pow(mrho,4) - 4.*pow(mpion,2)*s - 2.*pow(mrho,2)*s + pow(s,2) - 4.*pow(mpion,2)*t2 - 2.*pow(mrho,2)*t2 + 2.*s*t2 + pow(t2,2) + pow(ma1,2)*(-4.*pow(mpion,2) - 2.*pow(mrho,2) + 2.*s + 2.*t2))))/
              (pow(Gammaa1,2)*pow(ma1,2) + pow(ma1,4) + pow(mpion,4) + 2.*pow(mpion,2)*pow(mrho,2) + pow(mrho,4) -
                2.*pow(mpion,2)*s - 2.*pow(mrho,2)*s + pow(s,2) + pow(ma1,2)*(-2.*pow(mpion,2) - 2.*pow(mrho,2) + 2.*s)) -
             (0.0625*pow(eta1 - 1.*eta2,2)*(pow(eta2,2)*(-1.*pow(ma1,10) + pow(ma1,8)*(5.*pow(mpion,2) + 2.5*pow(mrho,2) - 2.5*s) +
                     pow(Gammaa1,4)*pow(ma1,4)*(1.*pow(ma1,2) - 1.*pow(mpion,2) - 0.5*pow(mrho,2) + 0.5*s) +
                     pow(ma1,4)*(10.*pow(mpion,6) - 2.5*pow(mrho,6) + pow(mpion,4)*(15.*pow(mrho,2) - 9.*s) + 6.*pow(mrho,4)*s -
                        4.5*pow(mrho,2)*pow(s,2) + 1.*pow(s,3)) +
                     pow(ma1,6)*(-10.*pow(mpion,4) + (1.*pow(mrho,2) - 1.*s)*s + pow(mpion,2)*(-10.*pow(mrho,2) + 8.*s)) +
                     pow(mpion,4)*(1.*pow(mpion,6) + 0.5*pow(mrho,6) + pow(mpion,4)*(2.5*pow(mrho,2) - 0.5*s) - 1.*pow(mrho,4)*s +
                        0.5*pow(mrho,2)*pow(s,2) + pow(mpion,2)*(2.*pow(mrho,4) - 2.*pow(mrho,2)*s)) +
                     pow(Gammaa1,2)*pow(ma1,2)*(4.*pow(ma1,6) - 4.*pow(mpion,6) - 0.5*pow(mrho,6) + 1.5*pow(mrho,4)*s -
                        1.5*pow(mrho,2)*pow(s,2) + 0.5*pow(s,3) + pow(mpion,4)*(-6.*pow(mrho,2) + 6.*s) +
                        pow(ma1,4)*(-12.*pow(mpion,2) - 6.*pow(mrho,2) + 6.*s) +
                        pow(mpion,2)*(-3.*pow(mrho,4) + 6.*pow(mrho,2)*s - 3.*pow(s,2)) +
                        pow(ma1,2)*(12.*pow(mpion,4) + 3.*pow(mrho,4) + pow(mpion,2)*(12.*pow(mrho,2) - 12.*s) - 6.*pow(mrho,2)*s +
                           3.*pow(s,2))) + pow(ma1,2)*(-5.*pow(mpion,8) + 1.*pow(mrho,8) - 3.5*pow(mrho,6)*s +
                        4.5*pow(mrho,4)*pow(s,2) - 2.5*pow(mrho,2)*pow(s,3) + 0.5*pow(s,4) + pow(mpion,6)*(-10.*pow(mrho,2) + 4.*s) +
                        pow(mpion,4)*(-2.*pow(mrho,4) + 1.*pow(mrho,2)*s + 1.*pow(s,2)) +
                        pow(mpion,2)*(3.*pow(mrho,6) - 8.*pow(mrho,4)*s + 7.*pow(mrho,2)*pow(s,2) - 2.*pow(s,3)))) +
                  pow(eta1,2)*(-1.*pow(ma1,10) + pow(ma1,8)*(5.*pow(mpion,2) + 2.5*pow(mrho,2) - 2.5*s) +
                     pow(Gammaa1,4)*pow(ma1,4)*(1.*pow(ma1,2) - 1.*pow(mpion,2) - 0.5*pow(mrho,2) + 0.5*s) +
                     pow(ma1,6)*(-10.*pow(mpion,4) - 2.*pow(mrho,4) + 5.*pow(mrho,2)*s - 1.*pow(s,2) +
                        pow(mpion,2)*(-10.*pow(mrho,2) + 8.*s)) +
                     pow(ma1,4)*(10.*pow(mpion,6) + 0.5*pow(mrho,6) + pow(mpion,4)*(15.*pow(mrho,2) - 9.*s) - 3.*pow(mrho,4)*s +
                        1.5*pow(mrho,2)*pow(s,2) + 1.*pow(s,3) + pow(mpion,2)*(6.*pow(mrho,4) - 12.*pow(mrho,2)*s)) +
                     pow(Gammaa1,2)*pow(ma1,2)*(4.*pow(ma1,6) - 4.*pow(mpion,6) - 0.5*pow(mrho,6) + 1.5*pow(mrho,4)*s -
                        1.5*pow(mrho,2)*pow(s,2) + 0.5*pow(s,3) + pow(mpion,4)*(-6.*pow(mrho,2) + 6.*s) +
                        pow(ma1,4)*(-12.*pow(mpion,2) - 6.*pow(mrho,2) + 6.*s) +
                        pow(mpion,2)*(-3.*pow(mrho,4) + 6.*pow(mrho,2)*s - 3.*pow(s,2)) +
                        pow(ma1,2)*(12.*pow(mpion,4) + 3.*pow(mrho,4) + pow(mpion,2)*(12.*pow(mrho,2) - 12.*s) - 6.*pow(mrho,2)*s +
                           3.*pow(s,2))) + pow(mpion,2)*(1.*pow(mpion,8) + pow(mpion,6)*(2.5*pow(mrho,2) - 0.5*s) +
                        pow(mpion,4)*(4.*pow(mrho,4) - 6.*pow(mrho,2)*s) +
                        pow(mrho,2)*s*(-1.*pow(mrho,4) + 2.*pow(mrho,2)*s - 1.*pow(s,2)) +
                        pow(mpion,2)*(1.5*pow(mrho,6) - 6.*pow(mrho,4)*s + 4.5*pow(mrho,2)*pow(s,2))) +
                     pow(ma1,2)*(-5.*pow(mpion,8) + pow(mpion,6)*(-10.*pow(mrho,2) + 4.*s) +
                        pow(mpion,4)*(-8.*pow(mrho,4) + 13.*pow(mrho,2)*s + 1.*pow(s,2)) +
                        pow(mpion,2)*(-1.*pow(mrho,6) + 6.*pow(mrho,4)*s - 3.*pow(mrho,2)*pow(s,2) - 2.*pow(s,3)) +
                        s*(0.5*pow(mrho,6) - 0.5*pow(mrho,4)*s - 0.5*pow(mrho,2)*pow(s,2) + 0.5*pow(s,3)))) +
                  eta1*eta2*(2.*pow(ma1,10) + pow(Gammaa1,4)*pow(ma1,4)*(-2.*pow(ma1,2) + 2.*pow(mpion,2) + 1.*pow(mrho,2) - 1.*s) +
                     pow(ma1,8)*(-10.*pow(mpion,2) - 5.*pow(mrho,2) + 5.*s) +
                     pow(ma1,6)*(20.*pow(mpion,4) + 6.*pow(mrho,4) + pow(mpion,2)*(20.*pow(mrho,2) - 16.*s) - 8.*pow(mrho,2)*s +
                        2.*pow(s,2)) + pow(ma1,4)*(-20.*pow(mpion,6) - 4.*pow(mrho,6) + 6.*pow(mrho,4)*s - 2.*pow(s,3) +
                        pow(mpion,4)*(-30.*pow(mrho,2) + 18.*s) + pow(mpion,2)*(-18.*pow(mrho,4) + 18.*pow(mrho,2)*s)) +
                     pow(mpion,2)*(-2.*pow(mpion,8) - 1.*pow(mrho,8) + 3.*pow(mrho,6)*s - 3.*pow(mrho,4)*pow(s,2) +
                        1.*pow(mrho,2)*pow(s,3) + pow(mpion,6)*(-5.*pow(mrho,2) + 1.*s) +
                        pow(mpion,4)*(-10.*pow(mrho,4) + 10.*pow(mrho,2)*s) +
                        pow(mpion,2)*(-6.*pow(mrho,6) + 12.*pow(mrho,4)*s - 6.*pow(mrho,2)*pow(s,2))) +
                     pow(ma1,2)*(10.*pow(mpion,8) + 1.*pow(mrho,8) + pow(mpion,6)*(20.*pow(mrho,2) - 8.*s) - 2.*pow(mrho,6)*s +
                        2.*pow(mrho,2)*pow(s,3) - 1.*pow(s,4) + pow(mpion,4)*(22.*pow(mrho,4) - 20.*pow(mrho,2)*s - 2.*pow(s,2)) +
                        pow(mpion,2)*(8.*pow(mrho,6) - 12.*pow(mrho,4)*s + 4.*pow(s,3))) +
                     pow(Gammaa1,2)*pow(ma1,2)*(-8.*pow(ma1,6) + 8.*pow(mpion,6) + 1.*pow(mrho,6) +
                        pow(mpion,4)*(12.*pow(mrho,2) - 12.*s) + pow(ma1,4)*(24.*pow(mpion,2) + 12.*pow(mrho,2) - 12.*s) -
                        3.*pow(mrho,4)*s + 3.*pow(mrho,2)*pow(s,2) - 1.*pow(s,3) +
                        pow(mpion,2)*(6.*pow(mrho,4) - 12.*pow(mrho,2)*s + 6.*pow(s,2)) +
                        pow(ma1,2)*(-24.*pow(mpion,4) - 6.*pow(mrho,4) + 12.*pow(mrho,2)*s - 6.*pow(s,2) +
                           pow(mpion,2)*(-24.*pow(mrho,2) + 24.*s)))))*
                log(fabs(pow(Gammaa1,2)*pow(ma1,2) + pow(ma1,4) + 4.*pow(mpion,4) + 4.*pow(mpion,2)*pow(mrho,2) + pow(mrho,4) - 4.*pow(mpion,2)*s - 2.*pow(mrho,2)*s + pow(s,2) - 4.*pow(mpion,2)*t2 - 2.*pow(mrho,2)*t2 + 2.*s*t2 + pow(t2,2) + pow(ma1,2)*(-4.*pow(mpion,2) - 2.*pow(mrho,2) + 2.*s + 2.*t2))))/
              (pow(Gammaa1,2)*pow(ma1,2) + 4.*pow(ma1,4) + 4.*pow(mpion,4) + 4.*pow(mpion,2)*pow(mrho,2) + pow(mrho,4) -
                4.*pow(mpion,2)*s - 2.*pow(mrho,2)*s + pow(s,2) + pow(ma1,2)*(-8.*pow(mpion,2) - 4.*pow(mrho,2) + 4.*s)) +
             0.03125*pow(eta1 - 1.*eta2,2)*(eta1*eta2*(4.*pow(ma1,6) +
                   pow(Gammaa1,2)*pow(ma1,2)*(-4.*pow(ma1,2) + 4.*pow(mpion,2) - 2.*s) + pow(ma1,4)*(-12.*pow(mpion,2) + 6.*s) +
                   pow(mpion,2)*(-4.*pow(mpion,4) + 4.*pow(mrho,4) + 2.*pow(mpion,2)*s - 2.*pow(mrho,2)*s) +
                   pow(ma1,2)*(12.*pow(mpion,4) - 2.*pow(mrho,4) - 8.*pow(mpion,2)*s - 4.*pow(mrho,2)*s + 4.*pow(s,2))) +
                pow(eta1,2)*(-2.*pow(ma1,6) + 2.*pow(mpion,6) + 3.*pow(mpion,4)*pow(mrho,2) +
                   pow(ma1,4)*(6.*pow(mpion,2) + 3.*pow(mrho,2) - 3.*s) - 1.*pow(mpion,4)*s - 1.*pow(mpion,2)*pow(mrho,2)*s -
                   1.*pow(mrho,4)*s + pow(mrho,2)*pow(s,2) +
                   pow(Gammaa1,2)*pow(ma1,2)*(2.*pow(ma1,2) - 2.*pow(mpion,2) - 1.*pow(mrho,2) + s) +
                   pow(ma1,2)*(-6.*pow(mpion,4) - 1.*pow(mrho,4) + 4.*pow(mrho,2)*s - 2.*pow(s,2) +
                      pow(mpion,2)*(-6.*pow(mrho,2) + 4.*s))) +
                pow(eta2,2)*(-2.*pow(ma1,6) + 2.*pow(mpion,6) - 3.*pow(mpion,4)*pow(mrho,2) +
                   pow(ma1,4)*(6.*pow(mpion,2) - 3.*pow(mrho,2) - 3.*s) - 1.*pow(mpion,4)*s + pow(mpion,2)*pow(mrho,2)*s +
                   pow(Gammaa1,2)*pow(ma1,2)*(2.*pow(ma1,2) - 2.*pow(mpion,2) + pow(mrho,2) + s) +
                   pow(ma1,2)*(-6.*pow(mpion,4) - 1.*pow(mrho,4) + 2.*pow(mrho,2)*s - 2.*pow(s,2) +
                      pow(mpion,2)*(6.*pow(mrho,2) + 4.*s))))*
              log(fabs(pow(Gammaa1,2)*pow(ma1,2) + pow(ma1,4) + 4.*pow(mpion,4) + 4.*pow(mpion,2)*pow(mrho,2) + 1.*pow(mrho,4) - 4.*pow(mpion,2)*s - 2.*pow(mrho,2)*s + pow(s,2) - 4.*pow(mpion,2)*t2 - 2.*pow(mrho,2)*t2 + 2.*s*t2 + pow(t2,2) + pow(ma1,2)*(-4.*pow(mpion,2) - 2.*pow(mrho,2) + 2.*s + 2.*t2))) -
             (0.5*(1.*eta1 - 1.*eta2)*(eta2*(pow(Gammaa1,2)*pow(ma1,2)*pow(mrho,2)*(0.5 - 1.*C4*pow(mrho,2)) +
                     pow(ma1,4)*(-0.5*pow(mrho,2) + 1.*C4*pow(mrho,4)) +
                     pow(mpion,2)*pow(mrho,2)*(pow(mpion,2)*(-0.5 + 1.*C4*pow(mrho,2)) + (0.25 - 0.125*delta)*(pow(mrho,2) + s)) +
                     pow(ma1,2)*(1.*C4*pow(mrho,6) + pow(mpion,2)*(1.*pow(mrho,2) - 2.*C4*pow(mrho,4)) - 0.25*delta*pow(s,2) +
                        pow(mrho,4)*(-0.75 + 0.125*delta - 2.*C4*s) + pow(mrho,2)*s*(0.25 + 0.375*delta + 1.*C4*s))) +
                  eta1*(pow(Gammaa1,2)*pow(ma1,2)*pow(mrho,2)*(-0.5 + 1.*C4*pow(mrho,2)) +
                     pow(ma1,4)*(0.5*pow(mrho,2) - 1.*C4*pow(mrho,4)) +
                     pow(ma1,2)*(-0.5*pow(mrho,4) + 1.*C4*pow(mrho,6) + pow(mpion,2)*(-1.*pow(mrho,2) + 2.*C4*pow(mrho,4)) +
                        0.25*delta*pow(s,2) - 1.*C4*pow(mrho,2)*pow(s,2)) +
                     pow(mrho,2)*(pow(mpion,4)*(0.5 - 1.*C4*pow(mrho,2)) + s*((-0.25 + 0.125*delta)*pow(mrho,2) + (0.25 - 0.125*delta)*s) +
                        pow(mpion,2)*(-2.*C4*pow(mrho,4) + (-0.5 - 0.25*delta)*s + pow(mrho,2)*(1. + 2.*C4*s)))))*
                log(fabs(pow(Gammaa1,2)*pow(ma1,2) + pow(ma1,4) + 4.*pow(mpion,4) + 4.*pow(mpion,2)*pow(mrho,2) + 1.*pow(mrho,4) - 4.*pow(mpion,2)*s - 2.*pow(mrho,2)*s + pow(s,2) - 4.*pow(mpion,2)*t2 - 2.*pow(mrho,2)*t2 + 2.*s*t2 + pow(t2,2) + pow(ma1,2)*(-4.*pow(mpion,2) - 2.*pow(mrho,2) + 2.*s + 2.*t2))))/pow(mrho,2) -
             0.0625*pow(eta1 - 1.*eta2,2)*(eta1*eta2*(-4.*pow(ma1,6) + pow(ma1,4)*(12.*pow(mpion,2) - 6.*s) +
                   pow(mpion,2)*(4.*pow(mpion,4) - 4.*pow(mrho,4) - 2.*pow(mpion,2)*s + 2.*pow(mrho,2)*s) +
                   pow(ma1,2)*(-12.*pow(mpion,4) + 2.*pow(mrho,4) + 8.*pow(mpion,2)*s + 4.*pow(mrho,2)*s - 4.*pow(s,2))) +
                pow(eta1,2)*(2.*pow(ma1,6) - 2.*pow(mpion,6) + pow(mpion,2)*pow(mrho,2)*s + pow(mrho,2)*(pow(mrho,2) - 1.*s)*s +
                   pow(mpion,4)*(-3.*pow(mrho,2) + s) + pow(ma1,4)*(-6.*pow(mpion,2) - 3.*pow(mrho,2) + 3.*s) +
                   pow(ma1,2)*(6.*pow(mpion,4) + pow(mrho,4) + pow(mpion,2)*(6.*pow(mrho,2) - 4.*s) - 4.*pow(mrho,2)*s + 2.*pow(s,2)))\
                 + pow(eta2,2)*(2.*pow(ma1,6) - 2.*pow(mpion,6) - 1.*pow(mpion,2)*pow(mrho,2)*s + pow(mpion,4)*(3.*pow(mrho,2) + s) +
                   pow(ma1,4)*(-6.*pow(mpion,2) + 3.*pow(mrho,2) + 3.*s) +
                   pow(ma1,2)*(6.*pow(mpion,4) + pow(mrho,4) + pow(mpion,2)*(-6.*pow(mrho,2) - 4.*s) - 2.*pow(mrho,2)*s + 2.*pow(s,2)))
                )*log(fabs(-pow(ma1,2) + t1)) + (0.03125*pow(eta1 - 1.*eta2,2)*(1.*pow(ma1,2) - 1.*pow(mpion,2) - 0.5*pow(mrho,2) + 0.5*s)*
                (eta1*eta2*(-2.*pow(ma1,8) + pow(ma1,6)*(8.*pow(mpion,2) + 4.*pow(mrho,2) - 4.*s) +
                     pow(ma1,4)*(-12.*pow(mpion,4) - 4.*pow(mrho,4) + 4.*pow(mrho,2)*s + pow(mpion,2)*(-12.*pow(mrho,2) + 8.*s)) +
                     pow(mpion,2)*(-2.*pow(mpion,6) - 4.*pow(mpion,4)*pow(mrho,2) - 2.*pow(mrho,6) + 4.*pow(mrho,4)*s -
                        2.*pow(mrho,2)*pow(s,2) + pow(mpion,2)*(-8.*pow(mrho,4) + 8.*pow(mrho,2)*s)) +
                     pow(ma1,2)*(8.*pow(mpion,6) + 2.*pow(mrho,6) + pow(mpion,4)*(12.*pow(mrho,2) - 4.*s) - 2.*pow(mrho,4)*s -
                        2.*pow(mrho,2)*pow(s,2) + 2.*pow(s,3) + pow(mpion,2)*(8.*pow(mrho,4) - 4.*pow(mrho,2)*s - 4.*pow(s,2)))) +
                  pow(eta2,2)*(pow(ma1,8) + pow(ma1,6)*(-4.*pow(mpion,2) - 2.*pow(mrho,2) + 2.*s) +
                     pow(mpion,4)*(pow(mpion,4) + 2.*pow(mpion,2)*pow(mrho,2) + pow(mrho,4) - 1.*pow(mrho,2)*s) +
                     pow(ma1,4)*(6.*pow(mpion,4) - 1.*pow(mrho,4) + pow(mpion,2)*(6.*pow(mrho,2) - 4.*s) + pow(mrho,2)*s) +
                     pow(ma1,2)*(-4.*pow(mpion,6) + 2.*pow(mrho,6) - 5.*pow(mrho,4)*s + 4.*pow(mrho,2)*pow(s,2) - 1.*pow(s,3) +
                        pow(mpion,4)*(-6.*pow(mrho,2) + 2.*s) + pow(mpion,2)*(2.*pow(mrho,4) - 4.*pow(mrho,2)*s + 2.*pow(s,2)))) +
                  pow(eta1,2)*(pow(ma1,8) + pow(ma1,6)*(-4.*pow(mpion,2) - 2.*pow(mrho,2) + 2.*s) +
                     pow(ma1,4)*(6.*pow(mpion,4) + pow(mrho,4) + pow(mpion,2)*(6.*pow(mrho,2) - 4.*s) - 3.*pow(mrho,2)*s) +
                     pow(mpion,2)*(pow(mpion,6) + 2.*pow(mpion,4)*pow(mrho,2) + pow(mrho,2)*s*(-2.*pow(mrho,2) + 2.*s) +
                        pow(mpion,2)*(3.*pow(mrho,4) - 5.*pow(mrho,2)*s)) +
                     pow(ma1,2)*(-4.*pow(mpion,6) + pow(mrho,4)*s - 1.*pow(s,3) + pow(mpion,4)*(-6.*pow(mrho,2) + 2.*s) +
                        pow(mpion,2)*(-2.*pow(mrho,4) + 4.*pow(mrho,2)*s + 2.*pow(s,2)))))*log(fabs(-pow(ma1,2) + t1)))/
              (0.25*pow(Gammaa1,2)*pow(ma1,2) + 1.*pow(ma1,4) + 1.*pow(mpion,4) + 1.*pow(mpion,2)*pow(mrho,2) + 0.25*pow(mrho,4) -
                1.*pow(mpion,2)*s - 0.5*pow(mrho,2)*s + 0.25*pow(s,2) + pow(ma1,2)*(-2.*pow(mpion,2) - 1.*pow(mrho,2) + 1.*s)) +
             (1.*(eta1*eta2*(pow(ma1,8)*(1.*pow(mrho,2) - 2.*C4*pow(mrho,4)) +
                     pow(ma1,6)*(-1.*pow(mrho,4) + 2.*C4*pow(mrho,6) + pow(mpion,2)*(-4.*pow(mrho,2) + 8.*C4*pow(mrho,4)) +
                        0.5*delta*pow(s,2) + pow(mrho,2)*s*(2. - 1.*delta - 2.*C4*s)) +
                     pow(ma1,2)*(pow(mpion,6)*(-4.*pow(mrho,2) + 8.*C4*pow(mrho,4)) +
                        pow(mrho,4)*s*((0.5 - 0.25*delta)*pow(mrho,2) + (-0.5 + 0.25*delta)*s) +
                        pow(mpion,4)*(10.*C4*pow(mrho,6) + 0.5*delta*pow(s,2) + pow(mrho,4)*(-3. - 1.*delta - 8.*C4*s) +
                           pow(mrho,2)*s*(2. + 1.*delta - 2.*C4*s)) +
                        pow(mpion,2)*(2.*C4*pow(mrho,8) - 0.5*delta*pow(s,3) + pow(mrho,6)*(1. - 1.*delta - 2.*C4*s) +
                           pow(mrho,4)*s*(-1. + 1.*delta - 2.*C4*s) + pow(mrho,2)*pow(s,2)*(1. + 2.*C4*s))) +
                     pow(mpion,2)*pow(mrho,2)*(pow(mpion,6)*(1. - 2.*C4*pow(mrho,2)) +
                        pow(mrho,4)*((-0.5 + 0.25*delta)*pow(mrho,2) + (0.5 - 0.25*delta)*s) +
                        pow(mpion,2)*(-2.*C4*pow(mrho,6) + 0.5*delta*pow(s,2) + pow(mrho,2)*s*(-1.5 - 0.25*delta - 2.*C4*s) +
                           pow(mrho,4)*(1. + 4.*C4*s)) + pow(mpion,4)*
                         (-4.*C4*pow(mrho,4) - 1.*delta*s + pow(mrho,2)*(1. + 0.5*delta + 4.*C4*s))) +
                     pow(ma1,4)*(pow(mpion,4)*(6.*pow(mrho,2) - 12.*C4*pow(mrho,4)) +
                        pow(mpion,2)*(-8.*C4*pow(mrho,6) - 1.*delta*pow(s,2) + pow(mrho,4)*(3. + 0.5*delta + 4.*C4*s) +
                           pow(mrho,2)*s*(-4. + 1.*delta + 4.*C4*s)) +
                        s*(-2.*C4*pow(mrho,6) + 0.5*delta*pow(s,2) + pow(mrho,2)*s*(1. - 1.5*delta - 2.*C4*s) +
                           pow(mrho,4)*(-1.5 + 1.25*delta + 4.*C4*s)))) +
                  pow(eta1,2)*(pow(ma1,8)*(-0.5*pow(mrho,2) + 1.*C4*pow(mrho,4)) +
                     pow(ma1,6)*(-2.*C4*pow(mrho,6) + pow(mpion,2)*(2.*pow(mrho,2) - 4.*C4*pow(mrho,4)) - 0.25*delta*pow(s,2) +
                        pow(mrho,4)*(1. + 1.*C4*s) + pow(mrho,2)*s*(-1. + 0.25*delta + 1.*C4*s)) +
                     pow(ma1,4)*(1.*C4*pow(mrho,8) + pow(mpion,4)*(-3.*pow(mrho,2) + 6.*C4*pow(mrho,4)) - 0.25*delta*pow(s,3) +
                        pow(mrho,6)*(-0.5 - 1.*C4*s) + pow(mrho,4)*s*(1.5 - 0.5*delta - 1.*C4*s) +
                        pow(mrho,2)*pow(s,2)*(-0.5 + 0.5*delta + 1.*C4*s) +
                        pow(mpion,2)*(7.*C4*pow(mrho,6) + 0.5*delta*pow(s,2) + pow(mrho,4)*(-3. - 0.25*delta - 5.*C4*s) +
                           pow(mrho,2)*s*(2. + 0.25*delta - 2.*C4*s))) +
                     pow(mpion,2)*pow(mrho,2)*(pow(mpion,6)*(-0.5 + 1.*C4*pow(mrho,2)) +
                        pow(mrho,4)*((0.5 - 0.25*delta)*pow(mrho,2) + (-0.5 + 0.25*delta)*s) +
                        pow(mpion,4)*(3.*C4*pow(mrho,4) + 0.75*delta*s + pow(mrho,2)*(-1. - 0.25*delta - 3.*C4*s)) +
                        pow(mpion,2)*(2.*C4*pow(mrho,6) - 0.5*delta*pow(s,2) + pow(mrho,4)*(-1. - 4.*C4*s) +
                           pow(mrho,2)*s*(1.5 + 0.25*delta + 2.*C4*s))) +
                     pow(ma1,2)*(pow(mpion,6)*(2.*pow(mrho,2) - 4.*C4*pow(mrho,4)) +
                        pow(mrho,4)*s*((-0.5 + 0.25*delta)*pow(mrho,2) + (0.5 - 0.25*delta)*s) +
                        pow(mpion,2)*(-3.*C4*pow(mrho,8) + 0.25*delta*pow(s,3) + pow(mrho,4)*s*(-1. - 0.75*delta - 1.*C4*s) +
                           pow(mrho,2)*pow(s,2)*(-0.5 + 0.5*delta - 1.*C4*s) + pow(mrho,6)*(0.5 + 0.5*delta + 5.*C4*s)) +
                        pow(mpion,4)*(-8.*C4*pow(mrho,6) - 0.25*delta*pow(s,2) + pow(mrho,2)*s*(-1. - 1.25*delta + 1.*C4*s) +
                           pow(mrho,4)*(3. + 0.5*delta + 7.*C4*s)))) +
                  pow(eta2,2)*(pow(ma1,8)*(-0.5*pow(mrho,2) + 1.*C4*pow(mrho,4)) +
                     pow(mpion,6)*pow(mrho,2)*(-0.25*delta*pow(mrho,2) + 1.*C4*pow(mrho,4) + pow(mpion,2)*(-0.5 + 1.*C4*pow(mrho,2)) +
                        0.25*delta*s - 1.*C4*pow(mrho,2)*s) +
                     pow(ma1,6)*(pow(mpion,2)*(2.*pow(mrho,2) - 4.*C4*pow(mrho,4)) +
                        s*(-1.*C4*pow(mrho,4) - 0.25*delta*s + pow(mrho,2)*(-1. + 0.75*delta + 1.*C4*s))) +
                     pow(ma1,4)*(-1.*C4*pow(mrho,8) + pow(mpion,4)*(-3.*pow(mrho,2) + 6.*C4*pow(mrho,4)) - 0.25*delta*pow(s,3) +
                        pow(mrho,4)*s*(-0.75*delta - 3.*C4*s) + pow(mrho,2)*pow(s,2)*(-0.5 + 1.*delta + 1.*C4*s) +
                        pow(mrho,6)*(0.5 + 3.*C4*s) + pow(mpion,2)*
                         (delta*(-0.25*pow(mrho,4) - 1.25*pow(mrho,2)*s + 0.5*pow(s,2)) +
                           pow(mrho,2)*(1.*C4*pow(mrho,4) + 2.*s + 1.*C4*pow(mrho,2)*s - 2.*C4*pow(s,2)))) +
                     pow(ma1,2)*pow(mpion,2)*(1.*C4*pow(mrho,8) + pow(mpion,4)*(2.*pow(mrho,2) - 4.*C4*pow(mrho,4)) +
                        0.25*delta*pow(s,3) + pow(mrho,6)*(-1.5 + 0.5*delta - 3.*C4*s) + pow(mrho,2)*pow(s,2)*(-0.5 - 0.5*delta - 1.*C4*s) +
                        pow(mrho,4)*s*(2. - 0.25*delta + 3.*C4*s) +
                        pow(mpion,2)*(delta*(0.5*pow(mrho,4) + 0.25*pow(mrho,2)*s - 0.25*pow(s,2)) +
                           pow(mrho,2)*(-2.*C4*pow(mrho,4) - 1.*s + 1.*C4*pow(mrho,2)*s + 1.*C4*pow(s,2))))))*log(fabs(-pow(ma1,2) + t1)))/
              ((pow(ma1,2) - 1.*pow(mpion,2))*pow(mrho,2)*(1.*pow(ma1,2) - 1.*pow(mpion,2) - 1.*pow(mrho,2) + 1.*s)) -
             (0.5*pow(mpion,2)*(pow(eta2,2)*pow(mpion,2)*((-2. + 1.*delta)*pow(mrho,4) + (4. - 2.*delta)*pow(mrho,2)*s +
                     (-2. + 1.*delta)*pow(s,2)) + eta1*eta2*(pow(mpion,2)*
                      ((4. - 2.*delta)*pow(mrho,4) + (-8. + 4.*delta)*pow(mrho,2)*s + (4. - 2.*delta)*pow(s,2)) +
                     pow(mrho,2)*((-1. + 0.5*delta)*pow(mrho,4) + (2. - 1.*delta)*pow(mrho,2)*s + (-1. + 0.5*delta)*pow(s,2))) +
                  pow(eta1,2)*(pow(mrho,2)*((1. - 0.5*delta)*pow(mrho,4) + (-2. + 1.*delta)*pow(mrho,2)*s + (1. - 0.5*delta)*pow(s,2)) +
                     pow(mpion,2)*((-2. + 1.*delta)*pow(mrho,4) + (4. - 2.*delta)*pow(mrho,2)*s + (-2. + 1.*delta)*pow(s,2))))*
                log(fabs(-pow(mpion,2) + t1)))/((-1.*pow(ma1,2) + 1.*pow(mpion,2))*(pow(mrho,2) - 1.*s)) +
             (0.5*(-2. + delta)*(eta1 - 1.*eta2)*pow(mpion,2)*
                (eta1*(pow(mpion,4)*(-1.*pow(mrho,2) + 1.*s) +
                     pow(ma1,2)*(pow(mpion,2)*(1.*pow(mrho,2) - 1.*s) + (-0.5*pow(mrho,2) + 0.5*s)*s) +
                     pow(mpion,2)*(-1.*pow(mrho,4) + 2.5*pow(mrho,2)*s - 1.5*pow(s,2)) +
                     s*(0.5*pow(mrho,4) - 1.*pow(mrho,2)*s + 0.5*pow(s,2))) +
                  eta2*(0.5*pow(mrho,6) + pow(mpion,4)*(1.*pow(mrho,2) - 1.*s) - 1.5*pow(mrho,4)*s + 1.5*pow(mrho,2)*pow(s,2) -
                     0.5*pow(s,3) + pow(mpion,2)*(1.5*pow(mrho,4) - 3.*pow(mrho,2)*s + 1.5*pow(s,2)) +
                     pow(ma1,2)*(-0.5*pow(mrho,4) + 1.*pow(mrho,2)*s - 0.5*pow(s,2) + pow(mpion,2)*(-1.*pow(mrho,2) + 1.*s))))*
                log(fabs(-pow(mpion,2) + t1)))/
              (pow(Gammaa1,2)*pow(ma1,2) + pow(ma1,4) + pow(mpion,4) + 2.*pow(mpion,2)*pow(mrho,2) + pow(mrho,4) -
                2.*pow(mpion,2)*s - 2.*pow(mrho,2)*s + pow(s,2) + pow(ma1,2)*(-2.*pow(mpion,2) - 2.*pow(mrho,2) + 2.*s)) +
             (0.5*pow(mpion,2)*(eta1*eta2*((1. - 0.5*delta)*pow(mrho,6) + (-4. + 2.*delta)*pow(mrho,4)*s +
                     (5. - 2.5*delta)*pow(mrho,2)*pow(s,2) + (-2. + 1.*delta)*pow(s,3) +
                     pow(mpion,2)*((4. - 2.*delta)*pow(mrho,4) + (-8. + 4.*delta)*pow(mrho,2)*s + (4. - 2.*delta)*pow(s,2))) +
                  pow(eta2,2)*((-1. + 0.5*delta)*pow(mrho,6) + (3. - 1.5*delta)*pow(mrho,4)*s + (-3. + 1.5*delta)*pow(mrho,2)*pow(s,2) +
                     (1. - 0.5*delta)*pow(s,3) + pow(mpion,2)*
                      ((-2. + 1.*delta)*pow(mrho,4) + (4. - 2.*delta)*pow(mrho,2)*s + (-2. + 1.*delta)*pow(s,2))) +
                  pow(eta1,2)*(s*((1. - 0.5*delta)*pow(mrho,4) + (-2. + 1.*delta)*pow(mrho,2)*s + (1. - 0.5*delta)*pow(s,2)) +
                     pow(mpion,2)*((-2. + 1.*delta)*pow(mrho,4) + (4. - 2.*delta)*pow(mrho,2)*s + (-2. + 1.*delta)*pow(s,2))))*
                log(fabs(-pow(mpion,2) - pow(mrho,2) + s + t1)))/
              ((pow(mrho,2) - 1.*s)*(-1.*pow(ma1,2) + pow(mpion,2) + pow(mrho,2) - 1.*s)) -
             0.5*pow(-2. + delta,2)*pow(mpion,2)*log(fabs(-pow(mpion,2) + t1)) -
             (0.25000000000000006*pow(2. - 1.*delta,2)*(7.999999999999998*pow(mpion,4) - 5.999999999999998*pow(mpion,2)*s + 1.*pow(s,2))*
                log(fabs(-pow(mpion,2) + t1)))/(pow(mrho,2) - 1.*s) +
             (1.*(-2. + 1.*delta)*((0.5 - 0.25*delta)*pow(mrho,2)*s +
                  pow(mpion,2)*(4.*C4*pow(mrho,4) + 1.*delta*s + pow(mrho,2)*(-2. - 4.*C4*s)))*log(fabs(-pow(mpion,2) + t1)))/pow(mrho,2)
               + 0.5*pow(-2. + delta,2)*pow(mpion,2)*log(fabs(-pow(mpion,2) - pow(mrho,2) + s + t1)) +
             (2.*(1.*pow(2. - 1.*delta,2)*pow(mpion,4)*pow(mrho,2) + 0.12500000000000003*pow(2. - 1.*delta,2)*pow(mrho,4)*s +
                  pow(mpion,2)*(C4*(4. - 2.*delta)*pow(mrho,6) + (-1. + 0.5*delta)*delta*pow(s,2) +
                     pow(mrho,2)*s*(-1. + 3.*delta - 1.25*pow(delta,2) + 4.*C4*s - 2.*C4*delta*s) +
                     pow(mrho,4)*(-2. + 1.*delta - 8.*C4*s + 4.*C4*delta*s)))*log(fabs(-pow(mpion,2) - pow(mrho,2) + s + t1)))/
              (pow(mrho,4) - 1.*pow(mrho,2)*s) - (0.5*(-2. + delta)*(eta1 - 1.*eta2)*pow(mpion,2)*
                (eta2*pow(mpion,2)*(pow(mpion,2)*(1.*pow(mrho,2) - 1.*s) + pow(ma1,2)*(-1.*pow(mrho,2) + 1.*s)) +
                  eta1*(pow(ma1,2)*(-0.5*pow(mrho,4) + pow(mpion,2)*(1.*pow(mrho,2) - 1.*s) + 0.5*pow(mrho,2)*s) +
                     pow(mpion,2)*(0.5*pow(mrho,4) - 0.5*pow(mrho,2)*s + pow(mpion,2)*(-1.*pow(mrho,2) + 1.*s))))*
                log(fabs(-pow(mpion,2) - pow(mrho,2) + s + t1)))/
              (pow(Gammaa1,2)*pow(ma1,2) + pow(ma1,4) - 2.*pow(ma1,2)*pow(mpion,2) + pow(mpion,4)) -
             (0.125*(-2. + delta)*(eta1 - 1.*eta2)*(eta2*(0.5*pow(Gammaa1,4)*pow(ma1,4) - 0.5*pow(ma1,8) + 0.5*pow(mpion,8) +
                     0.5*pow(ma1,4)*pow(mpion,2)*pow(mrho,2) - 0.5*pow(mpion,6)*pow(mrho,2) +
                     pow(Gammaa1,2)*pow(ma1,2)*(pow(mpion,2)*(1.*pow(mpion,2) + 1.5*pow(mrho,2) - 2.*s) +
                        pow(ma1,2)*(-1.*pow(mpion,2) + 0.5*pow(mrho,2) - 1.*s)) +
                     pow(ma1,6)*(1.*pow(mpion,2) + 0.5*pow(mrho,2) - 1.*s) +
                     pow(ma1,2)*pow(mpion,4)*(-1.*pow(mpion,2) - 0.5*pow(mrho,2) + 1.*s)) +
                  eta1*(pow(ma1,6)*(1.*pow(mpion,2) + 0.5*s) +
                     pow(ma1,2)*(3.*pow(mpion,6) + 1.*pow(mpion,2)*pow(mrho,4) - 0.5*pow(mpion,4)*s) +
                     pow(ma1,4)*(-3.*pow(mpion,4) + pow(mpion,2)*(-1.*pow(mrho,2) + 0.5*s) - 0.5*pow(mrho,2)*s) +
                     pow(mpion,4)*(-1.*pow(mpion,4) - 1.*pow(mrho,4) + pow(mpion,2)*(1.*pow(mrho,2) - 0.5*s) + 0.5*pow(mrho,2)*s) +
                     pow(Gammaa1,2)*pow(ma1,2)*(-1.*pow(mpion,4) + pow(ma1,2)*(1.*pow(mpion,2) + 0.5*s) - 0.5*pow(mrho,2)*s +
                        pow(mpion,2)*(-1.*pow(mrho,2) + 1.5*s))))*
                log(fabs(pow(Gammaa1,2)*pow(ma1,2) + pow(ma1,4) + 4.*pow(mpion,4) + 4.*pow(mpion,2)*pow(mrho,2) + pow(mrho,4) - 4.*pow(mpion,2)*s - 2.*pow(mrho,2)*s + pow(s,2) - 4.*pow(mpion,2)*t1 - 2.*pow(mrho,2)*t1 + 2.*s*t1 + pow(t1,2) + pow(ma1,2)*(-4.*pow(mpion,2) - 2.*pow(mrho,2) + 2.*s + 2.*t1))))/
              (pow(Gammaa1,2)*pow(ma1,2) + pow(ma1,4) - 2.*pow(ma1,2)*pow(mpion,2) + pow(mpion,4)) +
             (0.125*(-2. + delta)*(eta1 - 1.*eta2)*(eta1*(-1.*pow(mpion,8) + 1.*pow(mpion,4)*pow(mrho,4) +
                     pow(ma1,6)*(1.*pow(mpion,2) - 0.5*s) - 0.5*pow(mpion,6)*s - 4.*pow(mpion,4)*pow(mrho,2)*s -
                     1.5*pow(mpion,2)*pow(mrho,4)*s + 3.5*pow(mpion,4)*pow(s,2) + 4.*pow(mpion,2)*pow(mrho,2)*pow(s,2) +
                     0.5*pow(mrho,4)*pow(s,2) - 2.5*pow(mpion,2)*pow(s,3) - 1.*pow(mrho,2)*pow(s,3) + 0.5*pow(s,4) +
                     pow(Gammaa1,2)*pow(ma1,2)*(-1.*pow(mpion,4) + pow(ma1,2)*(1.*pow(mpion,2) - 0.5*s) - 0.5*pow(mpion,2)*s +
                        0.5*pow(s,2)) + pow(ma1,4)*(-3.*pow(mpion,4) + (1.*pow(mrho,2) - 0.5*s)*s +
                        pow(mpion,2)*(-2.*pow(mrho,2) + 2.5*s)) +
                     pow(ma1,2)*(3.*pow(mpion,6) + pow(mpion,4)*(2.*pow(mrho,2) - 1.5*s) - 0.5*pow(mrho,4)*s + 0.5*pow(s,3) +
                        pow(mpion,2)*(1.*pow(mrho,4) - 1.*pow(mrho,2)*s - 1.*pow(s,2)))) +
                  eta2*(0.5*pow(Gammaa1,4)*pow(ma1,4) - 0.5*pow(ma1,8) + pow(ma1,6)*(1.*pow(mpion,2) + 1.*pow(mrho,2) - 0.5*s) +
                     pow(ma1,4)*(-0.5*pow(mrho,4) + (-0.5*pow(mpion,2) + 0.5*s)*s) +
                     pow(Gammaa1,2)*pow(ma1,2)*(1.*pow(mpion,4) + 0.5*pow(mrho,4) + pow(mpion,2)*(2.*pow(mrho,2) - 1.5*s) -
                        1.*pow(mrho,2)*s + 0.5*pow(s,2) + pow(ma1,2)*(-1.*pow(mpion,2) - 1.*pow(mrho,2) + 1.5*s)) +
                     pow(mpion,2)*(0.5*pow(mpion,6) + 0.5*pow(mpion,4)*s +
                        pow(mpion,2)*(-0.5*pow(mrho,4) + 2.*pow(mrho,2)*s - 1.5*pow(s,2)) +
                        s*(0.5*pow(mrho,4) - 1.*pow(mrho,2)*s + 0.5*pow(s,2))) +
                     pow(ma1,2)*(-1.*pow(mpion,6) + pow(mpion,4)*(-1.*pow(mrho,2) + 0.5*s) +
                        pow(mpion,2)*(-1.*pow(mrho,4) + 2.*pow(mrho,2)*s - 1.*pow(s,2)) +
                        s*(0.5*pow(mrho,4) - 1.*pow(mrho,2)*s + 0.5*pow(s,2)))))*
                log(fabs(pow(Gammaa1,2)*pow(ma1,2) + pow(ma1,4) + 4.*pow(mpion,4) + 4.*pow(mpion,2)*pow(mrho,2) + pow(mrho,4) - 4.*pow(mpion,2)*s - 2.*pow(mrho,2)*s + pow(s,2) - 4.*pow(mpion,2)*t1 - 2.*pow(mrho,2)*t1 + 2.*s*t1 + pow(t1,2) + pow(ma1,2)*(-4.*pow(mpion,2) - 2.*pow(mrho,2) + 2.*s + 2.*t1))))/
              (pow(Gammaa1,2)*pow(ma1,2) + pow(ma1,4) + pow(mpion,4) + 2.*pow(mpion,2)*pow(mrho,2) + pow(mrho,4) -
                2.*pow(mpion,2)*s - 2.*pow(mrho,2)*s + pow(s,2) + pow(ma1,2)*(-2.*pow(mpion,2) - 2.*pow(mrho,2) + 2.*s)) +
             (0.0625*pow(eta1 - 1.*eta2,2)*(pow(eta2,2)*(-1.*pow(ma1,10) + pow(ma1,8)*(5.*pow(mpion,2) + 2.5*pow(mrho,2) - 2.5*s) +
                     pow(Gammaa1,4)*pow(ma1,4)*(1.*pow(ma1,2) - 1.*pow(mpion,2) - 0.5*pow(mrho,2) + 0.5*s) +
                     pow(ma1,4)*(10.*pow(mpion,6) - 2.5*pow(mrho,6) + pow(mpion,4)*(15.*pow(mrho,2) - 9.*s) + 6.*pow(mrho,4)*s -
                        4.5*pow(mrho,2)*pow(s,2) + 1.*pow(s,3)) +
                     pow(ma1,6)*(-10.*pow(mpion,4) + (1.*pow(mrho,2) - 1.*s)*s + pow(mpion,2)*(-10.*pow(mrho,2) + 8.*s)) +
                     pow(mpion,4)*(1.*pow(mpion,6) + 0.5*pow(mrho,6) + pow(mpion,4)*(2.5*pow(mrho,2) - 0.5*s) - 1.*pow(mrho,4)*s +
                        0.5*pow(mrho,2)*pow(s,2) + pow(mpion,2)*(2.*pow(mrho,4) - 2.*pow(mrho,2)*s)) +
                     pow(Gammaa1,2)*pow(ma1,2)*(4.*pow(ma1,6) - 4.*pow(mpion,6) - 0.5*pow(mrho,6) + 1.5*pow(mrho,4)*s -
                        1.5*pow(mrho,2)*pow(s,2) + 0.5*pow(s,3) + pow(mpion,4)*(-6.*pow(mrho,2) + 6.*s) +
                        pow(ma1,4)*(-12.*pow(mpion,2) - 6.*pow(mrho,2) + 6.*s) +
                        pow(mpion,2)*(-3.*pow(mrho,4) + 6.*pow(mrho,2)*s - 3.*pow(s,2)) +
                        pow(ma1,2)*(12.*pow(mpion,4) + 3.*pow(mrho,4) + pow(mpion,2)*(12.*pow(mrho,2) - 12.*s) - 6.*pow(mrho,2)*s +
                           3.*pow(s,2))) + pow(ma1,2)*(-5.*pow(mpion,8) + 1.*pow(mrho,8) - 3.5*pow(mrho,6)*s +
                        4.5*pow(mrho,4)*pow(s,2) - 2.5*pow(mrho,2)*pow(s,3) + 0.5*pow(s,4) + pow(mpion,6)*(-10.*pow(mrho,2) + 4.*s) +
                        pow(mpion,4)*(-2.*pow(mrho,4) + 1.*pow(mrho,2)*s + 1.*pow(s,2)) +
                        pow(mpion,2)*(3.*pow(mrho,6) - 8.*pow(mrho,4)*s + 7.*pow(mrho,2)*pow(s,2) - 2.*pow(s,3)))) +
                  pow(eta1,2)*(-1.*pow(ma1,10) + pow(ma1,8)*(5.*pow(mpion,2) + 2.5*pow(mrho,2) - 2.5*s) +
                     pow(Gammaa1,4)*pow(ma1,4)*(1.*pow(ma1,2) - 1.*pow(mpion,2) - 0.5*pow(mrho,2) + 0.5*s) +
                     pow(ma1,6)*(-10.*pow(mpion,4) - 2.*pow(mrho,4) + 5.*pow(mrho,2)*s - 1.*pow(s,2) +
                        pow(mpion,2)*(-10.*pow(mrho,2) + 8.*s)) +
                     pow(ma1,4)*(10.*pow(mpion,6) + 0.5*pow(mrho,6) + pow(mpion,4)*(15.*pow(mrho,2) - 9.*s) - 3.*pow(mrho,4)*s +
                        1.5*pow(mrho,2)*pow(s,2) + 1.*pow(s,3) + pow(mpion,2)*(6.*pow(mrho,4) - 12.*pow(mrho,2)*s)) +
                     pow(Gammaa1,2)*pow(ma1,2)*(4.*pow(ma1,6) - 4.*pow(mpion,6) - 0.5*pow(mrho,6) + 1.5*pow(mrho,4)*s -
                        1.5*pow(mrho,2)*pow(s,2) + 0.5*pow(s,3) + pow(mpion,4)*(-6.*pow(mrho,2) + 6.*s) +
                        pow(ma1,4)*(-12.*pow(mpion,2) - 6.*pow(mrho,2) + 6.*s) +
                        pow(mpion,2)*(-3.*pow(mrho,4) + 6.*pow(mrho,2)*s - 3.*pow(s,2)) +
                        pow(ma1,2)*(12.*pow(mpion,4) + 3.*pow(mrho,4) + pow(mpion,2)*(12.*pow(mrho,2) - 12.*s) - 6.*pow(mrho,2)*s +
                           3.*pow(s,2))) + pow(mpion,2)*(1.*pow(mpion,8) + pow(mpion,6)*(2.5*pow(mrho,2) - 0.5*s) +
                        pow(mpion,4)*(4.*pow(mrho,4) - 6.*pow(mrho,2)*s) +
                        pow(mrho,2)*s*(-1.*pow(mrho,4) + 2.*pow(mrho,2)*s - 1.*pow(s,2)) +
                        pow(mpion,2)*(1.5*pow(mrho,6) - 6.*pow(mrho,4)*s + 4.5*pow(mrho,2)*pow(s,2))) +
                     pow(ma1,2)*(-5.*pow(mpion,8) + pow(mpion,6)*(-10.*pow(mrho,2) + 4.*s) +
                        pow(mpion,4)*(-8.*pow(mrho,4) + 13.*pow(mrho,2)*s + 1.*pow(s,2)) +
                        pow(mpion,2)*(-1.*pow(mrho,6) + 6.*pow(mrho,4)*s - 3.*pow(mrho,2)*pow(s,2) - 2.*pow(s,3)) +
                        s*(0.5*pow(mrho,6) - 0.5*pow(mrho,4)*s - 0.5*pow(mrho,2)*pow(s,2) + 0.5*pow(s,3)))) +
                  eta1*eta2*(2.*pow(ma1,10) + pow(Gammaa1,4)*pow(ma1,4)*(-2.*pow(ma1,2) + 2.*pow(mpion,2) + 1.*pow(mrho,2) - 1.*s) +
                     pow(ma1,8)*(-10.*pow(mpion,2) - 5.*pow(mrho,2) + 5.*s) +
                     pow(ma1,6)*(20.*pow(mpion,4) + 6.*pow(mrho,4) + pow(mpion,2)*(20.*pow(mrho,2) - 16.*s) - 8.*pow(mrho,2)*s +
                        2.*pow(s,2)) + pow(ma1,4)*(-20.*pow(mpion,6) - 4.*pow(mrho,6) + 6.*pow(mrho,4)*s - 2.*pow(s,3) +
                        pow(mpion,4)*(-30.*pow(mrho,2) + 18.*s) + pow(mpion,2)*(-18.*pow(mrho,4) + 18.*pow(mrho,2)*s)) +
                     pow(mpion,2)*(-2.*pow(mpion,8) - 1.*pow(mrho,8) + 3.*pow(mrho,6)*s - 3.*pow(mrho,4)*pow(s,2) +
                        1.*pow(mrho,2)*pow(s,3) + pow(mpion,6)*(-5.*pow(mrho,2) + 1.*s) +
                        pow(mpion,4)*(-10.*pow(mrho,4) + 10.*pow(mrho,2)*s) +
                        pow(mpion,2)*(-6.*pow(mrho,6) + 12.*pow(mrho,4)*s - 6.*pow(mrho,2)*pow(s,2))) +
                     pow(ma1,2)*(10.*pow(mpion,8) + 1.*pow(mrho,8) + pow(mpion,6)*(20.*pow(mrho,2) - 8.*s) - 2.*pow(mrho,6)*s +
                        2.*pow(mrho,2)*pow(s,3) - 1.*pow(s,4) + pow(mpion,4)*(22.*pow(mrho,4) - 20.*pow(mrho,2)*s - 2.*pow(s,2)) +
                        pow(mpion,2)*(8.*pow(mrho,6) - 12.*pow(mrho,4)*s + 4.*pow(s,3))) +
                     pow(Gammaa1,2)*pow(ma1,2)*(-8.*pow(ma1,6) + 8.*pow(mpion,6) + 1.*pow(mrho,6) +
                        pow(mpion,4)*(12.*pow(mrho,2) - 12.*s) + pow(ma1,4)*(24.*pow(mpion,2) + 12.*pow(mrho,2) - 12.*s) -
                        3.*pow(mrho,4)*s + 3.*pow(mrho,2)*pow(s,2) - 1.*pow(s,3) +
                        pow(mpion,2)*(6.*pow(mrho,4) - 12.*pow(mrho,2)*s + 6.*pow(s,2)) +
                        pow(ma1,2)*(-24.*pow(mpion,4) - 6.*pow(mrho,4) + 12.*pow(mrho,2)*s - 6.*pow(s,2) +
                           pow(mpion,2)*(-24.*pow(mrho,2) + 24.*s)))))*
                log(fabs(pow(Gammaa1,2)*pow(ma1,2) + pow(ma1,4) + 4.*pow(mpion,4) + 4.*pow(mpion,2)*pow(mrho,2) + pow(mrho,4) - 4.*pow(mpion,2)*s - 2.*pow(mrho,2)*s + pow(s,2) - 4.*pow(mpion,2)*t1 - 2.*pow(mrho,2)*t1 + 2.*s*t1 + pow(t1,2) + pow(ma1,2)*(-4.*pow(mpion,2) - 2.*pow(mrho,2) + 2.*s + 2.*t1))))/
              (pow(Gammaa1,2)*pow(ma1,2) + 4.*pow(ma1,4) + 4.*pow(mpion,4) + 4.*pow(mpion,2)*pow(mrho,2) + pow(mrho,4) -
                4.*pow(mpion,2)*s - 2.*pow(mrho,2)*s + pow(s,2) + pow(ma1,2)*(-8.*pow(mpion,2) - 4.*pow(mrho,2) + 4.*s)) -
             0.03125*pow(eta1 - 1.*eta2,2)*(eta1*eta2*(4.*pow(ma1,6) +
                   pow(Gammaa1,2)*pow(ma1,2)*(-4.*pow(ma1,2) + 4.*pow(mpion,2) - 2.*s) + pow(ma1,4)*(-12.*pow(mpion,2) + 6.*s) +
                   pow(mpion,2)*(-4.*pow(mpion,4) + 4.*pow(mrho,4) + 2.*pow(mpion,2)*s - 2.*pow(mrho,2)*s) +
                   pow(ma1,2)*(12.*pow(mpion,4) - 2.*pow(mrho,4) - 8.*pow(mpion,2)*s - 4.*pow(mrho,2)*s + 4.*pow(s,2))) +
                pow(eta1,2)*(-2.*pow(ma1,6) + 2.*pow(mpion,6) + 3.*pow(mpion,4)*pow(mrho,2) +
                   pow(ma1,4)*(6.*pow(mpion,2) + 3.*pow(mrho,2) - 3.*s) - 1.*pow(mpion,4)*s - 1.*pow(mpion,2)*pow(mrho,2)*s -
                   1.*pow(mrho,4)*s + pow(mrho,2)*pow(s,2) +
                   pow(Gammaa1,2)*pow(ma1,2)*(2.*pow(ma1,2) - 2.*pow(mpion,2) - 1.*pow(mrho,2) + s) +
                   pow(ma1,2)*(-6.*pow(mpion,4) - 1.*pow(mrho,4) + 4.*pow(mrho,2)*s - 2.*pow(s,2) +
                      pow(mpion,2)*(-6.*pow(mrho,2) + 4.*s))) +
                pow(eta2,2)*(-2.*pow(ma1,6) + 2.*pow(mpion,6) - 3.*pow(mpion,4)*pow(mrho,2) +
                   pow(ma1,4)*(6.*pow(mpion,2) - 3.*pow(mrho,2) - 3.*s) - 1.*pow(mpion,4)*s + pow(mpion,2)*pow(mrho,2)*s +
                   pow(Gammaa1,2)*pow(ma1,2)*(2.*pow(ma1,2) - 2.*pow(mpion,2) + pow(mrho,2) + s) +
                   pow(ma1,2)*(-6.*pow(mpion,4) - 1.*pow(mrho,4) + 2.*pow(mrho,2)*s - 2.*pow(s,2) +
                      pow(mpion,2)*(6.*pow(mrho,2) + 4.*s))))*
              log(fabs(pow(Gammaa1,2)*pow(ma1,2) + pow(ma1,4) + 4.*pow(mpion,4) + 4.*pow(mpion,2)*pow(mrho,2) + 1.*pow(mrho,4) - 4.*pow(mpion,2)*s - 2.*pow(mrho,2)*s + pow(s,2) - 4.*pow(mpion,2)*t1 - 2.*pow(mrho,2)*t1 + 2.*s*t1 + pow(t1,2) + pow(ma1,2)*(-4.*pow(mpion,2) - 2.*pow(mrho,2) + 2.*s + 2.*t1))) +
             (0.5*(1.*eta1 - 1.*eta2)*(eta2*(pow(Gammaa1,2)*pow(ma1,2)*pow(mrho,2)*(0.5 - 1.*C4*pow(mrho,2)) +
                     pow(ma1,4)*(-0.5*pow(mrho,2) + 1.*C4*pow(mrho,4)) +
                     pow(mpion,2)*pow(mrho,2)*(pow(mpion,2)*(-0.5 + 1.*C4*pow(mrho,2)) + (0.25 - 0.125*delta)*(pow(mrho,2) + s)) +
                     pow(ma1,2)*(1.*C4*pow(mrho,6) + pow(mpion,2)*(1.*pow(mrho,2) - 2.*C4*pow(mrho,4)) - 0.25*delta*pow(s,2) +
                        pow(mrho,4)*(-0.75 + 0.125*delta - 2.*C4*s) + pow(mrho,2)*s*(0.25 + 0.375*delta + 1.*C4*s))) +
                  eta1*(pow(Gammaa1,2)*pow(ma1,2)*pow(mrho,2)*(-0.5 + 1.*C4*pow(mrho,2)) +
                     pow(ma1,4)*(0.5*pow(mrho,2) - 1.*C4*pow(mrho,4)) +
                     pow(ma1,2)*(-0.5*pow(mrho,4) + 1.*C4*pow(mrho,6) + pow(mpion,2)*(-1.*pow(mrho,2) + 2.*C4*pow(mrho,4)) +
                        0.25*delta*pow(s,2) - 1.*C4*pow(mrho,2)*pow(s,2)) +
                     pow(mrho,2)*(pow(mpion,4)*(0.5 - 1.*C4*pow(mrho,2)) + s*((-0.25 + 0.125*delta)*pow(mrho,2) + (0.25 - 0.125*delta)*s) +
                        pow(mpion,2)*(-2.*C4*pow(mrho,4) + (-0.5 - 0.25*delta)*s + pow(mrho,2)*(1. + 2.*C4*s)))))*
                log(fabs(pow(Gammaa1,2)*pow(ma1,2) + pow(ma1,4) + 4.*pow(mpion,4) + 4.*pow(mpion,2)*pow(mrho,2) + 1.*pow(mrho,4) - 4.*pow(mpion,2)*s - 2.*pow(mrho,2)*s + pow(s,2) - 4.*pow(mpion,2)*t1 - 2.*pow(mrho,2)*t1 + 2.*s*t1 + pow(t1,2) + pow(ma1,2)*(-4.*pow(mpion,2) - 2.*pow(mrho,2) + 2.*s + 2.*t1))))/pow(mrho,2))))/
                  (16.*M_PI*s*(-4*pow(mpion,2) + s));
            process_list.push_back(make_unique<CollisionBranch>(
                *part_out, *photon_out, xsection, ProcessType::TwoToTwo));
          }

          // the second possible reaction (produces photon)
          // -> only necessary in case of a stable rho meson
          part_out = photon_particle;
          m3 = 0.0;

          mandelstam_t = get_t_range(sqrts, m1, m2, m3, 0.0);
          t1 = mandelstam_t[1];
          t2 = mandelstam_t[0];

          xsection = 0.0000000000001 * to_mb;
          process_list.push_back(make_unique<CollisionBranch>(
              *part_out, *photon_out, xsection, ProcessType::TwoToTwo));
          break;

        case ReactionType::pi0_pi:
          if (part_a.type().pdgcode() == pdg::pi_p ||
              part_b.type().pdgcode() == pdg::pi_p) {
            part_out = rho_plus_particle;
          } else {
            part_out = rho_minus_particle;
          }
          m3 = part_out->mass();

          if (sqrts > m3) {
           mandelstam_t = get_t_range(sqrts, m1, m2, m3, 0.0);
           t1 = mandelstam_t[1];
           t2 = mandelstam_t[0];

           xsection = to_mb*(-(pow(Const,2)*pow(ghat,4)*((0.03125*pow(eta1 - 1.*eta2,2)*
        				   (eta1*eta2*(-2.*pow(ma1,8) - 2.*pow(mpion,8) + 2.*pow(mpion,4)*pow(mrho,4) + pow(ma1,6)*(8.*pow(mpion,2) - 4.*s) +
        						pow(ma1,2)*pow(mpion,2)*(8.*pow(mpion,4) - 8.*pow(mrho,4) - 4.*pow(mpion,2)*s + 4.*pow(mrho,2)*s) +
        						pow(ma1,4)*(-12.*pow(mpion,4) + 2.*pow(mrho,4) + 8.*pow(mpion,2)*s + 4.*pow(mrho,2)*s - 4.*pow(s,2))) +
        					 pow(eta2,2)*(1.*pow(ma1,8) + 1.*pow(mpion,8) - 2.*pow(mpion,6)*pow(mrho,2) + 1.*pow(mpion,4)*pow(mrho,4) +
        						pow(ma1,6)*(-4.*pow(mpion,2) + 2.*pow(mrho,2) + 2.*s) +
        						pow(ma1,4)*(6.*pow(mpion,4) + 1.*pow(mrho,4) + pow(mpion,2)*(-6.*pow(mrho,2) - 4.*s) - 2.*pow(mrho,2)*s +
        						   2.*pow(s,2)) + pow(ma1,2)*(-4.*pow(mpion,6) - 2.*pow(mpion,2)*pow(mrho,2)*s + pow(mpion,4)*(6.*pow(mrho,2) + 2.*s)))
        					   + pow(eta1,2)*(1.*pow(ma1,8) + pow(ma1,6)*(-4.*pow(mpion,2) - 2.*pow(mrho,2) + 2.*s) +
        						pow(ma1,4)*(6.*pow(mpion,4) + 1.*pow(mrho,4) + pow(mpion,2)*(6.*pow(mrho,2) - 4.*s) - 4.*pow(mrho,2)*s +
        						   2.*pow(s,2)) + pow(ma1,2)*(-4.*pow(mpion,6) + 2.*pow(mpion,2)*pow(mrho,2)*s +
        						   pow(mrho,2)*(2.*pow(mrho,2) - 2.*s)*s + pow(mpion,4)*(-6.*pow(mrho,2) + 2.*s)) +
        						pow(mpion,2)*(1.*pow(mpion,6) + 2.*pow(mpion,4)*pow(mrho,2) - 2.*pow(mrho,6) + 2.*pow(mrho,4)*s +
        						   pow(mpion,2)*(1.*pow(mrho,4) - 2.*pow(mrho,2)*s)))))/(1.*pow(ma1,2) - 1.*t2) +
        				(1.*pow(-2. + delta,2)*pow(mpion,2)*(1.*pow(mpion,2) - 0.25*pow(mrho,2)))/(1.*pow(mpion,2) - 1.*t2) -
        				(0.25*pow(-2. + delta,2)*pow(mpion,2)*t2)/pow(mrho,2) -
        				0.125*(-2. + delta)*(eta1 - 1.*eta2)*(eta2*(-1.*pow(ma1,2) + pow(mrho,2) - 2.*s) + eta1*(2.*pow(mpion,2) + s))*t2 +
        				(0.5*pow(1.*pow(mrho,2) - 0.5*delta*s,2)*(4.*pow(mpion,4)*pow(mrho,2) + 1.*pow(mrho,6) - 3.5*pow(mrho,4)*s + 0.5*pow(s,3) +
        					 pow(mpion,2)*(10.*pow(mrho,4) - 2.*pow(s,2)))*t2)/(pow(mrho,6)*pow(pow(mrho,2) - 1.*s,2)) -
        				(0.25*(eta1 - 1.*eta2)*(1.*pow(mrho,2) - 0.5*delta*s)*
        				   (eta2*(-2.*pow(ma1,4) - 6.*pow(mpion,4) + 1.5*pow(mrho,4) + pow(ma1,2)*(6.*pow(mpion,2) - 2.*pow(mrho,2) - 2.*s) -
        						1.*pow(mrho,2)*s - 0.5*pow(s,2) + pow(mpion,2)*(2.*pow(mrho,2) + 2.*s)) +
        					 eta1*(2.*pow(ma1,4) + 6.*pow(mpion,4) + 1.*pow(mrho,4) + pow(mpion,2)*(8.*pow(mrho,2) - 4.*s) - 4.*pow(mrho,2)*s +
        						1.*pow(s,2) + pow(ma1,2)*(-6.*pow(mpion,2) - 3.*pow(mrho,2) + 3.*s)))*t2)/(pow(mrho,4) - 1.*pow(mrho,2)*s) +
        				0.03125*pow(eta1 - 1.*eta2,2)*(eta1*eta2*(-6.*pow(ma1,4) - 12.*pow(mpion,4) + 2.*pow(mrho,4) +
        					  pow(ma1,2)*(16.*pow(mpion,2) - 8.*s) + 8.*pow(mpion,2)*s + 4.*pow(mrho,2)*s - 4.*pow(s,2)) +
        				   pow(eta1,2)*(3.*pow(ma1,4) + 6.*pow(mpion,4) + pow(mrho,4) + pow(mpion,2)*(6.*pow(mrho,2) - 4.*s) - 4.*pow(mrho,2)*s +
        					  2.*pow(s,2) + pow(ma1,2)*(-8.*pow(mpion,2) - 4.*pow(mrho,2) + 4.*s)) +
        				   pow(eta2,2)*(3.*pow(ma1,4) + 6.*pow(mpion,4) + pow(mrho,4) + pow(mpion,2)*(-6.*pow(mrho,2) - 4.*s) - 2.*pow(mrho,2)*s +
        					  2.*pow(s,2) + pow(ma1,2)*(-8.*pow(mpion,2) + 4.*pow(mrho,2) + 4.*s)))*t2 -
        				(1.*(pow(mpion,2)*(C4*(-2. + 1.*delta)*pow(mrho,6) + (1.5 - 2.*delta + 0.625*pow(delta,2))*pow(mrho,2)*s +
        						(0.25 - 0.125*delta)*delta*pow(s,2) + pow(mrho,4)*(2.5 - 2.25*delta + 0.5*pow(delta,2) + 2.*C4*s - 1.*C4*delta*s)) +
        					 pow(mrho,2)*(C4*(-2. + 1.*delta)*pow(mrho,6) + (0.75 - 0.375*delta)*delta*pow(s,2) +
        						pow(mrho,4)*(0.5 - 0.25*delta + 6.*C4*s - 3.*C4*delta*s) +
        						pow(mrho,2)*s*(-0.5 - 0.5*delta + 0.375*pow(delta,2) - 4.*C4*s + 2.*C4*delta*s)))*t2)/(pow(mrho,6) - 1.*pow(mrho,4)*s) +
        				(0.25*(1.*eta1 - 1.*eta2)*(pow(mrho,2)*(eta1*(-1.*pow(mrho,2) + 2.*C4*pow(mrho,4) + pow(ma1,2)*(1. - 2.*C4*pow(mrho,2)) +
        						   pow(mpion,2)*(-2. + 4.*C4*pow(mrho,2)) - 2.*C4*pow(s,2)) +
        						eta2*(-1.5*pow(mrho,2) + 2.*C4*pow(mrho,4) + pow(mpion,2)*(2. - 4.*C4*pow(mrho,2)) +
        						   pow(ma1,2)*(-1. + 2.*C4*pow(mrho,2)) + 0.5*s - 4.*C4*pow(mrho,2)*s + 2.*C4*pow(s,2))) +
        					 delta*(eta2*(-1.*pow(ma1,4) - 3.*pow(mpion,4) + 1.*pow(mrho,4) + pow(ma1,2)*(3.*pow(mpion,2) - 1.*pow(mrho,2) - 1.*s) +
        						   0.25*pow(mrho,2)*s - 0.75*pow(s,2) + pow(mpion,2)*(1.*pow(mrho,2) + 1.*s)) +
        						eta1*(1.*pow(ma1,4) + 3.*pow(mpion,4) + 0.5*pow(mrho,4) + pow(mpion,2)*(4.*pow(mrho,2) - 2.*s) - 2.*pow(mrho,2)*s +
        						   1.*pow(s,2) + pow(ma1,2)*(-3.*pow(mpion,2) - 1.5*pow(mrho,2) + 1.5*s))))*t2)/pow(mrho,2) +
        				(0.5*(pow(delta,2)*(1.*pow(mpion,4)*pow(mrho,2) + 0.25*pow(mrho,6) - 0.75*pow(mrho,4)*s + 0.125*pow(mrho,2)*pow(s,2) +
        						0.25*pow(s,3) + pow(mpion,2)*(2.5*pow(mrho,4) + 0.25*pow(mrho,2)*s - 0.75*pow(s,2))) +
        					 pow(mrho,6)*(1.5 + C4*(-6.*pow(mrho,2) + 6.*s) + pow(C4,2)*(4.*pow(mrho,4) - 8.*pow(mrho,2)*s + 4.*pow(s,2))) +
        					 delta*pow(mrho,2)*(4.*C4*pow(mrho,6) - 0.5*pow(s,2) + pow(mrho,4)*(-1.5 - 3.*C4*s) + pow(mrho,2)*s*(0.5 - 1.*C4*s) +
        						pow(mpion,2)*(6.*C4*pow(mrho,4) + 0.5*s + pow(mrho,2)*(-2.5 - 2.*C4*s))))*t2)/pow(mrho,6) -
        				(3.*(1.*pow(mrho,2) - 0.5*delta*s)*(delta*(0.666667*pow(mpion,4)*pow(mrho,2) + 0.166667*pow(mrho,6) - 0.541667*pow(mrho,4)*s -
        						0.0833333*pow(mrho,2)*pow(s,2) + 0.125*pow(s,3) +
        						pow(mpion,2)*(1.66667*pow(mrho,4) + 0.0833333*pow(mrho,2)*s - 0.416667*pow(s,2))) +
        					 pow(mrho,2)*(1.*C4*pow(mrho,6) - 0.0833333*pow(s,2) + pow(mrho,4)*(-0.416667 - 1.33333*C4*s) +
        						pow(mrho,2)*s*(0.5 + 0.333333*C4*s) + pow(mpion,2)*(2.*C4*pow(mrho,4) + 0.166667*s + pow(mrho,2)*(-0.833333 - 0.666667*C4*s))
        						))*t2)/(pow(mrho,8) - 1.*pow(mrho,6)*s) - 1.*C4*pow(t2,2) - 1.*C4*delta*pow(t2,2) +
        				0.0625*(-2. + delta)*(eta1 - 1.*eta2)*eta2*pow(t2,2) - (0.5*pow(delta,2)*pow(mpion,2)*pow(t2,2))/pow(mrho,4) +
        				(0.25*pow(t2,2))/pow(mrho,2) + (0.5*delta*pow(t2,2))/pow(mrho,2) - (0.25*pow(delta,2)*pow(t2,2))/pow(mrho,2) -
        				(0.25*delta*s*pow(t2,2))/pow(mrho,4) + (0.25*pow(delta,2)*s*pow(t2,2))/pow(mrho,4) +
        				(0.5*C4*delta*s*pow(t2,2))/pow(mrho,2) + (0.0625*pow(delta,2)*pow(s,2)*pow(t2,2))/pow(mrho,6) -
        				(1.*(2.*pow(mpion,2) + pow(mrho,2) - 1.*s)*pow(1.*pow(mrho,2) - 0.5*delta*s,2)*pow(t2,2))/
        				 (pow(mrho,4)*pow(pow(mrho,2) - 1.*s,2)) + (0.375*(eta1 - 1.*eta2)*
        				   (eta1*(-0.6666666666666666*pow(ma1,2) + 2.*pow(mpion,2) + 1.*pow(mrho,2) - 1.*s) +
        					 eta2*(0.6666666666666666*pow(ma1,2) - 2.*pow(mpion,2) + 0.6666666666666666*pow(mrho,2) + 0.6666666666666666*s))*
        				   (1.*pow(mrho,2) - 0.5*delta*s)*pow(t2,2))/(pow(mrho,4) - 1.*pow(mrho,2)*s) +
        				0.03125*pow(eta1 - 1.*eta2,3)*(eta2*(-1.*pow(ma1,2) + 2.*pow(mpion,2) - 1.*pow(mrho,2) - 1.*s) +
        				   eta1*(pow(ma1,2) - 2.*pow(mpion,2) - 1.*pow(mrho,2) + s))*pow(t2,2) +
        				(3.*(1.*pow(mrho,2) - 0.5*delta*s)*(1.*C4*pow(mrho,6) + 0.0833335*pow(mrho,2)*s + pow(mrho,4)*(-0.416667 - 0.333334*C4*s) +
        					 delta*(0.666665*pow(mpion,2)*pow(mrho,2) + 0.333334*pow(mrho,4) - 0.291667*pow(mrho,2)*s - 0.0416667*pow(s,2)))*pow(t2,2))
        				  /(pow(mrho,8) - 1.*pow(mrho,6)*s) + (0.125*(1.*eta1 - 1.*eta2)*
        				   (pow(mrho,2)*(eta1*(1. - 2.*C4*pow(mrho,2)) + eta2*(-1. + 2.*C4*pow(mrho,2))) +
        					 delta*(eta2*(-1.*pow(ma1,2) + 3.*pow(mpion,2) - 1.*pow(mrho,2) - 1.*s) +
        						eta1*(1.*pow(ma1,2) - 3.*pow(mpion,2) - 1.5*pow(mrho,2) + 1.5*s)))*pow(t2,2))/pow(mrho,2) +
        				0.0104167*pow(eta1 - 1.*eta2,4)*pow(t2,3) + (0.166667*pow(delta,2)*pow(t2,3))/pow(mrho,4) +
        				(0.0833333*delta*pow(1.*eta1 - 1.*eta2,2)*pow(t2,3))/pow(mrho,2) +
        				(0.666667*pow(1.*pow(mrho,2) - 0.5*delta*s,2)*pow(t2,3))/(pow(mrho,4)*pow(pow(mrho,2) - 1.*s,2)) -
        				(0.166667*pow(1.*eta1 - 1.*eta2,2)*(1.*pow(mrho,2) - 0.5*delta*s)*pow(t2,3))/(pow(mrho,4) - 1.*pow(mrho,2)*s) +
        				(0.333334*delta*(-2.*pow(mrho,2) + 1.*delta*s)*pow(t2,3))/(pow(mrho,6) - 1.*pow(mrho,4)*s) -
        				(0.03125*pow(eta1 - 1.*eta2,2)*(eta1*eta2*(-2.*pow(ma1,8) - 2.*pow(mpion,8) + 2.*pow(mpion,4)*pow(mrho,4) +
        						pow(ma1,6)*(8.*pow(mpion,2) - 4.*s) + pow(ma1,2)*pow(mpion,2)*
        						 (8.*pow(mpion,4) - 8.*pow(mrho,4) - 4.*pow(mpion,2)*s + 4.*pow(mrho,2)*s) +
        						pow(ma1,4)*(-12.*pow(mpion,4) + 2.*pow(mrho,4) + 8.*pow(mpion,2)*s + 4.*pow(mrho,2)*s - 4.*pow(s,2))) +
        					 pow(eta2,2)*(1.*pow(ma1,8) + 1.*pow(mpion,8) - 2.*pow(mpion,6)*pow(mrho,2) + 1.*pow(mpion,4)*pow(mrho,4) +
        						pow(ma1,6)*(-4.*pow(mpion,2) + 2.*pow(mrho,2) + 2.*s) +
        						pow(ma1,4)*(6.*pow(mpion,4) + 1.*pow(mrho,4) + pow(mpion,2)*(-6.*pow(mrho,2) - 4.*s) - 2.*pow(mrho,2)*s +
        						   2.*pow(s,2)) + pow(ma1,2)*(-4.*pow(mpion,6) - 2.*pow(mpion,2)*pow(mrho,2)*s + pow(mpion,4)*(6.*pow(mrho,2) + 2.*s)))
        					   + pow(eta1,2)*(1.*pow(ma1,8) + pow(ma1,6)*(-4.*pow(mpion,2) - 2.*pow(mrho,2) + 2.*s) +
        						pow(ma1,4)*(6.*pow(mpion,4) + 1.*pow(mrho,4) + pow(mpion,2)*(6.*pow(mrho,2) - 4.*s) - 4.*pow(mrho,2)*s +
        						   2.*pow(s,2)) + pow(ma1,2)*(-4.*pow(mpion,6) + 2.*pow(mpion,2)*pow(mrho,2)*s +
        						   pow(mrho,2)*(2.*pow(mrho,2) - 2.*s)*s + pow(mpion,4)*(-6.*pow(mrho,2) + 2.*s)) +
        						pow(mpion,2)*(1.*pow(mpion,6) + 2.*pow(mpion,4)*pow(mrho,2) - 2.*pow(mrho,6) + 2.*pow(mrho,4)*s +
        						   pow(mpion,2)*(1.*pow(mrho,4) - 2.*pow(mrho,2)*s)))))/(1.*pow(ma1,2) - 1.*t1) -
        				(1.*pow(-2. + delta,2)*pow(mpion,2)*(1.*pow(mpion,2) - 0.25*pow(mrho,2)))/(1.*pow(mpion,2) - 1.*t1) +
        				(0.25*pow(-2. + delta,2)*pow(mpion,2)*t1)/pow(mrho,2) +
        				0.125*(-2. + delta)*(eta1 - 1.*eta2)*(eta2*(-1.*pow(ma1,2) + pow(mrho,2) - 2.*s) + eta1*(2.*pow(mpion,2) + s))*t1 -
        				(0.5*pow(1.*pow(mrho,2) - 0.5*delta*s,2)*(4.*pow(mpion,4)*pow(mrho,2) + 1.*pow(mrho,6) - 3.5*pow(mrho,4)*s + 0.5*pow(s,3) +
        					 pow(mpion,2)*(10.*pow(mrho,4) - 2.*pow(s,2)))*t1)/(pow(mrho,6)*pow(pow(mrho,2) - 1.*s,2)) +
        				(0.25*(eta1 - 1.*eta2)*(1.*pow(mrho,2) - 0.5*delta*s)*
        				   (eta2*(-2.*pow(ma1,4) - 6.*pow(mpion,4) + 1.5*pow(mrho,4) + pow(ma1,2)*(6.*pow(mpion,2) - 2.*pow(mrho,2) - 2.*s) -
        						1.*pow(mrho,2)*s - 0.5*pow(s,2) + pow(mpion,2)*(2.*pow(mrho,2) + 2.*s)) +
        					 eta1*(2.*pow(ma1,4) + 6.*pow(mpion,4) + 1.*pow(mrho,4) + pow(mpion,2)*(8.*pow(mrho,2) - 4.*s) - 4.*pow(mrho,2)*s +
        						1.*pow(s,2) + pow(ma1,2)*(-6.*pow(mpion,2) - 3.*pow(mrho,2) + 3.*s)))*t1)/(pow(mrho,4) - 1.*pow(mrho,2)*s) -
        				0.03125*pow(eta1 - 1.*eta2,2)*(eta1*eta2*(-6.*pow(ma1,4) - 12.*pow(mpion,4) + 2.*pow(mrho,4) +
        					  pow(ma1,2)*(16.*pow(mpion,2) - 8.*s) + 8.*pow(mpion,2)*s + 4.*pow(mrho,2)*s - 4.*pow(s,2)) +
        				   pow(eta1,2)*(3.*pow(ma1,4) + 6.*pow(mpion,4) + pow(mrho,4) + pow(mpion,2)*(6.*pow(mrho,2) - 4.*s) - 4.*pow(mrho,2)*s +
        					  2.*pow(s,2) + pow(ma1,2)*(-8.*pow(mpion,2) - 4.*pow(mrho,2) + 4.*s)) +
        				   pow(eta2,2)*(3.*pow(ma1,4) + 6.*pow(mpion,4) + pow(mrho,4) + pow(mpion,2)*(-6.*pow(mrho,2) - 4.*s) - 2.*pow(mrho,2)*s +
        					  2.*pow(s,2) + pow(ma1,2)*(-8.*pow(mpion,2) + 4.*pow(mrho,2) + 4.*s)))*t1 +
        				(1.*(pow(mpion,2)*(C4*(-2. + 1.*delta)*pow(mrho,6) + (1.5 - 2.*delta + 0.625*pow(delta,2))*pow(mrho,2)*s +
        						(0.25 - 0.125*delta)*delta*pow(s,2) + pow(mrho,4)*(2.5 - 2.25*delta + 0.5*pow(delta,2) + 2.*C4*s - 1.*C4*delta*s)) +
        					 pow(mrho,2)*(C4*(-2. + 1.*delta)*pow(mrho,6) + (0.75 - 0.375*delta)*delta*pow(s,2) +
        						pow(mrho,4)*(0.5 - 0.25*delta + 6.*C4*s - 3.*C4*delta*s) +
        						pow(mrho,2)*s*(-0.5 - 0.5*delta + 0.375*pow(delta,2) - 4.*C4*s + 2.*C4*delta*s)))*t1)/(pow(mrho,6) - 1.*pow(mrho,4)*s) -
        				(0.25*(1.*eta1 - 1.*eta2)*(pow(mrho,2)*(eta1*(-1.*pow(mrho,2) + 2.*C4*pow(mrho,4) + pow(ma1,2)*(1. - 2.*C4*pow(mrho,2)) +
        						   pow(mpion,2)*(-2. + 4.*C4*pow(mrho,2)) - 2.*C4*pow(s,2)) +
        						eta2*(-1.5*pow(mrho,2) + 2.*C4*pow(mrho,4) + pow(mpion,2)*(2. - 4.*C4*pow(mrho,2)) +
        						   pow(ma1,2)*(-1. + 2.*C4*pow(mrho,2)) + 0.5*s - 4.*C4*pow(mrho,2)*s + 2.*C4*pow(s,2))) +
        					 delta*(eta2*(-1.*pow(ma1,4) - 3.*pow(mpion,4) + 1.*pow(mrho,4) + pow(ma1,2)*(3.*pow(mpion,2) - 1.*pow(mrho,2) - 1.*s) +
        						   0.25*pow(mrho,2)*s - 0.75*pow(s,2) + pow(mpion,2)*(1.*pow(mrho,2) + 1.*s)) +
        						eta1*(1.*pow(ma1,4) + 3.*pow(mpion,4) + 0.5*pow(mrho,4) + pow(mpion,2)*(4.*pow(mrho,2) - 2.*s) - 2.*pow(mrho,2)*s +
        						   1.*pow(s,2) + pow(ma1,2)*(-3.*pow(mpion,2) - 1.5*pow(mrho,2) + 1.5*s))))*t1)/pow(mrho,2) -
        				(0.5*(pow(delta,2)*(1.*pow(mpion,4)*pow(mrho,2) + 0.25*pow(mrho,6) - 0.75*pow(mrho,4)*s + 0.125*pow(mrho,2)*pow(s,2) +
        						0.25*pow(s,3) + pow(mpion,2)*(2.5*pow(mrho,4) + 0.25*pow(mrho,2)*s - 0.75*pow(s,2))) +
        					 pow(mrho,6)*(1.5 + C4*(-6.*pow(mrho,2) + 6.*s) + pow(C4,2)*(4.*pow(mrho,4) - 8.*pow(mrho,2)*s + 4.*pow(s,2))) +
        					 delta*pow(mrho,2)*(4.*C4*pow(mrho,6) - 0.5*pow(s,2) + pow(mrho,4)*(-1.5 - 3.*C4*s) + pow(mrho,2)*s*(0.5 - 1.*C4*s) +
        						pow(mpion,2)*(6.*C4*pow(mrho,4) + 0.5*s + pow(mrho,2)*(-2.5 - 2.*C4*s))))*t1)/pow(mrho,6) +
        				(3.*(1.*pow(mrho,2) - 0.5*delta*s)*(delta*(0.666667*pow(mpion,4)*pow(mrho,2) + 0.166667*pow(mrho,6) - 0.541667*pow(mrho,4)*s -
        						0.0833333*pow(mrho,2)*pow(s,2) + 0.125*pow(s,3) +
        						pow(mpion,2)*(1.66667*pow(mrho,4) + 0.0833333*pow(mrho,2)*s - 0.416667*pow(s,2))) +
        					 pow(mrho,2)*(1.*C4*pow(mrho,6) - 0.0833333*pow(s,2) + pow(mrho,4)*(-0.416667 - 1.33333*C4*s) +
        						pow(mrho,2)*s*(0.5 + 0.333333*C4*s) + pow(mpion,2)*(2.*C4*pow(mrho,4) + 0.166667*s + pow(mrho,2)*(-0.833333 - 0.666667*C4*s))
        						))*t1)/(pow(mrho,8) - 1.*pow(mrho,6)*s) + 1.*C4*pow(t1,2) + 1.*C4*delta*pow(t1,2) -
        				0.0625*(-2. + delta)*(eta1 - 1.*eta2)*eta2*pow(t1,2) + (0.5*pow(delta,2)*pow(mpion,2)*pow(t1,2))/pow(mrho,4) -
        				(0.25*pow(t1,2))/pow(mrho,2) - (0.5*delta*pow(t1,2))/pow(mrho,2) + (0.25*pow(delta,2)*pow(t1,2))/pow(mrho,2) +
        				(0.25*delta*s*pow(t1,2))/pow(mrho,4) - (0.25*pow(delta,2)*s*pow(t1,2))/pow(mrho,4) -
        				(0.5*C4*delta*s*pow(t1,2))/pow(mrho,2) - (0.0625*pow(delta,2)*pow(s,2)*pow(t1,2))/pow(mrho,6) +
        				(1.*(2.*pow(mpion,2) + pow(mrho,2) - 1.*s)*pow(1.*pow(mrho,2) - 0.5*delta*s,2)*pow(t1,2))/
        				 (pow(mrho,4)*pow(pow(mrho,2) - 1.*s,2)) - (0.375*(eta1 - 1.*eta2)*
        				   (eta1*(-0.6666666666666666*pow(ma1,2) + 2.*pow(mpion,2) + 1.*pow(mrho,2) - 1.*s) +
        					 eta2*(0.6666666666666666*pow(ma1,2) - 2.*pow(mpion,2) + 0.6666666666666666*pow(mrho,2) + 0.6666666666666666*s))*
        				   (1.*pow(mrho,2) - 0.5*delta*s)*pow(t1,2))/(pow(mrho,4) - 1.*pow(mrho,2)*s) -
        				0.03125*pow(eta1 - 1.*eta2,3)*(eta2*(-1.*pow(ma1,2) + 2.*pow(mpion,2) - 1.*pow(mrho,2) - 1.*s) +
        				   eta1*(pow(ma1,2) - 2.*pow(mpion,2) - 1.*pow(mrho,2) + s))*pow(t1,2) -
        				(3.*(1.*pow(mrho,2) - 0.5*delta*s)*(1.*C4*pow(mrho,6) + 0.0833335*pow(mrho,2)*s + pow(mrho,4)*(-0.416667 - 0.333334*C4*s) +
        					 delta*(0.666665*pow(mpion,2)*pow(mrho,2) + 0.333334*pow(mrho,4) - 0.291667*pow(mrho,2)*s - 0.0416667*pow(s,2)))*pow(t1,2))
        				  /(pow(mrho,8) - 1.*pow(mrho,6)*s) - (0.125*(1.*eta1 - 1.*eta2)*
        				   (pow(mrho,2)*(eta1*(1. - 2.*C4*pow(mrho,2)) + eta2*(-1. + 2.*C4*pow(mrho,2))) +
        					 delta*(eta2*(-1.*pow(ma1,2) + 3.*pow(mpion,2) - 1.*pow(mrho,2) - 1.*s) +
        						eta1*(1.*pow(ma1,2) - 3.*pow(mpion,2) - 1.5*pow(mrho,2) + 1.5*s)))*pow(t1,2))/pow(mrho,2) -
        				0.0104167*pow(eta1 - 1.*eta2,4)*pow(t1,3) - (0.166667*pow(delta,2)*pow(t1,3))/pow(mrho,4) -
        				(0.0833333*delta*pow(1.*eta1 - 1.*eta2,2)*pow(t1,3))/pow(mrho,2) -
        				(0.666667*pow(1.*pow(mrho,2) - 0.5*delta*s,2)*pow(t1,3))/(pow(mrho,4)*pow(pow(mrho,2) - 1.*s,2)) +
        				(0.166667*pow(1.*eta1 - 1.*eta2,2)*(1.*pow(mrho,2) - 0.5*delta*s)*pow(t1,3))/(pow(mrho,4) - 1.*pow(mrho,2)*s) -
        				(0.333334*delta*(-2.*pow(mrho,2) + 1.*delta*s)*pow(t1,3))/(pow(mrho,6) - 1.*pow(mrho,4)*s) +
        				0.0625*pow(eta1 - 1.*eta2,2)*(eta1*eta2*(-4.*pow(ma1,6) + pow(ma1,4)*(12.*pow(mpion,2) - 6.*s) +
        					  pow(mpion,2)*(4.*pow(mpion,4) - 4.*pow(mrho,4) - 2.*pow(mpion,2)*s + 2.*pow(mrho,2)*s) +
        					  pow(ma1,2)*(-12.*pow(mpion,4) + 2.*pow(mrho,4) + 8.*pow(mpion,2)*s + 4.*pow(mrho,2)*s - 4.*pow(s,2))) +
        				   pow(eta1,2)*(2.*pow(ma1,6) - 2.*pow(mpion,6) + pow(mpion,2)*pow(mrho,2)*s + pow(mrho,2)*(pow(mrho,2) - 1.*s)*s +
        					  pow(mpion,4)*(-3.*pow(mrho,2) + s) + pow(ma1,4)*(-6.*pow(mpion,2) - 3.*pow(mrho,2) + 3.*s) +
        					  pow(ma1,2)*(6.*pow(mpion,4) + pow(mrho,4) + pow(mpion,2)*(6.*pow(mrho,2) - 4.*s) - 4.*pow(mrho,2)*s + 2.*pow(s,2))) +
        				   pow(eta2,2)*(2.*pow(ma1,6) - 2.*pow(mpion,6) - 1.*pow(mpion,2)*pow(mrho,2)*s + pow(mpion,4)*(3.*pow(mrho,2) + s) +
        					  pow(ma1,4)*(-6.*pow(mpion,2) + 3.*pow(mrho,2) + 3.*s) +
        					  pow(ma1,2)*(6.*pow(mpion,4) + pow(mrho,4) + pow(mpion,2)*(-6.*pow(mrho,2) - 4.*s) - 2.*pow(mrho,2)*s + 2.*pow(s,2))))*
        				 log(fabs(-pow(ma1,2) + t2)) - (0.25*(-2. + delta)*(eta1 - 1.*eta2)*
        				   (eta2*(-0.5*pow(ma1,6) - 0.5*pow(mpion,6) + 0.5*pow(mpion,4)*pow(mrho,2) +
        						pow(ma1,4)*(0.5*pow(mpion,2) + 0.5*pow(mrho,2) - 1.*s) +
        						pow(ma1,2)*pow(mpion,2)*(0.5*pow(mpion,2) + 1.*pow(mrho,2) - 1.*s)) +
        					 eta1*(pow(ma1,4)*(1.*pow(mpion,2) + 0.5*s) +
        						pow(mpion,2)*(1.*pow(mpion,4) + 1.*pow(mrho,4) + pow(mpion,2)*(-1.*pow(mrho,2) + 0.5*s) - 0.5*pow(mrho,2)*s) +
        						pow(ma1,2)*(-2.*pow(mpion,4) - 0.5*pow(mrho,2)*s + pow(mpion,2)*(-1.*pow(mrho,2) + 1.*s))))*log(fabs(-pow(ma1,2) + t2)))/
        				 (pow(ma1,2) - 1.*pow(mpion,2)) - (0.125*(eta1 - 1.*eta2)*(1.*pow(mrho,2) - 0.5*delta*s)*
        				   (eta1*(4.*pow(ma1,6) - 4.*pow(mpion,6) + pow(mrho,4)*s + 4.*pow(mpion,2)*pow(s,2) - 1.*pow(s,3) +
        						pow(mpion,4)*(-10.*pow(mrho,2) + 2.*s) + pow(ma1,4)*(-12.*pow(mpion,2) - 6.*pow(mrho,2) + 6.*s) +
        						pow(ma1,2)*(12.*pow(mpion,4) + 2.*pow(mrho,4) + pow(mpion,2)*(16.*pow(mrho,2) - 8.*s) - 8.*pow(mrho,2)*s + 2.*pow(s,2))
        						) + eta2*(-4.*pow(ma1,6) + pow(ma1,4)*(12.*pow(mpion,2) - 4.*pow(mrho,2) - 4.*s) +
        						pow(mpion,2)*(4.*pow(mpion,4) - 1.*pow(mrho,4) + 2.*pow(mrho,2)*s - 1.*pow(s,2)) +
        						pow(ma1,2)*(-12.*pow(mpion,4) + 3.*pow(mrho,4) - 2.*pow(mrho,2)*s - 1.*pow(s,2) + pow(mpion,2)*(4.*pow(mrho,2) + 4.*s))
        						))*log(fabs(-pow(ma1,2) + t2)))/(pow(mrho,4) - 1.*pow(mrho,2)*s) +
        				(0.25*(1.*eta1 - 1.*eta2)*(delta*(eta1*(1.*pow(ma1,6) - 1.*pow(mpion,6) + pow(mpion,4)*(-2.5*pow(mrho,2) + 0.5*s) +
        						   pow(mpion,2)*s*(-0.5*pow(mrho,2) + 1.*s) + pow(ma1,4)*(-3.*pow(mpion,2) - 1.5*pow(mrho,2) + 1.5*s) +
        						   s*(0.5*pow(mrho,4) - 0.25*pow(mrho,2)*s - 0.25*pow(s,2)) +
        						   pow(ma1,2)*(3.*pow(mpion,4) + 0.5*pow(mrho,4) + pow(mpion,2)*(4.*pow(mrho,2) - 2.*s) - 2.*pow(mrho,2)*s +
        							  1.*pow(s,2))) + eta2*(-1.*pow(ma1,6) + pow(ma1,4)*(3.*pow(mpion,2) - 1.*pow(mrho,2) - 1.*s) +
        						   pow(mpion,2)*(1.*pow(mpion,4) - 0.5*pow(mrho,4) + 0.25*pow(mrho,2)*s - 0.25*pow(s,2)) +
        						   pow(ma1,2)*(-3.*pow(mpion,4) + 1.*pow(mrho,4) + 0.25*pow(mrho,2)*s - 0.75*pow(s,2) +
        							  pow(mpion,2)*(1.*pow(mrho,2) + 1.*s)))) +
        					 pow(mrho,2)*(eta2*(pow(ma1,4)*(-1. + 2.*C4*pow(mrho,2)) +
        						   pow(mpion,2)*(0.5*pow(mrho,2) + pow(mpion,2)*(-1. + 2.*C4*pow(mrho,2)) + 0.5*s) +
        						   pow(ma1,2)*(2.*C4*pow(mrho,4) + pow(mpion,2)*(2. - 4.*C4*pow(mrho,2)) + pow(mrho,2)*(-1.5 - 4.*C4*s) +
        							  s*(0.5 + 2.*C4*s))) + eta1*(pow(ma1,4)*(1. - 2.*C4*pow(mrho,2)) + pow(mpion,4)*(1. - 2.*C4*pow(mrho,2)) +
        						   (-0.5*pow(mrho,2) + 0.5*s)*s + pow(ma1,2)*
        							(-1.*pow(mrho,2) + 2.*C4*pow(mrho,4) + pow(mpion,2)*(-2. + 4.*C4*pow(mrho,2)) - 2.*C4*pow(s,2)) +
        						   pow(mpion,2)*(-4.*C4*pow(mrho,4) - 1.*s + pow(mrho,2)*(2. + 4.*C4*s)))))*log(fabs(-pow(ma1,2) + t2)))/pow(mrho,2) +
        				0.5*pow(-2. + delta,2)*pow(mpion,2)*log(fabs(-pow(mpion,2) + t2)) +
        				(0.5*(-2. + delta)*(eta1 - 1.*eta2)*pow(mpion,2)*(eta2*pow(mpion,2)*(-1.*pow(mrho,2) + 1.*s) +
        					 eta1*(-0.5*pow(mrho,4) + pow(mpion,2)*(1.*pow(mrho,2) - 1.*s) + 0.5*pow(mrho,2)*s))*log(fabs(-pow(mpion,2) + t2)))/
        				 (-1.*pow(ma1,2) + 1.*pow(mpion,2)) - (2.*(-0.12500000000000003*pow(2. - 1.*delta,2)*pow(mrho,4)*s +
        					 pow(mpion,2)*(C4*(-2. + 1.*delta)*pow(mrho,6) + (0.5 - 0.25*delta)*delta*pow(s,2) +
        						pow(mrho,4)*(1. - 0.5*delta + 4.*C4*s - 2.*C4*delta*s) +
        						pow(mrho,2)*s*(1. - 2.*delta + 0.75*pow(delta,2) - 2.*C4*s + 1.*C4*delta*s)))*log(fabs(-pow(mpion,2) + t2)))/
        				 (pow(mrho,4) - 1.*pow(mrho,2)*s) - 0.0625*pow(eta1 - 1.*eta2,2)*
        				 (eta1*eta2*(-4.*pow(ma1,6) + pow(ma1,4)*(12.*pow(mpion,2) - 6.*s) +
        					  pow(mpion,2)*(4.*pow(mpion,4) - 4.*pow(mrho,4) - 2.*pow(mpion,2)*s + 2.*pow(mrho,2)*s) +
        					  pow(ma1,2)*(-12.*pow(mpion,4) + 2.*pow(mrho,4) + 8.*pow(mpion,2)*s + 4.*pow(mrho,2)*s - 4.*pow(s,2))) +
        				   pow(eta1,2)*(2.*pow(ma1,6) - 2.*pow(mpion,6) + pow(mpion,2)*pow(mrho,2)*s + pow(mrho,2)*(pow(mrho,2) - 1.*s)*s +
        					  pow(mpion,4)*(-3.*pow(mrho,2) + s) + pow(ma1,4)*(-6.*pow(mpion,2) - 3.*pow(mrho,2) + 3.*s) +
        					  pow(ma1,2)*(6.*pow(mpion,4) + pow(mrho,4) + pow(mpion,2)*(6.*pow(mrho,2) - 4.*s) - 4.*pow(mrho,2)*s + 2.*pow(s,2))) +
        				   pow(eta2,2)*(2.*pow(ma1,6) - 2.*pow(mpion,6) - 1.*pow(mpion,2)*pow(mrho,2)*s + pow(mpion,4)*(3.*pow(mrho,2) + s) +
        					  pow(ma1,4)*(-6.*pow(mpion,2) + 3.*pow(mrho,2) + 3.*s) +
        					  pow(ma1,2)*(6.*pow(mpion,4) + pow(mrho,4) + pow(mpion,2)*(-6.*pow(mrho,2) - 4.*s) - 2.*pow(mrho,2)*s + 2.*pow(s,2))))*
        				 log(fabs(-pow(ma1,2) + t1)) + (0.25*(-2. + delta)*(eta1 - 1.*eta2)*
        				   (eta2*(-0.5*pow(ma1,6) - 0.5*pow(mpion,6) + 0.5*pow(mpion,4)*pow(mrho,2) +
        						pow(ma1,4)*(0.5*pow(mpion,2) + 0.5*pow(mrho,2) - 1.*s) +
        						pow(ma1,2)*pow(mpion,2)*(0.5*pow(mpion,2) + 1.*pow(mrho,2) - 1.*s)) +
        					 eta1*(pow(ma1,4)*(1.*pow(mpion,2) + 0.5*s) +
        						pow(mpion,2)*(1.*pow(mpion,4) + 1.*pow(mrho,4) + pow(mpion,2)*(-1.*pow(mrho,2) + 0.5*s) - 0.5*pow(mrho,2)*s) +
        						pow(ma1,2)*(-2.*pow(mpion,4) - 0.5*pow(mrho,2)*s + pow(mpion,2)*(-1.*pow(mrho,2) + 1.*s))))*log(fabs(-pow(ma1,2) + t1)))/
        				 (pow(ma1,2) - 1.*pow(mpion,2)) + (0.125*(eta1 - 1.*eta2)*(1.*pow(mrho,2) - 0.5*delta*s)*
        				   (eta1*(4.*pow(ma1,6) - 4.*pow(mpion,6) + pow(mrho,4)*s + 4.*pow(mpion,2)*pow(s,2) - 1.*pow(s,3) +
        						pow(mpion,4)*(-10.*pow(mrho,2) + 2.*s) + pow(ma1,4)*(-12.*pow(mpion,2) - 6.*pow(mrho,2) + 6.*s) +
        						pow(ma1,2)*(12.*pow(mpion,4) + 2.*pow(mrho,4) + pow(mpion,2)*(16.*pow(mrho,2) - 8.*s) - 8.*pow(mrho,2)*s + 2.*pow(s,2))
        						) + eta2*(-4.*pow(ma1,6) + pow(ma1,4)*(12.*pow(mpion,2) - 4.*pow(mrho,2) - 4.*s) +
        						pow(mpion,2)*(4.*pow(mpion,4) - 1.*pow(mrho,4) + 2.*pow(mrho,2)*s - 1.*pow(s,2)) +
        						pow(ma1,2)*(-12.*pow(mpion,4) + 3.*pow(mrho,4) - 2.*pow(mrho,2)*s - 1.*pow(s,2) + pow(mpion,2)*(4.*pow(mrho,2) + 4.*s))
        						))*log(fabs(-pow(ma1,2) + t1)))/(pow(mrho,4) - 1.*pow(mrho,2)*s) -
        				(0.25*(1.*eta1 - 1.*eta2)*(delta*(eta1*(1.*pow(ma1,6) - 1.*pow(mpion,6) + pow(mpion,4)*(-2.5*pow(mrho,2) + 0.5*s) +
        						   pow(mpion,2)*s*(-0.5*pow(mrho,2) + 1.*s) + pow(ma1,4)*(-3.*pow(mpion,2) - 1.5*pow(mrho,2) + 1.5*s) +
        						   s*(0.5*pow(mrho,4) - 0.25*pow(mrho,2)*s - 0.25*pow(s,2)) +
        						   pow(ma1,2)*(3.*pow(mpion,4) + 0.5*pow(mrho,4) + pow(mpion,2)*(4.*pow(mrho,2) - 2.*s) - 2.*pow(mrho,2)*s +
        							  1.*pow(s,2))) + eta2*(-1.*pow(ma1,6) + pow(ma1,4)*(3.*pow(mpion,2) - 1.*pow(mrho,2) - 1.*s) +
        						   pow(mpion,2)*(1.*pow(mpion,4) - 0.5*pow(mrho,4) + 0.25*pow(mrho,2)*s - 0.25*pow(s,2)) +
        						   pow(ma1,2)*(-3.*pow(mpion,4) + 1.*pow(mrho,4) + 0.25*pow(mrho,2)*s - 0.75*pow(s,2) +
        							  pow(mpion,2)*(1.*pow(mrho,2) + 1.*s)))) +
        					 pow(mrho,2)*(eta2*(pow(ma1,4)*(-1. + 2.*C4*pow(mrho,2)) +
        						   pow(mpion,2)*(0.5*pow(mrho,2) + pow(mpion,2)*(-1. + 2.*C4*pow(mrho,2)) + 0.5*s) +
        						   pow(ma1,2)*(2.*C4*pow(mrho,4) + pow(mpion,2)*(2. - 4.*C4*pow(mrho,2)) + pow(mrho,2)*(-1.5 - 4.*C4*s) +
        							  s*(0.5 + 2.*C4*s))) + eta1*(pow(ma1,4)*(1. - 2.*C4*pow(mrho,2)) + pow(mpion,4)*(1. - 2.*C4*pow(mrho,2)) +
        						   (-0.5*pow(mrho,2) + 0.5*s)*s + pow(ma1,2)*
        							(-1.*pow(mrho,2) + 2.*C4*pow(mrho,4) + pow(mpion,2)*(-2. + 4.*C4*pow(mrho,2)) - 2.*C4*pow(s,2)) +
        						   pow(mpion,2)*(-4.*C4*pow(mrho,4) - 1.*s + pow(mrho,2)*(2. + 4.*C4*s)))))*log(fabs(-pow(ma1,2) + t1)))/pow(mrho,2) -
        				0.5*pow(-2. + delta,2)*pow(mpion,2)*log(fabs(-pow(mpion,2) + t1)) -
        				(0.5*(-2. + delta)*(eta1 - 1.*eta2)*pow(mpion,2)*(eta2*pow(mpion,2)*(-1.*pow(mrho,2) + 1.*s) +
        					 eta1*(-0.5*pow(mrho,4) + pow(mpion,2)*(1.*pow(mrho,2) - 1.*s) + 0.5*pow(mrho,2)*s))*log(fabs(-pow(mpion,2) + t1)))/
        				 (-1.*pow(ma1,2) + 1.*pow(mpion,2)) + (2.*(-0.12500000000000003*pow(2. - 1.*delta,2)*pow(mrho,4)*s +
        					 pow(mpion,2)*(C4*(-2. + 1.*delta)*pow(mrho,6) + (0.5 - 0.25*delta)*delta*pow(s,2) +
        						pow(mrho,4)*(1. - 0.5*delta + 4.*C4*s - 2.*C4*delta*s) +
        						pow(mrho,2)*s*(1. - 2.*delta + 0.75*pow(delta,2) - 2.*C4*s + 1.*C4*delta*s)))*log(fabs(-pow(mpion,2) + t1)))/
        				 (pow(mrho,4) - 1.*pow(mrho,2)*s)))/(16.*Pi*(4*pow(mpion,2) - s)*s));

             process_list.push_back(make_unique<CollisionBranch>(
                *part_out, *photon_out, xsection, ProcessType::TwoToTwo));
          }

          //dummy: necessary in case of a stable rho meson
          if (part_a.type().pdgcode() == pdg::pi_p ||
              part_b.type().pdgcode() == pdg::pi_p) {
            part_out = pi_plus_particle;
          } else {
            part_out = pi_minus_particle;
          }
          m3 = 0.0;

          mandelstam_t = get_t_range(sqrts, m1, m2, m3, 0.0);
          t1 = mandelstam_t[1];
          t2 = mandelstam_t[0];

          xsection = 0.0000000000000001 * to_mb;
          process_list.push_back(make_unique<CollisionBranch>(
              *part_out, *photon_out, xsection, ProcessType::TwoToTwo));
          break;

        case ReactionType::pi_rho0:
          if (part_a.type().pdgcode() == pdg::pi_p) {
            part_out = pi_plus_particle;
          } else {
            part_out = pi_minus_particle;
          }
          m3 = part_out->mass();

          mandelstam_t = get_t_range(sqrts, m1, m2, m3, 0.0);
          t1 = mandelstam_t[1];
          t2 = mandelstam_t[0];

           xsection = to_mb*1/3.0*(pow(Const,2)*pow(ghat,4)*((pow(eta1 - eta2,2)*(-2*eta1*eta2*
                      (pow(ma1,8) + pow(m_pi,8) - pow(m_pi,4)*pow(mrho,4) - 2*pow(ma1,2)*pow(m_pi,2)*(pow(m_pi,2) - pow(mrho,2))*(pow(mrho,2) + s) +
                        pow(ma1,6)*(-4*pow(m_pi,2) + 2*s) + pow(ma1,4)*
                         (4*pow(m_pi,4) - pow(mrho,4) + 2*pow(m_pi,2)*(pow(mrho,2) - 2*s) - 2*pow(mrho,2)*s + 2*pow(s,2))) +
                     pow(eta2,2)*(pow(ma1,8) + pow(m_pi,4)*pow(pow(m_pi,2) - pow(mrho,2),2) + 2*pow(ma1,6)*(-2*pow(m_pi,2) + pow(mrho,2) + s) +
                        2*pow(ma1,2)*pow(m_pi,2)*(-pow(mrho,4) + pow(m_pi,2)*(2*pow(mrho,2) - s) + pow(mrho,2)*s) +
                        pow(ma1,4)*(4*pow(m_pi,4) + pow(mrho,4) - 2*pow(mrho,2)*s + 2*pow(s,2) - 4*pow(m_pi,2)*(pow(mrho,2) + s))) +
                     pow(eta1,2)*(pow(ma1,8) + pow(m_pi,8) - 2*pow(m_pi,6)*pow(mrho,2) - 2*pow(ma1,6)*(2*pow(m_pi,2) + pow(mrho,2) - s) -
                        2*pow(m_pi,2)*pow(mrho,4)*s + pow(m_pi,4)*(3*pow(mrho,4) + 2*pow(mrho,2)*s) +
                        pow(ma1,4)*(4*pow(m_pi,4) + pow(mrho,4) + pow(m_pi,2)*(8*pow(mrho,2) - 4*s) - 4*pow(mrho,2)*s + 2*pow(s,2)) -
                        2*pow(ma1,2)*(pow(mrho,2)*s*(-pow(mrho,2) + s) + pow(m_pi,4)*(3*pow(mrho,2) + s) + pow(m_pi,2)*(2*pow(mrho,4) - 3*pow(mrho,2)*s)))))
                  /((pow(m_pi,4) + pow(pow(mrho,2) - s,2) - 2*pow(m_pi,2)*(pow(mrho,2) + s))*(pow(ma1,2) - t2)) +
                (8*pow(-2 + delta,2)*pow(m_pi,2)*(4*pow(m_pi,2) - pow(mrho,2)))/
                 ((pow(m_pi,4) + pow(pow(mrho,2) - s,2) - 2*pow(m_pi,2)*(pow(mrho,2) + s))*(pow(m_pi,2) - t2)) -
                (8*pow(-2 + delta,2)*pow(m_pi,2)*t2)/(pow(mrho,2)*pow(pow(m_pi,2) - s,2)) -
                (8*pow(-2 + delta,2)*pow(m_pi,2)*t2)/(pow(mrho,2)*(pow(m_pi,4) + pow(pow(mrho,2) - s,2) - 2*pow(m_pi,2)*(pow(mrho,2) + s))) -
                (8*(-2 + delta)*(-8*C4*pow(mrho,4) + pow(m_pi,2)*(2 + delta - 8*C4*pow(mrho,2)) - (2 + 3*delta)*s + pow(mrho,2)*(-2 + 3*delta + 16*C4*s))*t2)/
                 (pow(mrho,2)*(pow(m_pi,4) + pow(pow(mrho,2) - s,2) - 2*pow(m_pi,2)*(pow(mrho,2) + s))) -
                (4*(-2 + delta)*(eta1 - eta2)*(pow(ma1,2) - s)*(eta2*(pow(m_pi,2) + pow(mrho,2) - 2*s)*(pow(m_pi,2) + s) +
                     eta1*(-2*pow(m_pi,4) + pow(mrho,4) - 3*pow(mrho,2)*s + 2*pow(s,2) + pow(m_pi,2)*(pow(mrho,2) + s)))*t2)/
                 ((pow(Gammaa1,2)*pow(ma1,2) + pow(pow(ma1,2) - s,2))*(pow(m_pi,4) + pow(pow(mrho,2) - s,2) - 2*pow(m_pi,2)*(pow(mrho,2) + s))) +
                (pow(eta1 - eta2,2)*(pow(eta1,2)*(3*pow(ma1,4) + 4*pow(m_pi,4) + pow(mrho,4) + pow(m_pi,2)*(8*pow(mrho,2) - 4*s) -
                        4*pow(ma1,2)*(2*pow(m_pi,2) + pow(mrho,2) - s) - 4*pow(mrho,2)*s + 2*pow(s,2)) +
                     pow(eta2,2)*(3*pow(ma1,4) + 4*pow(m_pi,4) + pow(mrho,4) - 2*pow(mrho,2)*s + 2*pow(s,2) - 4*pow(m_pi,2)*(pow(mrho,2) + s) +
                        4*pow(ma1,2)*(-2*pow(m_pi,2) + pow(mrho,2) + s)) -
                     2*eta1*eta2*(3*pow(ma1,4) + 4*pow(m_pi,4) - pow(mrho,4) + 2*pow(m_pi,2)*(pow(mrho,2) - 2*s) - 2*pow(mrho,2)*s + 2*pow(s,2) +
                        pow(ma1,2)*(-8*pow(m_pi,2) + 4*s)))*t2)/(pow(m_pi,4) + pow(pow(mrho,2) - s,2) - 2*pow(m_pi,2)*(pow(mrho,2) + s)) +
                (8*(pow(delta,2)*(8*pow(m_pi,4) + 3*pow(mrho,4) + 4*pow(m_pi,2)*(3*pow(mrho,2) - 2*s) - 6*pow(mrho,2)*s + 2*pow(s,2)) +
                     4*pow(mrho,4)*(3 + 12*C4*(2*pow(m_pi,2) - s) + 8*pow(C4,2)*pow(-2*pow(m_pi,2) + s,2)) -
                     4*delta*pow(mrho,2)*(16*C4*pow(m_pi,4) + 2*pow(m_pi,2)*(3 + 6*C4*pow(mrho,2) - 8*C4*s) + pow(mrho,2)*(3 - 6*C4*s) + s*(-3 + 4*C4*s)))*t2)/
                 (pow(mrho,4)*(pow(m_pi,4) + pow(pow(mrho,2) - s,2) - 2*pow(m_pi,2)*(pow(mrho,2) + s))) +
                (8*(-2 + delta)*(pow(m_pi,4)*(-2 + 3*delta - 8*C4*pow(mrho,2)) + (pow(mrho,2) - s)*((-2 + 3*delta)*s + pow(mrho,2)*(-2 + delta - 8*C4*s)) +
                     4*pow(m_pi,2)*(2*C4*pow(mrho,4) + delta*s - pow(mrho,2)*(-1 + delta + 4*C4*s)))*t2)/
                 (pow(mrho,2)*(pow(m_pi,2) - s)*(pow(m_pi,4) + pow(pow(mrho,2) - s,2) - 2*pow(m_pi,2)*(pow(mrho,2) + s))) +
                (4*(-2 + delta)*(eta1 - eta2)*(pow(ma1,2) - s)*(eta2*(pow(m_pi,2) + s)*(pow(m_pi,4) - pow(m_pi,2)*(pow(mrho,2) - 2*s) + (pow(mrho,2) - s)*s) +
                     eta1*(-4*pow(m_pi,6) + pow(pow(mrho,2) - s,2)*s + pow(m_pi,4)*(3*pow(mrho,2) + s) -
                        pow(m_pi,2)*(pow(mrho,4) - pow(mrho,2)*s + 2*pow(s,2))))*t2)/
                 ((pow(Gammaa1,2)*pow(ma1,2) + pow(pow(ma1,2) - s,2))*(pow(m_pi,2) - s)*
                   (pow(m_pi,4) + pow(pow(mrho,2) - s,2) - 2*pow(m_pi,2)*(pow(mrho,2) + s))) +
                (pow(eta1 - eta2,2)*(-2*eta1*eta2*(pow(m_pi,8) - pow(mrho,4)*pow(s,2) + pow(s,4) -
                        pow(m_pi,4)*(pow(mrho,4) + 2*pow(mrho,2)*s - 4*pow(s,2)) + 2*pow(m_pi,2)*s*(pow(mrho,4) + pow(mrho,2)*s - 2*pow(s,2))) +
                     pow(eta2,2)*(pow(m_pi,8) - 2*pow(m_pi,6)*pow(mrho,2) + pow(s,2)*pow(pow(mrho,2) + s,2) + pow(m_pi,4)*pow(pow(mrho,2) + 2*s,2) -
                        2*pow(m_pi,2)*s*(pow(mrho,4) + 2*pow(mrho,2)*s + 2*pow(s,2))) +
                     pow(eta1,2)*(pow(m_pi,8) - 2*pow(m_pi,6)*pow(mrho,2) - 4*pow(m_pi,2)*pow(pow(mrho,2) - s,2)*s + pow(pow(mrho,2) - s,2)*pow(s,2) +
                        pow(m_pi,4)*(3*pow(mrho,4) - 6*pow(mrho,2)*s + 4*pow(s,2))))*t2)/
                 ((pow(Gammaa1,2)*pow(ma1,2) + pow(pow(ma1,2) - s,2))*(pow(m_pi,4) + pow(pow(mrho,2) - s,2) - 2*pow(m_pi,2)*(pow(mrho,2) + s))) -
                (2*pow(eta1 - eta2,2)*(pow(ma1,2) - s)*(pow(eta1,2)*(pow(ma1,4)*s + pow(m_pi,4)*(-3*pow(mrho,2) + 2*s) +
                        s*(2*pow(mrho,4) - 3*pow(mrho,2)*s + pow(s,2)) - 2*pow(m_pi,2)*(pow(mrho,4) - 4*pow(mrho,2)*s + 2*pow(s,2)) +
                        pow(ma1,2)*(2*pow(m_pi,2)*(pow(mrho,2) - 2*s) + 3*s*(-pow(mrho,2) + s))) -
                     2*eta1*eta2*(pow(ma1,4)*s + s*(2*pow(m_pi,4) + 4*pow(m_pi,2)*(pow(mrho,2) - s) + s*(-2*pow(mrho,2) + s)) +
                        pow(ma1,2)*(pow(m_pi,2)*(pow(mrho,2) - 4*s) + s*(-2*pow(mrho,2) + 3*s))) +
                     pow(eta2,2)*(-4*pow(m_pi,2)*s*(pow(ma1,2) + pow(mrho,2) + s) + pow(m_pi,4)*(pow(mrho,2) + 2*s) +
                        s*(pow(ma1,4) + s*(pow(mrho,2) + s) + pow(ma1,2)*(pow(mrho,2) + 3*s))))*t2)/
                 ((pow(Gammaa1,2)*pow(ma1,2) + pow(pow(ma1,2) - s,2))*(pow(m_pi,4) + pow(pow(mrho,2) - s,2) - 2*pow(m_pi,2)*(pow(mrho,2) + s))) +
                (4*(eta1 - eta2)*(pow(ma1,2) - s)*(eta1*(-4*pow(m_pi,4)*(6*C4*pow(mrho,4) + 2*delta*s + pow(mrho,2)*(1 - 2*delta - 8*C4*s)) +
                        2*pow(m_pi,2)*(4*delta*pow(s,2) + pow(mrho,2)*s*(6 - 7*delta - 16*C4*s) + 2*pow(mrho,4)*(-2 + delta + 8*C4*s)) -
                        (pow(mrho,2) - s)*s*(-2*delta*s + pow(mrho,2)*(-6 + 3*delta + 8*C4*s))) +
                     eta2*(delta*(2*pow(m_pi,4)*(pow(mrho,2) + 4*s) + pow(m_pi,2)*(2*pow(mrho,4) + pow(mrho,2)*s - 8*pow(s,2)) +
                           s*(-2*pow(mrho,4) - pow(mrho,2)*s + 2*pow(s,2))) -
                        2*pow(mrho,2)*(4*C4*pow(m_pi,4)*(pow(mrho,2) + 4*s) + pow(m_pi,2)*(s*(5 - 16*C4*s) + pow(mrho,2)*(2 - 8*C4*s)) +
                           s*(s*(-3 + 4*C4*s) + pow(mrho,2)*(-2 + 4*C4*s)))))*t2)/
                 (pow(mrho,2)*(pow(Gammaa1,2)*pow(ma1,2) + pow(pow(ma1,2) - s,2))*
                   (pow(m_pi,4) + pow(pow(mrho,2) - s,2) - 2*pow(m_pi,2)*(pow(mrho,2) + s))) +
                (8*(eta1 - eta2)*(delta*(eta1*(4*pow(m_pi,6) + pow(m_pi,4)*(7*pow(mrho,2) - 8*s) + pow(ma1,4)*(pow(m_pi,2) - s) -
                           pow(ma1,2)*(2*pow(m_pi,2) + pow(mrho,2) - 2*s)*(2*pow(m_pi,2) - s) + pow(m_pi,2)*s*(-8*pow(mrho,2) + 5*s) +
                           s*(pow(mrho,4) + pow(mrho,2)*s - pow(s,2))) +
                        eta2*(-4*pow(m_pi,6) - pow(m_pi,4)*(pow(mrho,2) - 8*s) + pow(ma1,4)*(-pow(m_pi,2) + s) +
                           pow(m_pi,2)*(2*pow(mrho,4) - 5*pow(s,2)) + s*(-2*pow(mrho,4) + pow(mrho,2)*s + pow(s,2)) +
                           pow(ma1,2)*(4*pow(m_pi,4) - 6*pow(m_pi,2)*s + s*(pow(mrho,2) + 2*s)))) -
                     2*pow(mrho,2)*(eta1*(8*C4*pow(m_pi,6) + pow(m_pi,4)*(3 + 8*C4*(pow(mrho,2) - 2*s)) + 2*C4*pow(ma1,4)*(pow(m_pi,2) - s) +
                           2*pow(m_pi,2)*s*(-1 - 6*C4*pow(mrho,2) + 5*C4*s) -
                           pow(ma1,2)*(8*C4*pow(m_pi,4) + pow(m_pi,2)*(1 + 2*C4*(pow(mrho,2) - 6*s)) + 2*C4*s*(-pow(mrho,2) + 2*s)) +
                           s*(-(s*(1 + 2*C4*s)) + pow(mrho,2)*(1 + 4*C4*s))) +
                        eta2*(2*C4*pow(ma1,4)*(-pow(m_pi,2) + s) - (pow(m_pi,2) - s)*
                            (8*C4*pow(m_pi,4) - 2*pow(mrho,2) + s + 2*C4*pow(s,2) + pow(m_pi,2)*(3 - 4*C4*(pow(mrho,2) + 2*s))) +
                           pow(ma1,2)*(8*C4*pow(m_pi,4) + 2*C4*s*(pow(mrho,2) + 2*s) + pow(m_pi,2)*(1 - 2*C4*(pow(mrho,2) + 6*s))))))*t2)/
                 (pow(mrho,2)*(pow(m_pi,2) - s)*(pow(m_pi,4) + pow(pow(mrho,2) - s,2) - 2*pow(m_pi,2)*(pow(mrho,2) + s))) +
                (8*(-2 + delta)*(delta - 4*C4*pow(mrho,2))*pow(t2,2))/
                 (pow(mrho,2)*(pow(m_pi,4) + pow(pow(mrho,2) - s,2) - 2*pow(m_pi,2)*(pow(mrho,2) + s))) -
                (16*(-2 + delta)*(delta - 4*C4*pow(mrho,2))*s*pow(t2,2))/
                 (pow(mrho,2)*(pow(m_pi,2) - s)*(pow(m_pi,4) + pow(pow(mrho,2) - s,2) - 2*pow(m_pi,2)*(pow(mrho,2) + s))) +
                (pow(eta1 - eta2,2)*(pow(eta1,2)*(pow(mrho,2) - s) + 2*eta1*eta2*s - pow(eta2,2)*s)*
                   (pow(m_pi,4) - pow(m_pi,2)*(pow(mrho,2) - 2*s) + (pow(mrho,2) - s)*s)*pow(t2,2))/
                 ((pow(Gammaa1,2)*pow(ma1,2) + pow(pow(ma1,2) - s,2))*(pow(m_pi,4) + pow(pow(mrho,2) - s,2) - 2*pow(m_pi,2)*(pow(mrho,2) + s))) -
                (2*(-2 + delta)*(eta1 - eta2)*(pow(ma1,2) - s)*(-(eta1*(pow(m_pi,2) + 2*pow(mrho,2) - 3*s)) - eta2*(pow(m_pi,2) + s))*pow(t2,2))/
                 ((pow(Gammaa1,2)*pow(ma1,2) + pow(pow(ma1,2) - s,2))*(pow(m_pi,4) + pow(pow(mrho,2) - s,2) - 2*pow(m_pi,2)*(pow(mrho,2) + s))) +
                (2*(-2 + delta)*(eta1 - eta2)*(pow(ma1,2) - s)*(pow(m_pi,2) + s)*(-2*eta2*s + eta1*(pow(m_pi,2) - pow(mrho,2) + s))*pow(t2,2))/
                 ((pow(Gammaa1,2)*pow(ma1,2) + pow(pow(ma1,2) - s,2))*(pow(m_pi,2) - s)*
                   (pow(m_pi,4) + pow(pow(mrho,2) - s,2) - 2*pow(m_pi,2)*(pow(mrho,2) + s))) +
                (pow(eta1 - eta2,3)*(eta1*(pow(ma1,2) - 2*pow(m_pi,2) - pow(mrho,2) + s) - eta2*(pow(ma1,2) - 2*pow(m_pi,2) + pow(mrho,2) + s))*
                   pow(t2,2))/(pow(m_pi,4) + pow(pow(mrho,2) - s,2) - 2*pow(m_pi,2)*(pow(mrho,2) + s)) -
                (8*(delta - 4*C4*pow(mrho,2))*(delta*(4*pow(m_pi,2) + 3*pow(mrho,2) - 2*s) - 2*pow(mrho,2)*(3 + 8*C4*pow(m_pi,2) - 4*C4*s))*pow(t2,2))/
                 (pow(mrho,4)*(pow(m_pi,4) + pow(pow(mrho,2) - s,2) - 2*pow(m_pi,2)*(pow(mrho,2) + s))) -
                (pow(eta1 - eta2,2)*(pow(ma1,2) - s)*(pow(eta2,2)*s*(pow(ma1,2) - 4*pow(m_pi,2) + pow(mrho,2) + 3*s) +
                     pow(eta1,2)*(2*pow(m_pi,2)*(pow(mrho,2) - 2*s) + s*(pow(ma1,2) - 3*pow(mrho,2) + 3*s)) -
                     2*eta1*eta2*(pow(m_pi,2)*(pow(mrho,2) - 4*s) + s*(pow(ma1,2) - 2*pow(mrho,2) + 3*s)))*pow(t2,2))/
                 ((pow(Gammaa1,2)*pow(ma1,2) + pow(pow(ma1,2) - s,2))*(pow(m_pi,4) + pow(pow(mrho,2) - s,2) - 2*pow(m_pi,2)*(pow(mrho,2) + s))) -
                (2*(eta1 - eta2)*(pow(ma1,2) - s)*(eta1*(4*delta*pow(s,2) - 2*pow(mrho,2)*s*(-2 + 3*delta + 8*C4*s) + pow(mrho,4)*(-2 + delta + 16*C4*s) -
                        2*pow(m_pi,2)*(8*C4*pow(mrho,4) + 4*delta*s + pow(mrho,2)*(2 - 3*delta - 16*C4*s))) +
                     eta2*(pow(m_pi,2)*(8*delta*s + pow(mrho,2)*(-2 + delta - 32*C4*s)) + s*(-4*delta*s + pow(mrho,2)*(-2 + delta + 16*C4*s))))*pow(t2,2))/
                 (pow(mrho,2)*(pow(Gammaa1,2)*pow(ma1,2) + pow(pow(ma1,2) - s,2))*
                   (pow(m_pi,4) + pow(pow(mrho,2) - s,2) - 2*pow(m_pi,2)*(pow(mrho,2) + s))) +
                (4*(eta1 - eta2)*(delta*(eta1*(pow(ma1,2)*(pow(m_pi,2) - s) - (2*pow(m_pi,2) + pow(mrho,2) - 2*s)*(2*pow(m_pi,2) - s)) +
                        eta2*(4*pow(m_pi,4) - 6*pow(m_pi,2)*s + pow(ma1,2)*(-pow(m_pi,2) + s) + s*(pow(mrho,2) + 2*s))) +
                     2*pow(mrho,2)*(eta1*(8*C4*pow(m_pi,4) + 2*C4*s*(pow(ma1,2) - pow(mrho,2) + 2*s) +
                           pow(m_pi,2)*(1 - 2*C4*(pow(ma1,2) - pow(mrho,2) + 6*s))) -
                        eta2*(8*C4*pow(m_pi,4) + 2*C4*s*(pow(ma1,2) + pow(mrho,2) + 2*s) - pow(m_pi,2)*(-1 + 2*C4*(pow(ma1,2) + pow(mrho,2) + 6*s)))))*
                   pow(t2,2))/(pow(mrho,2)*(pow(m_pi,2) - s)*(pow(m_pi,4) + pow(pow(mrho,2) - s,2) - 2*pow(m_pi,2)*(pow(mrho,2) + s))) +
                (pow(eta1 - eta2,4)*pow(t2,3))/(3.*(pow(m_pi,4) + pow(pow(mrho,2) - s,2) - 2*pow(m_pi,2)*(pow(mrho,2) + s))) +
                (8*pow(eta1 - eta2,2)*(delta - 4*C4*pow(mrho,2))*pow(t2,3))/
                 (3.*pow(mrho,2)*(pow(m_pi,4) + pow(pow(mrho,2) - s,2) - 2*pow(m_pi,2)*(pow(mrho,2) + s))) +
                (16*pow(delta - 4*C4*pow(mrho,2),2)*pow(t2,3))/
                 (3.*pow(mrho,4)*(pow(m_pi,4) + pow(pow(mrho,2) - s,2) - 2*pow(m_pi,2)*(pow(mrho,2) + s))) -
                (4*(-2 + delta)*eta1*(eta1 - eta2)*(pow(ma1,2) - s)*pow(t2,3))/
                 (3.*(pow(Gammaa1,2)*pow(ma1,2) + pow(pow(ma1,2) - s,2))*(pow(m_pi,4) + pow(pow(mrho,2) - s,2) - 2*pow(m_pi,2)*(pow(mrho,2) + s))) -
                (2*pow(eta1 - eta2,4)*(pow(ma1,2) - s)*s*pow(t2,3))/
                 (3.*(pow(Gammaa1,2)*pow(ma1,2) + pow(pow(ma1,2) - s,2))*(pow(m_pi,4) + pow(pow(mrho,2) - s,2) - 2*pow(m_pi,2)*(pow(mrho,2) + s))) +
                (2*pow(eta1 - eta2,2)*s*(-2*eta1*eta2*s + pow(eta2,2)*s + pow(eta1,2)*(-pow(mrho,2) + s))*pow(t2,3))/
                 (3.*(pow(Gammaa1,2)*pow(ma1,2) + pow(pow(ma1,2) - s,2))*(pow(m_pi,4) + pow(pow(mrho,2) - s,2) - 2*pow(m_pi,2)*(pow(mrho,2) + s))) +
                (4*(eta1 - eta2)*(pow(ma1,2) - s)*(2*eta2*(delta - 4*C4*pow(mrho,2))*s + eta1*(-2*delta*s + pow(mrho,2)*(-2 + delta + 8*C4*s)))*pow(t2,3))/
                 (3.*pow(mrho,2)*(pow(Gammaa1,2)*pow(ma1,2) + pow(pow(ma1,2) - s,2))*
                   (pow(m_pi,4) + pow(pow(mrho,2) - s,2) - 2*pow(m_pi,2)*(pow(mrho,2) + s))) -
                (pow(eta1 - eta2,2)*(-2*eta1*eta2*(pow(ma1,8) + pow(m_pi,8) - pow(m_pi,4)*pow(mrho,4) -
                        2*pow(ma1,2)*pow(m_pi,2)*(pow(m_pi,2) - pow(mrho,2))*(pow(mrho,2) + s) + pow(ma1,6)*(-4*pow(m_pi,2) + 2*s) +
                        pow(ma1,4)*(4*pow(m_pi,4) - pow(mrho,4) + 2*pow(m_pi,2)*(pow(mrho,2) - 2*s) - 2*pow(mrho,2)*s + 2*pow(s,2))) +
                     pow(eta2,2)*(pow(ma1,8) + pow(m_pi,4)*pow(pow(m_pi,2) - pow(mrho,2),2) + 2*pow(ma1,6)*(-2*pow(m_pi,2) + pow(mrho,2) + s) +
                        2*pow(ma1,2)*pow(m_pi,2)*(-pow(mrho,4) + pow(m_pi,2)*(2*pow(mrho,2) - s) + pow(mrho,2)*s) +
                        pow(ma1,4)*(4*pow(m_pi,4) + pow(mrho,4) - 2*pow(mrho,2)*s + 2*pow(s,2) - 4*pow(m_pi,2)*(pow(mrho,2) + s))) +
                     pow(eta1,2)*(pow(ma1,8) + pow(m_pi,8) - 2*pow(m_pi,6)*pow(mrho,2) - 2*pow(ma1,6)*(2*pow(m_pi,2) + pow(mrho,2) - s) -
                        2*pow(m_pi,2)*pow(mrho,4)*s + pow(m_pi,4)*(3*pow(mrho,4) + 2*pow(mrho,2)*s) +
                        pow(ma1,4)*(4*pow(m_pi,4) + pow(mrho,4) + pow(m_pi,2)*(8*pow(mrho,2) - 4*s) - 4*pow(mrho,2)*s + 2*pow(s,2)) -
                        2*pow(ma1,2)*(pow(mrho,2)*s*(-pow(mrho,2) + s) + pow(m_pi,4)*(3*pow(mrho,2) + s) + pow(m_pi,2)*(2*pow(mrho,4) - 3*pow(mrho,2)*s)))))
                  /((pow(m_pi,4) + pow(pow(mrho,2) - s,2) - 2*pow(m_pi,2)*(pow(mrho,2) + s))*(pow(ma1,2) - t1)) -
                (8*pow(-2 + delta,2)*pow(m_pi,2)*(4*pow(m_pi,2) - pow(mrho,2)))/
                 ((pow(m_pi,4) + pow(pow(mrho,2) - s,2) - 2*pow(m_pi,2)*(pow(mrho,2) + s))*(pow(m_pi,2) - t1)) +
                (8*pow(-2 + delta,2)*pow(m_pi,2)*t1)/(pow(mrho,2)*pow(pow(m_pi,2) - s,2)) +
                (8*pow(-2 + delta,2)*pow(m_pi,2)*t1)/(pow(mrho,2)*(pow(m_pi,4) + pow(pow(mrho,2) - s,2) - 2*pow(m_pi,2)*(pow(mrho,2) + s))) +
                (8*(-2 + delta)*(-8*C4*pow(mrho,4) + pow(m_pi,2)*(2 + delta - 8*C4*pow(mrho,2)) - (2 + 3*delta)*s + pow(mrho,2)*(-2 + 3*delta + 16*C4*s))*t1)/
                 (pow(mrho,2)*(pow(m_pi,4) + pow(pow(mrho,2) - s,2) - 2*pow(m_pi,2)*(pow(mrho,2) + s))) +
                (4*(-2 + delta)*(eta1 - eta2)*(pow(ma1,2) - s)*(eta2*(pow(m_pi,2) + pow(mrho,2) - 2*s)*(pow(m_pi,2) + s) +
                     eta1*(-2*pow(m_pi,4) + pow(mrho,4) - 3*pow(mrho,2)*s + 2*pow(s,2) + pow(m_pi,2)*(pow(mrho,2) + s)))*t1)/
                 ((pow(Gammaa1,2)*pow(ma1,2) + pow(pow(ma1,2) - s,2))*(pow(m_pi,4) + pow(pow(mrho,2) - s,2) - 2*pow(m_pi,2)*(pow(mrho,2) + s))) -
                (pow(eta1 - eta2,2)*(pow(eta1,2)*(3*pow(ma1,4) + 4*pow(m_pi,4) + pow(mrho,4) + pow(m_pi,2)*(8*pow(mrho,2) - 4*s) -
                        4*pow(ma1,2)*(2*pow(m_pi,2) + pow(mrho,2) - s) - 4*pow(mrho,2)*s + 2*pow(s,2)) +
                     pow(eta2,2)*(3*pow(ma1,4) + 4*pow(m_pi,4) + pow(mrho,4) - 2*pow(mrho,2)*s + 2*pow(s,2) - 4*pow(m_pi,2)*(pow(mrho,2) + s) +
                        4*pow(ma1,2)*(-2*pow(m_pi,2) + pow(mrho,2) + s)) -
                     2*eta1*eta2*(3*pow(ma1,4) + 4*pow(m_pi,4) - pow(mrho,4) + 2*pow(m_pi,2)*(pow(mrho,2) - 2*s) - 2*pow(mrho,2)*s + 2*pow(s,2) +
                        pow(ma1,2)*(-8*pow(m_pi,2) + 4*s)))*t1)/(pow(m_pi,4) + pow(pow(mrho,2) - s,2) - 2*pow(m_pi,2)*(pow(mrho,2) + s)) -
                (8*(pow(delta,2)*(8*pow(m_pi,4) + 3*pow(mrho,4) + 4*pow(m_pi,2)*(3*pow(mrho,2) - 2*s) - 6*pow(mrho,2)*s + 2*pow(s,2)) +
                     4*pow(mrho,4)*(3 + 12*C4*(2*pow(m_pi,2) - s) + 8*pow(C4,2)*pow(-2*pow(m_pi,2) + s,2)) -
                     4*delta*pow(mrho,2)*(16*C4*pow(m_pi,4) + 2*pow(m_pi,2)*(3 + 6*C4*pow(mrho,2) - 8*C4*s) + pow(mrho,2)*(3 - 6*C4*s) + s*(-3 + 4*C4*s)))*t1)/
                 (pow(mrho,4)*(pow(m_pi,4) + pow(pow(mrho,2) - s,2) - 2*pow(m_pi,2)*(pow(mrho,2) + s))) -
                (8*(-2 + delta)*(pow(m_pi,4)*(-2 + 3*delta - 8*C4*pow(mrho,2)) + (pow(mrho,2) - s)*((-2 + 3*delta)*s + pow(mrho,2)*(-2 + delta - 8*C4*s)) +
                     4*pow(m_pi,2)*(2*C4*pow(mrho,4) + delta*s - pow(mrho,2)*(-1 + delta + 4*C4*s)))*t1)/
                 (pow(mrho,2)*(pow(m_pi,2) - s)*(pow(m_pi,4) + pow(pow(mrho,2) - s,2) - 2*pow(m_pi,2)*(pow(mrho,2) + s))) -
                (4*(-2 + delta)*(eta1 - eta2)*(pow(ma1,2) - s)*(eta2*(pow(m_pi,2) + s)*(pow(m_pi,4) - pow(m_pi,2)*(pow(mrho,2) - 2*s) + (pow(mrho,2) - s)*s) +
                     eta1*(-4*pow(m_pi,6) + pow(pow(mrho,2) - s,2)*s + pow(m_pi,4)*(3*pow(mrho,2) + s) -
                        pow(m_pi,2)*(pow(mrho,4) - pow(mrho,2)*s + 2*pow(s,2))))*t1)/
                 ((pow(Gammaa1,2)*pow(ma1,2) + pow(pow(ma1,2) - s,2))*(pow(m_pi,2) - s)*
                   (pow(m_pi,4) + pow(pow(mrho,2) - s,2) - 2*pow(m_pi,2)*(pow(mrho,2) + s))) -
                (pow(eta1 - eta2,2)*(-2*eta1*eta2*(pow(m_pi,8) - pow(mrho,4)*pow(s,2) + pow(s,4) -
                        pow(m_pi,4)*(pow(mrho,4) + 2*pow(mrho,2)*s - 4*pow(s,2)) + 2*pow(m_pi,2)*s*(pow(mrho,4) + pow(mrho,2)*s - 2*pow(s,2))) +
                     pow(eta2,2)*(pow(m_pi,8) - 2*pow(m_pi,6)*pow(mrho,2) + pow(s,2)*pow(pow(mrho,2) + s,2) + pow(m_pi,4)*pow(pow(mrho,2) + 2*s,2) -
                        2*pow(m_pi,2)*s*(pow(mrho,4) + 2*pow(mrho,2)*s + 2*pow(s,2))) +
                     pow(eta1,2)*(pow(m_pi,8) - 2*pow(m_pi,6)*pow(mrho,2) - 4*pow(m_pi,2)*pow(pow(mrho,2) - s,2)*s + pow(pow(mrho,2) - s,2)*pow(s,2) +
                        pow(m_pi,4)*(3*pow(mrho,4) - 6*pow(mrho,2)*s + 4*pow(s,2))))*t1)/
                 ((pow(Gammaa1,2)*pow(ma1,2) + pow(pow(ma1,2) - s,2))*(pow(m_pi,4) + pow(pow(mrho,2) - s,2) - 2*pow(m_pi,2)*(pow(mrho,2) + s))) +
                (2*pow(eta1 - eta2,2)*(pow(ma1,2) - s)*(pow(eta1,2)*(pow(ma1,4)*s + pow(m_pi,4)*(-3*pow(mrho,2) + 2*s) +
                        s*(2*pow(mrho,4) - 3*pow(mrho,2)*s + pow(s,2)) - 2*pow(m_pi,2)*(pow(mrho,4) - 4*pow(mrho,2)*s + 2*pow(s,2)) +
                        pow(ma1,2)*(2*pow(m_pi,2)*(pow(mrho,2) - 2*s) + 3*s*(-pow(mrho,2) + s))) -
                     2*eta1*eta2*(pow(ma1,4)*s + s*(2*pow(m_pi,4) + 4*pow(m_pi,2)*(pow(mrho,2) - s) + s*(-2*pow(mrho,2) + s)) +
                        pow(ma1,2)*(pow(m_pi,2)*(pow(mrho,2) - 4*s) + s*(-2*pow(mrho,2) + 3*s))) +
                     pow(eta2,2)*(-4*pow(m_pi,2)*s*(pow(ma1,2) + pow(mrho,2) + s) + pow(m_pi,4)*(pow(mrho,2) + 2*s) +
                        s*(pow(ma1,4) + s*(pow(mrho,2) + s) + pow(ma1,2)*(pow(mrho,2) + 3*s))))*t1)/
                 ((pow(Gammaa1,2)*pow(ma1,2) + pow(pow(ma1,2) - s,2))*(pow(m_pi,4) + pow(pow(mrho,2) - s,2) - 2*pow(m_pi,2)*(pow(mrho,2) + s))) +
                (4*(eta1 - eta2)*(pow(ma1,2) - s)*(eta1*(4*pow(m_pi,4)*(6*C4*pow(mrho,4) + 2*delta*s + pow(mrho,2)*(1 - 2*delta - 8*C4*s)) -
                        2*pow(m_pi,2)*(4*delta*pow(s,2) + pow(mrho,2)*s*(6 - 7*delta - 16*C4*s) + 2*pow(mrho,4)*(-2 + delta + 8*C4*s)) +
                        (pow(mrho,2) - s)*s*(-2*delta*s + pow(mrho,2)*(-6 + 3*delta + 8*C4*s))) +
                     eta2*(-(delta*(2*pow(m_pi,4)*(pow(mrho,2) + 4*s) + pow(m_pi,2)*(2*pow(mrho,4) + pow(mrho,2)*s - 8*pow(s,2)) +
                             s*(-2*pow(mrho,4) - pow(mrho,2)*s + 2*pow(s,2)))) +
                        2*pow(mrho,2)*(4*C4*pow(m_pi,4)*(pow(mrho,2) + 4*s) + pow(m_pi,2)*(s*(5 - 16*C4*s) + pow(mrho,2)*(2 - 8*C4*s)) +
                           s*(s*(-3 + 4*C4*s) + pow(mrho,2)*(-2 + 4*C4*s)))))*t1)/
                 (pow(mrho,2)*(pow(Gammaa1,2)*pow(ma1,2) + pow(pow(ma1,2) - s,2))*
                   (pow(m_pi,4) + pow(pow(mrho,2) - s,2) - 2*pow(m_pi,2)*(pow(mrho,2) + s))) -
                (8*(eta1 - eta2)*(delta*(eta1*(4*pow(m_pi,6) + pow(m_pi,4)*(7*pow(mrho,2) - 8*s) + pow(ma1,4)*(pow(m_pi,2) - s) -
                           pow(ma1,2)*(2*pow(m_pi,2) + pow(mrho,2) - 2*s)*(2*pow(m_pi,2) - s) + pow(m_pi,2)*s*(-8*pow(mrho,2) + 5*s) +
                           s*(pow(mrho,4) + pow(mrho,2)*s - pow(s,2))) +
                        eta2*(-4*pow(m_pi,6) - pow(m_pi,4)*(pow(mrho,2) - 8*s) + pow(ma1,4)*(-pow(m_pi,2) + s) +
                           pow(m_pi,2)*(2*pow(mrho,4) - 5*pow(s,2)) + s*(-2*pow(mrho,4) + pow(mrho,2)*s + pow(s,2)) +
                           pow(ma1,2)*(4*pow(m_pi,4) - 6*pow(m_pi,2)*s + s*(pow(mrho,2) + 2*s)))) -
                     2*pow(mrho,2)*(eta1*(8*C4*pow(m_pi,6) + pow(m_pi,4)*(3 + 8*C4*(pow(mrho,2) - 2*s)) + 2*C4*pow(ma1,4)*(pow(m_pi,2) - s) +
                           2*pow(m_pi,2)*s*(-1 - 6*C4*pow(mrho,2) + 5*C4*s) -
                           pow(ma1,2)*(8*C4*pow(m_pi,4) + pow(m_pi,2)*(1 + 2*C4*(pow(mrho,2) - 6*s)) + 2*C4*s*(-pow(mrho,2) + 2*s)) +
                           s*(-(s*(1 + 2*C4*s)) + pow(mrho,2)*(1 + 4*C4*s))) +
                        eta2*(2*C4*pow(ma1,4)*(-pow(m_pi,2) + s) - (pow(m_pi,2) - s)*
                            (8*C4*pow(m_pi,4) - 2*pow(mrho,2) + s + 2*C4*pow(s,2) + pow(m_pi,2)*(3 - 4*C4*(pow(mrho,2) + 2*s))) +
                           pow(ma1,2)*(8*C4*pow(m_pi,4) + 2*C4*s*(pow(mrho,2) + 2*s) + pow(m_pi,2)*(1 - 2*C4*(pow(mrho,2) + 6*s))))))*t1)/
                 (pow(mrho,2)*(pow(m_pi,2) - s)*(pow(m_pi,4) + pow(pow(mrho,2) - s,2) - 2*pow(m_pi,2)*(pow(mrho,2) + s))) -
                (8*(-2 + delta)*(delta - 4*C4*pow(mrho,2))*pow(t1,2))/
                 (pow(mrho,2)*(pow(m_pi,4) + pow(pow(mrho,2) - s,2) - 2*pow(m_pi,2)*(pow(mrho,2) + s))) +
                (16*(-2 + delta)*(delta - 4*C4*pow(mrho,2))*s*pow(t1,2))/
                 (pow(mrho,2)*(pow(m_pi,2) - s)*(pow(m_pi,4) + pow(pow(mrho,2) - s,2) - 2*pow(m_pi,2)*(pow(mrho,2) + s))) -
                (pow(eta1 - eta2,2)*(pow(eta1,2)*(pow(mrho,2) - s) + 2*eta1*eta2*s - pow(eta2,2)*s)*
                   (pow(m_pi,4) - pow(m_pi,2)*(pow(mrho,2) - 2*s) + (pow(mrho,2) - s)*s)*pow(t1,2))/
                 ((pow(Gammaa1,2)*pow(ma1,2) + pow(pow(ma1,2) - s,2))*(pow(m_pi,4) + pow(pow(mrho,2) - s,2) - 2*pow(m_pi,2)*(pow(mrho,2) + s))) +
                (2*(-2 + delta)*(eta1 - eta2)*(pow(ma1,2) - s)*(-(eta1*(pow(m_pi,2) + 2*pow(mrho,2) - 3*s)) - eta2*(pow(m_pi,2) + s))*pow(t1,2))/
                 ((pow(Gammaa1,2)*pow(ma1,2) + pow(pow(ma1,2) - s,2))*(pow(m_pi,4) + pow(pow(mrho,2) - s,2) - 2*pow(m_pi,2)*(pow(mrho,2) + s))) -
                (2*(-2 + delta)*(eta1 - eta2)*(pow(ma1,2) - s)*(pow(m_pi,2) + s)*(-2*eta2*s + eta1*(pow(m_pi,2) - pow(mrho,2) + s))*pow(t1,2))/
                 ((pow(Gammaa1,2)*pow(ma1,2) + pow(pow(ma1,2) - s,2))*(pow(m_pi,2) - s)*
                   (pow(m_pi,4) + pow(pow(mrho,2) - s,2) - 2*pow(m_pi,2)*(pow(mrho,2) + s))) +
                (pow(eta1 - eta2,3)*(-(eta1*(pow(ma1,2) - 2*pow(m_pi,2) - pow(mrho,2) + s)) + eta2*(pow(ma1,2) - 2*pow(m_pi,2) + pow(mrho,2) + s))*
                   pow(t1,2))/(pow(m_pi,4) + pow(pow(mrho,2) - s,2) - 2*pow(m_pi,2)*(pow(mrho,2) + s)) +
                (8*(delta - 4*C4*pow(mrho,2))*(delta*(4*pow(m_pi,2) + 3*pow(mrho,2) - 2*s) - 2*pow(mrho,2)*(3 + 8*C4*pow(m_pi,2) - 4*C4*s))*pow(t1,2))/
                 (pow(mrho,4)*(pow(m_pi,4) + pow(pow(mrho,2) - s,2) - 2*pow(m_pi,2)*(pow(mrho,2) + s))) +
                (pow(eta1 - eta2,2)*(pow(ma1,2) - s)*(pow(eta2,2)*s*(pow(ma1,2) - 4*pow(m_pi,2) + pow(mrho,2) + 3*s) +
                     pow(eta1,2)*(2*pow(m_pi,2)*(pow(mrho,2) - 2*s) + s*(pow(ma1,2) - 3*pow(mrho,2) + 3*s)) -
                     2*eta1*eta2*(pow(m_pi,2)*(pow(mrho,2) - 4*s) + s*(pow(ma1,2) - 2*pow(mrho,2) + 3*s)))*pow(t1,2))/
                 ((pow(Gammaa1,2)*pow(ma1,2) + pow(pow(ma1,2) - s,2))*(pow(m_pi,4) + pow(pow(mrho,2) - s,2) - 2*pow(m_pi,2)*(pow(mrho,2) + s))) +
                (2*(eta1 - eta2)*(pow(ma1,2) - s)*(eta1*(4*delta*pow(s,2) - 2*pow(mrho,2)*s*(-2 + 3*delta + 8*C4*s) + pow(mrho,4)*(-2 + delta + 16*C4*s) -
                        2*pow(m_pi,2)*(8*C4*pow(mrho,4) + 4*delta*s + pow(mrho,2)*(2 - 3*delta - 16*C4*s))) +
                     eta2*(pow(m_pi,2)*(8*delta*s + pow(mrho,2)*(-2 + delta - 32*C4*s)) + s*(-4*delta*s + pow(mrho,2)*(-2 + delta + 16*C4*s))))*pow(t1,2))/
                 (pow(mrho,2)*(pow(Gammaa1,2)*pow(ma1,2) + pow(pow(ma1,2) - s,2))*
                   (pow(m_pi,4) + pow(pow(mrho,2) - s,2) - 2*pow(m_pi,2)*(pow(mrho,2) + s))) -
                (4*(eta1 - eta2)*(delta*(eta1*(pow(ma1,2)*(pow(m_pi,2) - s) - (2*pow(m_pi,2) + pow(mrho,2) - 2*s)*(2*pow(m_pi,2) - s)) +
                        eta2*(4*pow(m_pi,4) - 6*pow(m_pi,2)*s + pow(ma1,2)*(-pow(m_pi,2) + s) + s*(pow(mrho,2) + 2*s))) +
                     2*pow(mrho,2)*(eta1*(8*C4*pow(m_pi,4) + 2*C4*s*(pow(ma1,2) - pow(mrho,2) + 2*s) +
                           pow(m_pi,2)*(1 - 2*C4*(pow(ma1,2) - pow(mrho,2) + 6*s))) -
                        eta2*(8*C4*pow(m_pi,4) + 2*C4*s*(pow(ma1,2) + pow(mrho,2) + 2*s) - pow(m_pi,2)*(-1 + 2*C4*(pow(ma1,2) + pow(mrho,2) + 6*s)))))*
                   pow(t1,2))/(pow(mrho,2)*(pow(m_pi,2) - s)*(pow(m_pi,4) + pow(pow(mrho,2) - s,2) - 2*pow(m_pi,2)*(pow(mrho,2) + s))) -
                (pow(eta1 - eta2,4)*pow(t1,3))/(3.*(pow(m_pi,4) + pow(pow(mrho,2) - s,2) - 2*pow(m_pi,2)*(pow(mrho,2) + s))) -
                (8*pow(eta1 - eta2,2)*(delta - 4*C4*pow(mrho,2))*pow(t1,3))/
                 (3.*pow(mrho,2)*(pow(m_pi,4) + pow(pow(mrho,2) - s,2) - 2*pow(m_pi,2)*(pow(mrho,2) + s))) -
                (16*pow(delta - 4*C4*pow(mrho,2),2)*pow(t1,3))/
                 (3.*pow(mrho,4)*(pow(m_pi,4) + pow(pow(mrho,2) - s,2) - 2*pow(m_pi,2)*(pow(mrho,2) + s))) +
                (4*(-2 + delta)*eta1*(eta1 - eta2)*(pow(ma1,2) - s)*pow(t1,3))/
                 (3.*(pow(Gammaa1,2)*pow(ma1,2) + pow(pow(ma1,2) - s,2))*(pow(m_pi,4) + pow(pow(mrho,2) - s,2) - 2*pow(m_pi,2)*(pow(mrho,2) + s))) +
                (2*pow(eta1 - eta2,4)*(pow(ma1,2) - s)*s*pow(t1,3))/
                 (3.*(pow(Gammaa1,2)*pow(ma1,2) + pow(pow(ma1,2) - s,2))*(pow(m_pi,4) + pow(pow(mrho,2) - s,2) - 2*pow(m_pi,2)*(pow(mrho,2) + s))) -
                (2*pow(eta1 - eta2,2)*s*(-2*eta1*eta2*s + pow(eta2,2)*s + pow(eta1,2)*(-pow(mrho,2) + s))*pow(t1,3))/
                 (3.*(pow(Gammaa1,2)*pow(ma1,2) + pow(pow(ma1,2) - s,2))*(pow(m_pi,4) + pow(pow(mrho,2) - s,2) - 2*pow(m_pi,2)*(pow(mrho,2) + s))) -
                (4*(eta1 - eta2)*(pow(ma1,2) - s)*(2*eta2*(delta - 4*C4*pow(mrho,2))*s + eta1*(-2*delta*s + pow(mrho,2)*(-2 + delta + 8*C4*s)))*pow(t1,3))/
                 (3.*pow(mrho,2)*(pow(Gammaa1,2)*pow(ma1,2) + pow(pow(ma1,2) - s,2))*
                   (pow(m_pi,4) + pow(pow(mrho,2) - s,2) - 2*pow(m_pi,2)*(pow(mrho,2) + s))) +
                (2*pow(eta1 - eta2,2)*(pow(eta1,2)*(2*pow(ma1,6) - 3*pow(ma1,4)*(2*pow(m_pi,2) + pow(mrho,2) - s) + pow(mrho,2)*(pow(mrho,2) - s)*s -
                        pow(m_pi,4)*(3*pow(mrho,2) + s) + pow(m_pi,2)*(-2*pow(mrho,4) + 3*pow(mrho,2)*s) +
                        pow(ma1,2)*(4*pow(m_pi,4) + pow(mrho,4) + pow(m_pi,2)*(8*pow(mrho,2) - 4*s) - 4*pow(mrho,2)*s + 2*pow(s,2))) -
                     2*eta1*eta2*(2*pow(ma1,6) - pow(m_pi,2)*(pow(m_pi,2) - pow(mrho,2))*(pow(mrho,2) + s) + pow(ma1,4)*(-6*pow(m_pi,2) + 3*s) +
                        pow(ma1,2)*(4*pow(m_pi,4) - pow(mrho,4) + 2*pow(m_pi,2)*(pow(mrho,2) - 2*s) - 2*pow(mrho,2)*s + 2*pow(s,2))) +
                     pow(eta2,2)*(2*pow(ma1,6) + 3*pow(ma1,4)*(-2*pow(m_pi,2) + pow(mrho,2) + s) +
                        pow(m_pi,2)*(-pow(mrho,4) + pow(m_pi,2)*(2*pow(mrho,2) - s) + pow(mrho,2)*s) +
                        pow(ma1,2)*(4*pow(m_pi,4) + pow(mrho,4) - 2*pow(mrho,2)*s + 2*pow(s,2) - 4*pow(m_pi,2)*(pow(mrho,2) + s))))*log(fabs(-pow(ma1,2) + t2)))
                  /(pow(m_pi,4) + pow(pow(mrho,2) - s,2) - 2*pow(m_pi,2)*(pow(mrho,2) + s)) -
                (2*pow(eta1 - eta2,2)*(pow(ma1,2) - s)*(-2*eta1*eta2*(pow(m_pi,8) - 2*pow(m_pi,6)*pow(mrho,2) + 2*pow(ma1,2)*pow(m_pi,4)*s +
                        pow(m_pi,2)*(pow(ma1,4)*(pow(mrho,2) - 4*s) + 4*pow(ma1,2)*(pow(mrho,2) - s)*s + pow(mrho,2)*pow(s,2)) +
                        pow(ma1,2)*s*(pow(ma1,4) + s*(-2*pow(mrho,2) + s) + pow(ma1,2)*(-2*pow(mrho,2) + 3*s))) +
                     pow(eta2,2)*(pow(m_pi,8) - 4*pow(ma1,2)*pow(m_pi,2)*s*(pow(ma1,2) + pow(mrho,2) + s) +
                        pow(m_pi,4)*(pow(mrho,2)*s + pow(ma1,2)*(pow(mrho,2) + 2*s)) +
                        pow(ma1,2)*s*(pow(ma1,4) + s*(pow(mrho,2) + s) + pow(ma1,2)*(pow(mrho,2) + 3*s))) +
                     pow(eta1,2)*(pow(m_pi,8) + pow(ma1,2)*s*(pow(ma1,4) + 2*pow(mrho,4) - 3*pow(ma1,2)*(pow(mrho,2) - s) - 3*pow(mrho,2)*s + pow(s,2)) +
                        pow(m_pi,4)*(2*pow(mrho,4) - 3*pow(mrho,2)*s + pow(ma1,2)*(-3*pow(mrho,2) + 2*s)) +
                        2*pow(m_pi,2)*(pow(ma1,4)*(pow(mrho,2) - 2*s) + pow(mrho,2)*s*(-pow(mrho,2) + s) -
                           pow(ma1,2)*(pow(mrho,4) - 4*pow(mrho,2)*s + 2*pow(s,2)))))*log(fabs(-pow(ma1,2) + t2)))/
                 ((pow(Gammaa1,2)*pow(ma1,2) + pow(pow(ma1,2) - s,2))*(pow(m_pi,4) + pow(pow(mrho,2) - s,2) - 2*pow(m_pi,2)*(pow(mrho,2) + s))) +
                (8*(eta1 - eta2)*(delta*(eta2*(pow(m_pi,6)*pow(mrho,2)*(2*pow(m_pi,2) - s) + pow(ma1,8)*(-pow(m_pi,2) + s) +
                           pow(ma1,6)*(5*pow(m_pi,4) - 7*pow(m_pi,2)*s + s*(pow(mrho,2) + 2*s)) +
                           pow(ma1,4)*(-8*pow(m_pi,6) - pow(m_pi,4)*(pow(mrho,2) - 14*s) + pow(m_pi,2)*(2*pow(mrho,4) - pow(mrho,2)*s - 7*pow(s,2)) +
                              s*(-2*pow(mrho,4) + pow(mrho,2)*s + pow(s,2))) +
                           pow(ma1,2)*pow(m_pi,2)*(4*pow(m_pi,6) + pow(m_pi,4)*(pow(mrho,2) - 8*s) + s*(2*pow(mrho,4) + pow(mrho,2)*s - pow(s,2)) +
                              pow(m_pi,2)*(-2*pow(mrho,4) - 3*pow(mrho,2)*s + 5*pow(s,2)))) +
                        eta1*(pow(ma1,8)*(pow(m_pi,2) - s) + pow(ma1,6)*(-5*pow(m_pi,4) + (pow(mrho,2) - 2*s)*s + pow(m_pi,2)*(-2*pow(mrho,2) + 7*s)) +
                           pow(m_pi,2)*pow(mrho,2)*(2*pow(m_pi,6) + pow(m_pi,4)*(4*pow(mrho,2) - 5*s) + pow(mrho,4)*s -
                              pow(m_pi,2)*(pow(mrho,4) + 3*pow(mrho,2)*s - 2*pow(s,2))) +
                           pow(ma1,4)*(8*pow(m_pi,6) + pow(m_pi,4)*(9*pow(mrho,2) - 14*s) + pow(m_pi,2)*s*(-9*pow(mrho,2) + 7*s) +
                              s*(pow(mrho,4) + pow(mrho,2)*s - pow(s,2))) +
                           pow(ma1,2)*(-4*pow(m_pi,8) + pow(mrho,4)*s*(-pow(mrho,2) + s) + pow(m_pi,6)*(-11*pow(mrho,2) + 8*s) +
                              pow(m_pi,4)*(-3*pow(mrho,4) + 17*pow(mrho,2)*s - 5*pow(s,2)) + pow(m_pi,2)*(pow(mrho,6) - 5*pow(mrho,2)*pow(s,2) + pow(s,3))
                              ))) - 2*pow(mrho,2)*(eta2*(pow(m_pi,8)*(1 + 2*C4*pow(mrho,2)) - 2*C4*pow(m_pi,6)*pow(mrho,2)*s +
                           2*C4*pow(ma1,8)*(-pow(m_pi,2) + s) + pow(ma1,4)*
                            (-16*C4*pow(m_pi,6) + pow(m_pi,4)*(-4 + 6*C4*pow(mrho,2) + 28*C4*s) +
                              2*pow(m_pi,2)*(pow(mrho,2) + s - 3*C4*pow(mrho,2)*s - 7*C4*pow(s,2)) + s*(-2*pow(mrho,2) + s + 2*C4*pow(s,2))) +
                           pow(ma1,6)*(10*C4*pow(m_pi,4) + 2*C4*s*(pow(mrho,2) + 2*s) + pow(m_pi,2)*(1 - 2*C4*(pow(mrho,2) + 7*s))) +
                           pow(ma1,2)*pow(m_pi,2)*(8*C4*pow(m_pi,6) - 2*pow(m_pi,4)*(-2 + 3*C4*pow(mrho,2) + 8*C4*s) +
                              s*(2*pow(mrho,2) + s - 2*C4*pow(s,2)) + 2*pow(m_pi,2)*(pow(mrho,2)*(-1 + 3*C4*s) + s*(-3 + 5*C4*s)))) +
                        eta1*(pow(m_pi,8)*(-1 + 6*C4*pow(mrho,2)) + 2*C4*pow(ma1,8)*(pow(m_pi,2) - s) + pow(m_pi,2)*pow(mrho,4)*s +
                           2*pow(m_pi,6)*pow(mrho,2)*(2 - 5*C4*s) - pow(ma1,6)*
                            (10*C4*pow(m_pi,4) + pow(m_pi,2)*(1 + 2*C4*(pow(mrho,2) - 7*s)) + 2*C4*s*(-pow(mrho,2) + 2*s)) -
                           pow(m_pi,4)*pow(mrho,2)*(pow(mrho,2) + s*(3 - 4*C4*s)) +
                           pow(ma1,4)*(16*C4*pow(m_pi,6) + 2*pow(m_pi,4)*(2 + 5*C4*pow(mrho,2) - 14*C4*s) + 2*pow(m_pi,2)*s*(-1 - 7*C4*pow(mrho,2) + 7*C4*s) +
                              s*(-(s*(1 + 2*C4*s)) + pow(mrho,2)*(1 + 4*C4*s))) -
                           pow(ma1,2)*(8*C4*pow(m_pi,8) + pow(mrho,2)*(pow(mrho,2) - s)*s + 2*pow(m_pi,6)*(2 + 7*C4*pow(mrho,2) - 8*C4*s) +
                              pow(m_pi,2)*(-pow(mrho,4) + pow(s,2) + 8*C4*pow(mrho,2)*pow(s,2) - 2*C4*pow(s,3)) +
                              pow(m_pi,4)*(pow(mrho,2)*(3 - 22*C4*s) + 2*s*(-3 + 5*C4*s))))))*log(fabs(-pow(ma1,2) + t2)))/
                 ((pow(ma1,2) - pow(m_pi,2))*pow(mrho,2)*(pow(m_pi,2) - s)*(pow(m_pi,4) + pow(pow(mrho,2) - s,2) - 2*pow(m_pi,2)*(pow(mrho,2) + s))) +
                (16*pow(-2 + delta,2)*pow(m_pi,2)*log(fabs(-pow(m_pi,2) + t2)))/(pow(m_pi,4) + pow(pow(mrho,2) - s,2) - 2*pow(m_pi,2)*(pow(mrho,2) + s)) -
                (8*pow(-2 + delta,2)*(3*pow(m_pi,4) - 4*pow(m_pi,2)*(pow(mrho,2) - s) + pow(pow(mrho,2) - s,2))*log(fabs(-pow(m_pi,2) + t2)))/
                 ((pow(m_pi,2) - s)*(pow(m_pi,4) + pow(pow(mrho,2) - s,2) - 2*pow(m_pi,2)*(pow(mrho,2) + s))) +
                (8*(-2 + delta)*(eta1 - eta2)*pow(m_pi,2)*(2*eta1*pow(m_pi,2) - 2*eta2*pow(m_pi,2) - eta1*pow(mrho,2))*(pow(m_pi,2) - s)*
                   log(fabs(-pow(m_pi,2) + t2)))/((pow(ma1,2) - pow(m_pi,2))*(pow(m_pi,4) + pow(pow(mrho,2) - s,2) - 2*pow(m_pi,2)*(pow(mrho,2) + s))) +
                (8*(-2 + delta)*(eta1 - eta2)*pow(m_pi,2)*(pow(ma1,2) - s)*(pow(m_pi,2) - s)*
                   (-(eta2*(pow(m_pi,2) + s)) + eta1*(pow(m_pi,2) - pow(mrho,2) + s))*log(fabs(-pow(m_pi,2) + t2)))/
                 ((pow(Gammaa1,2)*pow(ma1,2) + pow(pow(ma1,2) - s,2))*(pow(m_pi,4) + pow(pow(mrho,2) - s,2) - 2*pow(m_pi,2)*(pow(mrho,2) + s))) +
                (8*(-2 + delta)*(-(delta*(4*pow(m_pi,2) - pow(mrho,2))*(pow(m_pi,2) + pow(mrho,2) - s)) +
                     2*pow(mrho,2)*(8*C4*pow(m_pi,4) - pow(mrho,2) + s + pow(m_pi,2)*(3 - 8*C4*s)))*log(fabs(-pow(m_pi,2) + t2)))/
                 (pow(mrho,2)*(pow(m_pi,4) + pow(pow(mrho,2) - s,2) - 2*pow(m_pi,2)*(pow(mrho,2) + s))) -
                (2*pow(eta1 - eta2,2)*(pow(eta1,2)*(2*pow(ma1,6) - 3*pow(ma1,4)*(2*pow(m_pi,2) + pow(mrho,2) - s) + pow(mrho,2)*(pow(mrho,2) - s)*s -
                        pow(m_pi,4)*(3*pow(mrho,2) + s) + pow(m_pi,2)*(-2*pow(mrho,4) + 3*pow(mrho,2)*s) +
                        pow(ma1,2)*(4*pow(m_pi,4) + pow(mrho,4) + pow(m_pi,2)*(8*pow(mrho,2) - 4*s) - 4*pow(mrho,2)*s + 2*pow(s,2))) -
                     2*eta1*eta2*(2*pow(ma1,6) - pow(m_pi,2)*(pow(m_pi,2) - pow(mrho,2))*(pow(mrho,2) + s) + pow(ma1,4)*(-6*pow(m_pi,2) + 3*s) +
                        pow(ma1,2)*(4*pow(m_pi,4) - pow(mrho,4) + 2*pow(m_pi,2)*(pow(mrho,2) - 2*s) - 2*pow(mrho,2)*s + 2*pow(s,2))) +
                     pow(eta2,2)*(2*pow(ma1,6) + 3*pow(ma1,4)*(-2*pow(m_pi,2) + pow(mrho,2) + s) +
                        pow(m_pi,2)*(-pow(mrho,4) + pow(m_pi,2)*(2*pow(mrho,2) - s) + pow(mrho,2)*s) +
                        pow(ma1,2)*(4*pow(m_pi,4) + pow(mrho,4) - 2*pow(mrho,2)*s + 2*pow(s,2) - 4*pow(m_pi,2)*(pow(mrho,2) + s))))*log(fabs(-pow(ma1,2) + t1)))
                  /(pow(m_pi,4) + pow(pow(mrho,2) - s,2) - 2*pow(m_pi,2)*(pow(mrho,2) + s)) +
                (2*pow(eta1 - eta2,2)*(pow(ma1,2) - s)*(-2*eta1*eta2*(pow(m_pi,8) - 2*pow(m_pi,6)*pow(mrho,2) + 2*pow(ma1,2)*pow(m_pi,4)*s +
                        pow(m_pi,2)*(pow(ma1,4)*(pow(mrho,2) - 4*s) + 4*pow(ma1,2)*(pow(mrho,2) - s)*s + pow(mrho,2)*pow(s,2)) +
                        pow(ma1,2)*s*(pow(ma1,4) + s*(-2*pow(mrho,2) + s) + pow(ma1,2)*(-2*pow(mrho,2) + 3*s))) +
                     pow(eta2,2)*(pow(m_pi,8) - 4*pow(ma1,2)*pow(m_pi,2)*s*(pow(ma1,2) + pow(mrho,2) + s) +
                        pow(m_pi,4)*(pow(mrho,2)*s + pow(ma1,2)*(pow(mrho,2) + 2*s)) +
                        pow(ma1,2)*s*(pow(ma1,4) + s*(pow(mrho,2) + s) + pow(ma1,2)*(pow(mrho,2) + 3*s))) +
                     pow(eta1,2)*(pow(m_pi,8) + pow(ma1,2)*s*(pow(ma1,4) + 2*pow(mrho,4) - 3*pow(ma1,2)*(pow(mrho,2) - s) - 3*pow(mrho,2)*s + pow(s,2)) +
                        pow(m_pi,4)*(2*pow(mrho,4) - 3*pow(mrho,2)*s + pow(ma1,2)*(-3*pow(mrho,2) + 2*s)) +
                        2*pow(m_pi,2)*(pow(ma1,4)*(pow(mrho,2) - 2*s) + pow(mrho,2)*s*(-pow(mrho,2) + s) -
                           pow(ma1,2)*(pow(mrho,4) - 4*pow(mrho,2)*s + 2*pow(s,2)))))*log(fabs(-pow(ma1,2) + t1)))/
                 ((pow(Gammaa1,2)*pow(ma1,2) + pow(pow(ma1,2) - s,2))*(pow(m_pi,4) + pow(pow(mrho,2) - s,2) - 2*pow(m_pi,2)*(pow(mrho,2) + s))) -
                (8*(eta1 - eta2)*(delta*(eta2*(pow(m_pi,6)*pow(mrho,2)*(2*pow(m_pi,2) - s) + pow(ma1,8)*(-pow(m_pi,2) + s) +
                           pow(ma1,6)*(5*pow(m_pi,4) - 7*pow(m_pi,2)*s + s*(pow(mrho,2) + 2*s)) +
                           pow(ma1,4)*(-8*pow(m_pi,6) - pow(m_pi,4)*(pow(mrho,2) - 14*s) + pow(m_pi,2)*(2*pow(mrho,4) - pow(mrho,2)*s - 7*pow(s,2)) +
                              s*(-2*pow(mrho,4) + pow(mrho,2)*s + pow(s,2))) +
                           pow(ma1,2)*pow(m_pi,2)*(4*pow(m_pi,6) + pow(m_pi,4)*(pow(mrho,2) - 8*s) + s*(2*pow(mrho,4) + pow(mrho,2)*s - pow(s,2)) +
                              pow(m_pi,2)*(-2*pow(mrho,4) - 3*pow(mrho,2)*s + 5*pow(s,2)))) +
                        eta1*(pow(ma1,8)*(pow(m_pi,2) - s) + pow(ma1,6)*(-5*pow(m_pi,4) + (pow(mrho,2) - 2*s)*s + pow(m_pi,2)*(-2*pow(mrho,2) + 7*s)) +
                           pow(m_pi,2)*pow(mrho,2)*(2*pow(m_pi,6) + pow(m_pi,4)*(4*pow(mrho,2) - 5*s) + pow(mrho,4)*s -
                              pow(m_pi,2)*(pow(mrho,4) + 3*pow(mrho,2)*s - 2*pow(s,2))) +
                           pow(ma1,4)*(8*pow(m_pi,6) + pow(m_pi,4)*(9*pow(mrho,2) - 14*s) + pow(m_pi,2)*s*(-9*pow(mrho,2) + 7*s) +
                              s*(pow(mrho,4) + pow(mrho,2)*s - pow(s,2))) +
                           pow(ma1,2)*(-4*pow(m_pi,8) + pow(mrho,4)*s*(-pow(mrho,2) + s) + pow(m_pi,6)*(-11*pow(mrho,2) + 8*s) +
                              pow(m_pi,4)*(-3*pow(mrho,4) + 17*pow(mrho,2)*s - 5*pow(s,2)) + pow(m_pi,2)*(pow(mrho,6) - 5*pow(mrho,2)*pow(s,2) + pow(s,3))
                              ))) - 2*pow(mrho,2)*(eta2*(pow(m_pi,8)*(1 + 2*C4*pow(mrho,2)) - 2*C4*pow(m_pi,6)*pow(mrho,2)*s +
                           2*C4*pow(ma1,8)*(-pow(m_pi,2) + s) + pow(ma1,4)*
                            (-16*C4*pow(m_pi,6) + pow(m_pi,4)*(-4 + 6*C4*pow(mrho,2) + 28*C4*s) +
                              2*pow(m_pi,2)*(pow(mrho,2) + s - 3*C4*pow(mrho,2)*s - 7*C4*pow(s,2)) + s*(-2*pow(mrho,2) + s + 2*C4*pow(s,2))) +
                           pow(ma1,6)*(10*C4*pow(m_pi,4) + 2*C4*s*(pow(mrho,2) + 2*s) + pow(m_pi,2)*(1 - 2*C4*(pow(mrho,2) + 7*s))) +
                           pow(ma1,2)*pow(m_pi,2)*(8*C4*pow(m_pi,6) - 2*pow(m_pi,4)*(-2 + 3*C4*pow(mrho,2) + 8*C4*s) +
                              s*(2*pow(mrho,2) + s - 2*C4*pow(s,2)) + 2*pow(m_pi,2)*(pow(mrho,2)*(-1 + 3*C4*s) + s*(-3 + 5*C4*s)))) +
                        eta1*(pow(m_pi,8)*(-1 + 6*C4*pow(mrho,2)) + 2*C4*pow(ma1,8)*(pow(m_pi,2) - s) + pow(m_pi,2)*pow(mrho,4)*s +
                           2*pow(m_pi,6)*pow(mrho,2)*(2 - 5*C4*s) - pow(ma1,6)*
                            (10*C4*pow(m_pi,4) + pow(m_pi,2)*(1 + 2*C4*(pow(mrho,2) - 7*s)) + 2*C4*s*(-pow(mrho,2) + 2*s)) -
                           pow(m_pi,4)*pow(mrho,2)*(pow(mrho,2) + s*(3 - 4*C4*s)) +
                           pow(ma1,4)*(16*C4*pow(m_pi,6) + 2*pow(m_pi,4)*(2 + 5*C4*pow(mrho,2) - 14*C4*s) + 2*pow(m_pi,2)*s*(-1 - 7*C4*pow(mrho,2) + 7*C4*s) +
                              s*(-(s*(1 + 2*C4*s)) + pow(mrho,2)*(1 + 4*C4*s))) -
                           pow(ma1,2)*(8*C4*pow(m_pi,8) + pow(mrho,2)*(pow(mrho,2) - s)*s + 2*pow(m_pi,6)*(2 + 7*C4*pow(mrho,2) - 8*C4*s) +
                              pow(m_pi,2)*(-pow(mrho,4) + pow(s,2) + 8*C4*pow(mrho,2)*pow(s,2) - 2*C4*pow(s,3)) +
                              pow(m_pi,4)*(pow(mrho,2)*(3 - 22*C4*s) + 2*s*(-3 + 5*C4*s))))))*log(fabs(-pow(ma1,2) + t1)))/
                 ((pow(ma1,2) - pow(m_pi,2))*pow(mrho,2)*(pow(m_pi,2) - s)*(pow(m_pi,4) + pow(pow(mrho,2) - s,2) - 2*pow(m_pi,2)*(pow(mrho,2) + s))) -
                (16*pow(-2 + delta,2)*pow(m_pi,2)*log(fabs(-pow(m_pi,2) + t1)))/(pow(m_pi,4) + pow(pow(mrho,2) - s,2) - 2*pow(m_pi,2)*(pow(mrho,2) + s)) +
                (8*pow(-2 + delta,2)*(3*pow(m_pi,4) - 4*pow(m_pi,2)*(pow(mrho,2) - s) + pow(pow(mrho,2) - s,2))*log(fabs(-pow(m_pi,2) + t1)))/
                 ((pow(m_pi,2) - s)*(pow(m_pi,4) + pow(pow(mrho,2) - s,2) - 2*pow(m_pi,2)*(pow(mrho,2) + s))) -
                (8*(-2 + delta)*(eta1 - eta2)*pow(m_pi,2)*(2*eta1*pow(m_pi,2) - 2*eta2*pow(m_pi,2) - eta1*pow(mrho,2))*(pow(m_pi,2) - s)*
                   log(fabs(-pow(m_pi,2) + t1)))/((pow(ma1,2) - pow(m_pi,2))*(pow(m_pi,4) + pow(pow(mrho,2) - s,2) - 2*pow(m_pi,2)*(pow(mrho,2) + s))) -
                (8*(-2 + delta)*(eta1 - eta2)*pow(m_pi,2)*(pow(ma1,2) - s)*(pow(m_pi,2) - s)*
                   (-(eta2*(pow(m_pi,2) + s)) + eta1*(pow(m_pi,2) - pow(mrho,2) + s))*log(fabs(-pow(m_pi,2) + t1)))/
                 ((pow(Gammaa1,2)*pow(ma1,2) + pow(pow(ma1,2) - s,2))*(pow(m_pi,4) + pow(pow(mrho,2) - s,2) - 2*pow(m_pi,2)*(pow(mrho,2) + s))) +
                (8*(-2 + delta)*(delta*(4*pow(m_pi,2) - pow(mrho,2))*(pow(m_pi,2) + pow(mrho,2) - s) -
                     2*pow(mrho,2)*(8*C4*pow(m_pi,4) - pow(mrho,2) + s + pow(m_pi,2)*(3 - 8*C4*s)))*log(fabs(-pow(m_pi,2) + t1)))/
                 (pow(mrho,2)*(pow(m_pi,4) + pow(pow(mrho,2) - s,2) - 2*pow(m_pi,2)*(pow(mrho,2) + s)))))/(512.*Pi);

          process_list.push_back(make_unique<CollisionBranch>(
              *part_out, *photon_out, xsection, ProcessType::TwoToTwo));
          break;

        case ReactionType::pi_rho:
          part_out = pi0_particle;
          m3 = part_out->mass();

          mandelstam_t = get_t_range(sqrts, m1, m2, m3, 0.0);
          t1 = mandelstam_t[1];
          t2 = mandelstam_t[0];

          xsection = to_mb*1/3.0*((pow(Const,2)*pow(ghat,4)*(0. + (0.03125*pow(eta1 - 1.*eta2,2)*
                   (pow(eta2,2)*(1.*pow(ma1,8) + 1.*pow(mpion,8) - 2.*pow(mpion,6)*pow(mrho,2) +
                        1.*pow(mpion,4)*pow(mrho,4) + pow(ma1,6)*(-4.*pow(mpion,2) + 2.*pow(mrho,2) + 2.*s) +
                        pow(ma1,2)*pow(mpion,2)*(-2.*pow(mrho,4) + pow(mpion,2)*(4.*pow(mrho,2) - 2.*s) +
                           2.*pow(mrho,2)*s) + pow(ma1,4)*
                         (4.*pow(mpion,4) + 1.*pow(mrho,4) + pow(mpion,2)*(-4.*pow(mrho,2) - 4.*s) -
                           2.*pow(mrho,2)*s + 2.*pow(s,2))) +
                     eta1*eta2*(-2.*pow(ma1,8) - 2.*pow(mpion,8) + 2.*pow(mpion,4)*pow(mrho,4) +
                        pow(ma1,6)*(8.*pow(mpion,2) - 4.*s) +
                        pow(ma1,2)*pow(mpion,2)*(-4.*pow(mrho,4) - 4.*pow(mrho,2)*s +
                           pow(mpion,2)*(4.*pow(mrho,2) + 4.*s)) +
                        pow(ma1,4)*(-8.*pow(mpion,4) + 2.*pow(mrho,4) + 4.*pow(mrho,2)*s - 4.*pow(s,2) +
                           pow(mpion,2)*(-4.*pow(mrho,2) + 8.*s))) +
                     pow(eta1,2)*(1.*pow(ma1,8) + 1.*pow(mpion,8) - 2.*pow(mpion,6)*pow(mrho,2) -
                        2.*pow(mpion,2)*pow(mrho,4)*s + pow(ma1,6)*(-4.*pow(mpion,2) - 2.*pow(mrho,2) + 2.*s) +
                        pow(mpion,4)*(3.*pow(mrho,4) + 2.*pow(mrho,2)*s) +
                        pow(ma1,4)*(4.*pow(mpion,4) + 1.*pow(mrho,4) + pow(mpion,2)*(8.*pow(mrho,2) - 4.*s) -
                           4.*pow(mrho,2)*s + 2.*pow(s,2)) +
                        pow(ma1,2)*(pow(mpion,4)*(-6.*pow(mrho,2) - 2.*s) + pow(mrho,2)*(2.*pow(mrho,2) - 2.*s)*s +
                           pow(mpion,2)*(-4.*pow(mrho,4) + 6.*pow(mrho,2)*s)))))/(1.*pow(ma1,2) - 1.*t2) +
                (1.*pow(-2. + delta,2)*pow(mpion,2)*(1.*pow(mpion,2) - 0.25*pow(mrho,2)))/
                 (1.*pow(mpion,2) - 1.*t2) - (0.25*pow(-2. + delta,2)*pow(mpion,2)*t2)/pow(mrho,2) +
                0.125*(-2. + delta)*(eta1 - 1.*eta2)*(eta2*(-1.*pow(ma1,2) + pow(mrho,2) - 2.*s) +
                   eta1*(pow(ma1,2) - 1.*pow(mpion,2) - 2.*pow(mrho,2) + s))*t2 +
                0.03125*pow(eta1 - 1.*eta2,2)*(pow(eta1,2)*
                    (3.*pow(ma1,4) + 4.*pow(mpion,4) + pow(mrho,4) + pow(mpion,2)*(8.*pow(mrho,2) - 4.*s) -
                      4.*pow(mrho,2)*s + 2.*pow(s,2) + pow(ma1,2)*(-8.*pow(mpion,2) - 4.*pow(mrho,2) + 4.*s)) +
                   pow(eta2,2)*(3.*pow(ma1,4) + 4.*pow(mpion,4) + pow(mrho,4) +
                      pow(mpion,2)*(-4.*pow(mrho,2) - 4.*s) - 2.*pow(mrho,2)*s + 2.*pow(s,2) +
                      pow(ma1,2)*(-8.*pow(mpion,2) + 4.*pow(mrho,2) + 4.*s)) +
                   eta1*eta2*(-6.*pow(ma1,4) - 8.*pow(mpion,4) + 2.*pow(mrho,4) +
                      pow(ma1,2)*(16.*pow(mpion,2) - 8.*s) + 4.*pow(mrho,2)*s - 4.*pow(s,2) +
                      pow(mpion,2)*(-4.*pow(mrho,2) + 8.*s)))*t2 +
                (2.*(0. - 0.25*pow(mrho,4) - 1.*C4*pow(mrho,6) +
                     pow(mpion,2)*(0.75*pow(mrho,2) - 1.*C4*pow(mrho,4)) + 2.*C4*pow(mrho,4)*s +
                     pow(delta,2)*(-0.125*pow(mpion,4) - 0.1875*pow(mrho,4) +
                        pow(mpion,2)*(0.0625*pow(mrho,2) + 0.0625*s) + 0.1875*pow(mrho,2)*s) +
                     delta*(0.25*pow(mpion,4) + 0.5*C4*pow(mrho,6) +
                        pow(mpion,2)*(-0.5*pow(mrho,2) + 0.5*C4*pow(mrho,4) - 0.125*s) - 0.375*pow(mrho,2)*s +
                        pow(mrho,4)*(0.5 - 1.*C4*s)))*t2)/pow(mrho,4) -
                (0.0625*(0. + 8.*pow(mpion,2)*pow(mrho,4) - 12.*pow(mrho,6) + 4.*pow(mrho,4)*s +
                     delta*pow(mrho,2)*(-16.*pow(mpion,4) - 16.*pow(mpion,2)*pow(mrho,2) - 4.*pow(mrho,4) +
                        16.*pow(mrho,2)*s + 4.*pow(s,2)) +
                     pow(delta,2)*(8.*pow(mpion,6) + 9.*pow(mrho,6) + pow(mpion,4)*(4.*pow(mrho,2) - 4.*s) -
                        13.*pow(mrho,4)*s - 5.*pow(mrho,2)*pow(s,2) + 1.*pow(s,3) +
                        pow(mpion,2)*(-2.*pow(mrho,4) + 4.*pow(mrho,2)*s - 2.*pow(s,2))))*t2)/pow(mrho,6) -
                (0.0625*(1.*eta1 - 1.*eta2)*(pow(mrho,2)*
                      (eta1*(2.*pow(ma1,2) + 2.*pow(mrho,2)) +
                        eta2*(-2.*pow(ma1,2) + 2.*pow(mpion,2) - 8.*pow(mrho,2) + 6.*s)) +
                     delta*(eta1*(1.*pow(ma1,4) - 2.*pow(mpion,4) - 3.*pow(mrho,4) +
                           pow(mpion,2)*(4.*pow(mrho,2) - 4.*s) - 2.*pow(mrho,2)*s + 5.000000000000001*pow(s,2) +
                           pow(ma1,2)*(-2.*pow(mpion,2) + 1.*s)) +
                        eta2*(-1.*pow(ma1,4) - 4.*pow(mpion,4) + 4.*pow(mrho,4) +
                           pow(mpion,2)*(-1.*pow(mrho,2) - 2.*s) + 1.*pow(mrho,2)*s - 1.*pow(s,2) +
                           pow(ma1,2)*(3.*pow(mpion,2) - 3.*pow(mrho,2) + 2.*s))))*t2)/pow(mrho,2) -
                (0.5*(pow(mrho,6)*(-1.5 + C4*(-12.*pow(mpion,2) + 6.*s) +
                        pow(C4,2)*(-16.*pow(mpion,4) + 16.*pow(mpion,2)*s - 4.*pow(s,2))) +
                     pow(delta,2)*(1.*pow(mpion,6) - 2.*pow(mpion,4)*pow(mrho,2) + 0.125*pow(mrho,6) +
                        0.25*pow(mrho,4)*s - 0.875*pow(mrho,2)*pow(s,2) + 0.25*pow(s,3) +
                        pow(mpion,2)*(-2.5*pow(mrho,4) + 2.25*pow(mrho,2)*s - 0.75*pow(s,2))) +
                     delta*pow(mrho,2)*(pow(mpion,4)*(1. + 8.*C4*pow(mrho,2)) + 0.5*pow(s,2) +
                        pow(mrho,4)*(1.5 - 5.*C4*s) + pow(mrho,2)*s*(-0.5 + 1.*C4*s) +
                        pow(mpion,2)*(6.*C4*pow(mrho,4) - 1.5*s + pow(mrho,2)*(3. - 6.*C4*s))))*t2)/pow(mrho,6) -
                (0.5*(0. - 4.*C4*pow(mrho,8) - 0.5*pow(mrho,4)*s + pow(mrho,6)*(2. + 2.*C4*s) +
                     pow(delta,2)*(-2.*pow(mpion,6) - 2.*pow(mrho,6) + 0.5*pow(mpion,4)*s + 2.125*pow(mrho,4)*s +
                        1.25*pow(mrho,2)*pow(s,2) - 0.375*pow(s,3) +
                        pow(mpion,2)*(1.5*pow(mrho,4) - 1.5*pow(mrho,2)*s + 1.*pow(s,2))) +
                     delta*pow(mrho,2)*(2.*pow(mpion,4) + 2.*C4*pow(mrho,6) - 1.*pow(s,2) +
                        pow(mrho,2)*s*(-3. + 1.*C4*s) + pow(mrho,4)*(1. + 1.*C4*s) +
                        pow(mpion,2)*(1.*s + pow(mrho,2)*(1. - 2.*C4*s))))*t2)/pow(mrho,6) +
                (0.0625*(1.*eta1 - 1.*eta2)*(delta*(eta1*
                         (3.*pow(ma1,4) + 6.*pow(mpion,4) + pow(mrho,4) + pow(mpion,2)*(18.*pow(mrho,2) - 12.*s) -
                           8.*pow(mrho,2)*s + 7.*pow(s,2) + pow(ma1,2)*(-10.*pow(mpion,2) - 4.*pow(mrho,2) + 5.*s))\
                         + eta2*(-3.*pow(ma1,4) - 12.*pow(mpion,4) + 2.*pow(mrho,4) +
                           pow(ma1,2)*(11.*pow(mpion,2) - 3.*pow(mrho,2) - 2.*s) + 5.*pow(mrho,2)*s - 3.*pow(s,2) +
                           pow(mpion,2)*(-1.*pow(mrho,2) + 6.*s))) +
                     pow(mrho,2)*(eta1*(-8.*C4*pow(ma1,4) - 32.*C4*pow(mpion,4) - 6.*pow(mrho,2) +
                           pow(ma1,2)*(6. + C4*(32.*pow(mpion,2) + 8.*pow(mrho,2) - 16.*s)) + 4.*s +
                           16.*C4*pow(mrho,2)*s - 8.*C4*pow(s,2) + pow(mpion,2)*(-12. - 32.*C4*pow(mrho,2) + 32.*C4*s)
                           ) + eta2*(8.*C4*pow(ma1,4) + 32.*C4*pow(mpion,4) - 4.*pow(mrho,2) - 2.*s +
                           8.*C4*pow(s,2) + pow(mpion,2)*(10. - 16.*C4*pow(mrho,2) - 32.*C4*s) +
                           pow(ma1,2)*(-6. + C4*(-32.*pow(mpion,2) + 8.*pow(mrho,2) + 16.*s)))))*t2)/pow(mrho,2) +
                0.0625*(-2. + delta)*pow(eta1 - 1.*eta2,2)*pow(t2,2) +
                (0.1875*(1.3333333333333333*pow(mrho,2) + 5.333333333333333*C4*pow(mrho,4) +
                     pow(delta,2)*(1.*pow(mpion,2) + 1.3333333333333333*pow(mrho,2) - 0.3333333333333333*s) +
                     delta*(-2.*pow(mpion,2) - 3.3333333333333335*pow(mrho,2) - 2.6666666666666665*C4*pow(mrho,4) +
                        0.6666666666666666*s))*pow(t2,2))/pow(mrho,4) +
                0.03125*pow(eta1 - 1.*eta2,3)*(eta2*(-1.*pow(ma1,2) + 2.*pow(mpion,2) - 1.*pow(mrho,2) - 1.*s) +
                   eta1*(pow(ma1,2) - 2.*pow(mpion,2) - 1.*pow(mrho,2) + s))*pow(t2,2) -
                (0.375*(0.3333333333333333*pow(mrho,4) - 1.3333333333333333*C4*pow(mrho,6) +
                     delta*pow(mrho,2)*(1.3333333333333333*pow(mrho,2) - 0.6666666666666666*C4*pow(mrho,4) +
                        pow(mpion,2)*(-0.6666666666666666 + 1.3333333333333333*C4*pow(mrho,2)) - 0.6666666666666666*s) +
                     pow(delta,2)*(1.*pow(mpion,4) + 0.25*pow(mrho,4) +
                        pow(mpion,2)*(-0.3333333333333333*pow(mrho,2) + 0.6666666666666666*s) -
                        0.5833333333333334*pow(s,2)))*pow(t2,2))/pow(mrho,6) -
                (0.03125*(1.*eta1 - 1.*eta2)*((2.*eta1 - 2.*eta2)*pow(mrho,2) +
                     delta*(eta1*(1.*pow(ma1,2) - 2.*pow(mpion,2) + 1.*s) +
                        eta2*(-1.*pow(ma1,2) + 3.*pow(mpion,2) - 3.*pow(mrho,2) + 2.*s)))*pow(t2,2))/pow(mrho,2)\
                 + (0.03125*(0. - 4.*pow(mrho,4) + delta*(16.*pow(mrho,4) - 8.*pow(mrho,2)*s) +
                     pow(delta,2)*(4.*pow(mpion,4) - 3.*pow(mrho,4) + 2.*pow(mrho,2)*s - 3.*pow(s,2) +
                        pow(mpion,2)*(-4.*pow(mrho,2) + 4.*s)))*pow(t2,2))/pow(mrho,6) +
                (0.25*(C4*pow(mrho,6)*(-6. - 16.*C4*pow(mpion,2) + 8.*C4*s) +
                     pow(delta,2)*(1.*pow(mpion,4) - 0.25*pow(mrho,4) + pow(mpion,2)*(-1.75*pow(mrho,2) + 0.5*s) +
                        0.5*pow(mrho,2)*s - 0.5*pow(s,2)) +
                     delta*pow(mrho,2)*(1.*C4*pow(mrho,4) + pow(mpion,2)*(0.5 + 10.*C4*pow(mrho,2)) - 0.5*s +
                        pow(mrho,2)*(2.5 - 4.*C4*s)))*pow(t2,2))/pow(mrho,6) +
                (0.09375*(1.*eta1 - 1.*eta2)*(delta*(eta2*
                         (-1.*pow(ma1,2) + 3.6666666666666665*pow(mpion,2) - 1.*pow(mrho,2) - 0.6666666666666666*s) +
                        eta1*(1.*pow(ma1,2) - 3.3333333333333335*pow(mpion,2) - 1.3333333333333333*pow(mrho,2) +
                           1.6666666666666667*s)) + pow(mrho,2)*
                      (eta1*(2. + C4*(-2.6666666666666665*pow(ma1,2) + 10.666666666666666*pow(mpion,2) +
                              2.6666666666666665*pow(mrho,2) - 5.333333333333333*s)) +
                        eta2*(-2. + C4*(2.6666666666666665*pow(ma1,2) - 10.666666666666666*pow(mpion,2) +
                              2.6666666666666665*pow(mrho,2) + 5.333333333333333*s))))*pow(t2,2))/pow(mrho,2) +
                0.010416666666666666*pow(eta1 - 1.*eta2,4)*pow(t2,3) -
                (0.041666666666666664*delta*(-2. + 1.*delta)*pow(t2,3))/pow(mrho,4) -
                (0.020833333333333332*delta*pow(1.*eta1 - 1.*eta2,2)*pow(t2,3))/pow(mrho,2) -
                (0.16666666666666666*pow(1.*eta1 - 1.*eta2,2)*(-0.375*delta + 1.*C4*pow(mrho,2))*pow(t2,3))/
                 pow(mrho,2) + (0.10416666666666666*delta*
                   (-0.8*pow(mrho,2) + delta*(0.4*pow(mpion,2) + 1.*pow(mrho,2) - 0.6*s))*pow(t2,3))/pow(mrho,6)\
                 + (0.16666666666666666*delta*(0. - 0.75*delta*pow(mrho,2) + 1.*C4*pow(mrho,4) + 0.625*delta*s)*
                   pow(t2,3))/pow(mrho,6) - (0.041666666666666664*
                   (12.*C4*delta*pow(mrho,4) - 16.*pow(C4,2)*pow(mrho,6) +
                     pow(delta,2)*(1.*pow(mpion,2) - 2.5*pow(mrho,2) + 1.*s))*pow(t2,3))/pow(mrho,6) +
                (0. - 0.5000000000000001*pow(2. - 1.*delta,2)*pow(mpion,4)*pow(mrho,6) +
                   0.25*pow(2. - 1.*delta,2)*pow(mrho,10) -
                   0.5000000000000001*pow(2. - 1.*delta,2)*pow(mrho,6)*pow(s,2) +
                   pow(2. - 1.*delta,2)*pow(mpion,2)*pow(mrho,6)*(-1.*pow(mrho,2) + 1.*s))/
                 (pow(mrho,6)*(-2.*pow(mpion,2) + 1.*s + 1.*t2)) -
                (0.0625*(1.*eta1 - 1.*eta2)*(2.*pow(mrho,2) +
                     delta*(1.*pow(ma1,2) - 2.*pow(mpion,2) - 1.*pow(mrho,2) + 1.*s))*
                   (eta2*(-1.*pow(ma1,6) + pow(mpion,2)*(4.*pow(mpion,2) - 1.*s)*s +
                        pow(ma1,4)*(3.*pow(mpion,2) - 4.*pow(mrho,2) + 2.*s) +
                        pow(ma1,2)*(-4.*pow(mpion,4) - 2.*pow(mpion,2)*s + (4.*pow(mrho,2) - 1.*s)*s)) +
                     eta1*(1.*pow(ma1,6) + 8.*pow(mpion,6) + pow(mpion,4)*(-4.*pow(mrho,2) - 6.*s) +
                        pow(mpion,2)*(4.*pow(mrho,2) - 2.*s)*s +
                        pow(ma1,4)*(-2.*pow(mpion,2) + 1.*pow(mrho,2) + 1.*s) +
                        s*(2.*pow(mrho,4) - 3.*pow(mrho,2)*s + 1.*pow(s,2)) +
                        pow(ma1,2)*(-2.*pow(mpion,4) - 2.*pow(mrho,4) + pow(mpion,2)*(4.*pow(mrho,2) - 4.*s) -
                           2.*pow(mrho,2)*s + 5.*pow(s,2))))*log(fabs(-pow(ma1,2) + t2)))/
                 (pow(mrho,2)*(pow(ma1,2) - 2.*pow(mpion,2) + s)) +
                (0.125*(-2. + delta)*(eta1 - 1.*eta2)*(eta2*
                      (-1.*pow(ma1,6) + pow(mpion,6) - 1.*pow(mpion,4)*pow(mrho,2) +
                        pow(ma1,4)*(pow(mpion,2) + pow(mrho,2) - 2.*s) +
                        pow(ma1,2)*(3.*pow(mpion,4) - 2.*pow(mpion,2)*s)) +
                     eta1*(pow(ma1,6) + pow(ma1,4)*(-2.*pow(mpion,2) - 2.*pow(mrho,2) + s) +
                        pow(mpion,2)*(-4.*pow(mpion,4) - 1.*pow(mrho,4) - 1.*pow(mrho,2)*s +
                           pow(mpion,2)*(3.*pow(mrho,2) + s)) +
                        pow(ma1,2)*(pow(mpion,4) + pow(mrho,4) - 1.*pow(mrho,2)*s +
                           pow(mpion,2)*(pow(mrho,2) + 2.*s))))*log(fabs(-pow(ma1,2) + t2)))/
                 (pow(ma1,2) - 1.*pow(mpion,2)) + 0.0625*pow(eta1 - 1.*eta2,2)*
                 (pow(eta1,2)*(2.*pow(ma1,6) + pow(mpion,4)*(-3.*pow(mrho,2) - 1.*s) +
                      pow(mrho,2)*(pow(mrho,2) - 1.*s)*s + pow(ma1,4)*(-6.*pow(mpion,2) - 3.*pow(mrho,2) + 3.*s) +
                      pow(mpion,2)*(-2.*pow(mrho,4) + 3.*pow(mrho,2)*s) +
                      pow(ma1,2)*(4.*pow(mpion,4) + pow(mrho,4) + pow(mpion,2)*(8.*pow(mrho,2) - 4.*s) -
                         4.*pow(mrho,2)*s + 2.*pow(s,2))) +
                   pow(eta2,2)*(2.*pow(ma1,6) + pow(ma1,4)*(-6.*pow(mpion,2) + 3.*pow(mrho,2) + 3.*s) +
                      pow(mpion,2)*(-1.*pow(mrho,4) + pow(mpion,2)*(2.*pow(mrho,2) - 1.*s) + pow(mrho,2)*s) +
                      pow(ma1,2)*(4.*pow(mpion,4) + pow(mrho,4) + pow(mpion,2)*(-4.*pow(mrho,2) - 4.*s) -
                         2.*pow(mrho,2)*s + 2.*pow(s,2))) +
                   eta1*eta2*(-4.*pow(ma1,6) + pow(ma1,4)*(12.*pow(mpion,2) - 6.*s) +
                      pow(mpion,2)*(-2.*pow(mrho,4) - 2.*pow(mrho,2)*s + pow(mpion,2)*(2.*pow(mrho,2) + 2.*s)) +
                      pow(ma1,2)*(-8.*pow(mpion,4) + 2.*pow(mrho,4) + 4.*pow(mrho,2)*s - 4.*pow(s,2) +
                         pow(mpion,2)*(-4.*pow(mrho,2) + 8.*s))))*log(fabs(-pow(ma1,2) + t2)) +
                (0.0625*(1.*eta1 - 1.*eta2)*(delta*(eta1*
                         (3.*pow(ma1,6) + 8.*pow(mpion,6) + pow(mpion,4)*(-12.*pow(mrho,2) - 6.*s) +
                           pow(ma1,4)*(-10.*pow(mpion,2) - 4.*pow(mrho,2) + 5.*s) +
                           pow(mpion,2)*(-4.*pow(mrho,4) + 10.*pow(mrho,2)*s - 2.*pow(s,2)) +
                           s*(3.*pow(mrho,4) - 4.*pow(mrho,2)*s + pow(s,2)) +
                           pow(ma1,2)*(6.*pow(mpion,4) + pow(mrho,4) + pow(mpion,2)*(18.*pow(mrho,2) - 12.*s) -
                              8.*pow(mrho,2)*s + 7.*pow(s,2))) +
                        eta2*(-3.*pow(ma1,6) + pow(ma1,4)*(11.*pow(mpion,2) - 3.*pow(mrho,2) - 2.*s) +
                           pow(mpion,2)*(-2.*pow(mrho,4) + pow(mrho,2)*s - 1.*pow(s,2) +
                              pow(mpion,2)*(-2.*pow(mrho,2) + 4.*s)) +
                           pow(ma1,2)*(-12.*pow(mpion,4) + 2.*pow(mrho,4) + 5.*pow(mrho,2)*s - 3.*pow(s,2) +
                              pow(mpion,2)*(-1.*pow(mrho,2) + 6.*s)))) +
                     pow(mrho,2)*(eta2*(8.*C4*pow(ma1,6) +
                           pow(mpion,2)*((4. + 8.*C4*pow(mpion,2))*pow(mrho,2) - 2.*s) +
                           pow(ma1,4)*(-6. + C4*(-32.*pow(mpion,2) + 8.*pow(mrho,2) + 16.*s)) +
                           pow(ma1,2)*(32.*C4*pow(mpion,4) - 4.*pow(mrho,2) +
                              pow(mpion,2)*(10. - 16.*C4*pow(mrho,2) - 32.*C4*s) + s*(-2. + 8.*C4*s))) +
                        eta1*(-8.*C4*pow(ma1,6) + pow(mpion,4)*(4. + 24.*C4*pow(mrho,2)) +
                           pow(ma1,4)*(6. + C4*(32.*pow(mpion,2) + 8.*pow(mrho,2) - 16.*s)) +
                           s*(-2.*pow(mrho,2) + 2.*s) + pow(mpion,2)*(-4.*s + pow(mrho,2)*(8. - 16.*C4*s)) +
                           pow(ma1,2)*(-32.*C4*pow(mpion,4) + s*(4. - 8.*C4*s) + pow(mrho,2)*(-6. + 16.*C4*s) +
                              pow(mpion,2)*(-12. - 32.*C4*pow(mrho,2) + 32.*C4*s)))))*log(fabs(-pow(ma1,2) + t2)))/
                 pow(mrho,2) + 0.5*pow(-2. + delta,2)*pow(mpion,2)*log(fabs(-pow(mpion,2) + t2)) -
                (0.25*(-2. + delta)*(eta1 - 1.*eta2)*(eta2*(2.*pow(mpion,6) - 2.*pow(mpion,4)*s) +
                     eta1*(-2.*pow(mpion,6) - 1.*pow(mpion,2)*pow(mrho,2)*s + pow(mpion,4)*(pow(mrho,2) + 2.*s)))*
                   log(fabs(-pow(mpion,2) + t2)))/(pow(ma1,2) - 1.*pow(mpion,2)) -
                (0.125*(0. - 32.*C4*pow(mpion,6)*pow(mrho,4) - 8.*pow(mrho,8) + 8.*pow(mrho,6)*s +
                     pow(mpion,4)*pow(mrho,4)*(16. + 64.*C4*s) +
                     pow(mpion,2)*pow(mrho,4)*(24.*pow(mrho,2) + s*(-16. - 32.*C4*s)) +
                     pow(delta,2)*pow(mrho,2)*(-4.*pow(mpion,6) - 2.*pow(mrho,6) + 2.*pow(mrho,4)*s +
                        pow(mpion,4)*(4.*pow(mrho,2) + 8.*s) +
                        pow(mpion,2)*(6.*pow(mrho,4) - 4.*pow(mrho,2)*s - 4.000000000000001*pow(s,2))) +
                     delta*pow(mrho,2)*(8.*pow(mrho,6) + pow(mpion,6)*(8. + 16.*C4*pow(mrho,2)) -
                        8.*pow(mrho,4)*s + pow(mpion,4)*(-16.*s + pow(mrho,2)*(-15.999999999999996 - 32.*C4*s)) +
                        pow(mpion,2)*(-24.*pow(mrho,4) + 8.*pow(s,2) + pow(mrho,2)*s*(16. + 16.*C4*s))))*
                   log(fabs(-pow(mpion,2) + t2)))/(pow(mrho,4)*(-1.*pow(mpion,2) + 1.*s)) -
                (0.25*(1.*eta1 - 1.*eta2)*(eta2*((2. - 1.*delta)*pow(mpion,6) +
                        pow(mpion,2)*s*((-12. + 6.*delta)*pow(mrho,2) + (6. - 3.*delta)*s) +
                        pow(s,2)*((4. - 2.*delta)*pow(mrho,2) + (-2. + 1.*delta)*s) +
                        pow(mpion,4)*((8. - 4.*delta)*pow(mrho,2) + (-6. + 3.*delta)*s)) +
                     eta1*((-2. + 1.*delta)*pow(mpion,6) + (-2. + 1.*delta)*pow(mrho,4)*s + (2. - 1.*delta)*pow(s,3) +
                        pow(mpion,4)*((-4. + 2.*delta)*pow(mrho,2) + (6. - 3.*delta)*s) +
                        pow(mpion,2)*((2. - 1.*delta)*pow(mrho,4) + (4. - 2.*delta)*pow(mrho,2)*s +
                           (-6. + 3.*delta)*pow(s,2))))*log(fabs(-2.*pow(mpion,2) + s + t2)))/
                 (pow(ma1,2) - 2.*pow(mpion,2) + s) +
                (0.125*(0. + (32. - 31.999999999999993*delta + 8.*pow(delta,2))*pow(mpion,4)*pow(mrho,4) -
                     2.0000000000000004*pow(2. - 1.*delta,2)*pow(mrho,8) +
                     pow(mpion,2)*pow(mrho,4)*(8.000000000000002*pow(2. - 1.*delta,2)*pow(mrho,2) +
                        (-32. + 31.999999999999996*delta - 8.*pow(delta,2))*s))*log(fabs(-2.*pow(mpion,2) + s + t2)))/
                 (pow(mrho,4)*(-1.*pow(mpion,2) + 1.*s)) +
                (0.25*(0. + 8.*pow(mpion,2)*pow(mrho,6) + 4.*pow(mrho,8) - 8.*pow(mrho,6)*s +
                     delta*pow(mrho,4)*(8.*pow(mpion,4) - 8.*pow(mrho,4) + pow(mpion,2)*(8.*pow(mrho,2) - 16.*s) +
                        8.*pow(mrho,2)*s + 8.*pow(s,2)) +
                     pow(delta,2)*pow(mrho,4)*(-4.*pow(mpion,4) + 3.*pow(mrho,4) - 2.*pow(mrho,2)*s -
                        4.*pow(s,2) + pow(mpion,2)*(-6.*pow(mrho,2) + 8.*s)))*log(fabs(-2.*pow(mpion,2) + s + t2)))/
                 pow(mrho,6) - (0.5*(0. + pow(mpion,2)*(4.*pow(mrho,6) - 8.*C4*pow(mrho,8)) - 4.*pow(mrho,6)*s +
                     8.*C4*pow(mrho,8)*s + pow(delta,2)*pow(mrho,4)*
                      (-2.*pow(mpion,4) + 1.*pow(mrho,4) - 2.*pow(s,2) + pow(mpion,2)*(-4.*pow(mrho,2) + 4.*s)) +
                     delta*pow(mrho,4)*(4.*pow(mpion,4) +
                        pow(mpion,2)*(6.*pow(mrho,2) + 4.*C4*pow(mrho,4) - 8.*s) + 2.*pow(mrho,2)*s + 4.*pow(s,2) +
                        pow(mrho,4)*(-2. - 4.*C4*s)))*log(fabs(-2.*pow(mpion,2) + s + t2)))/pow(mrho,6)))/
            (16.*Pi*(pow(mpion,4) + pow(pow(mrho,2) - s,2) - 2*pow(mpion,2)*(pow(mrho,2) + s))) -
           (pow(Const,2)*pow(ghat,4)*(0. + (0.03125*pow(eta1 - 1.*eta2,2)*
                   (pow(eta2,2)*(1.*pow(ma1,8) + 1.*pow(mpion,8) - 2.*pow(mpion,6)*pow(mrho,2) +
                        1.*pow(mpion,4)*pow(mrho,4) + pow(ma1,6)*(-4.*pow(mpion,2) + 2.*pow(mrho,2) + 2.*s) +
                        pow(ma1,2)*pow(mpion,2)*(-2.*pow(mrho,4) + pow(mpion,2)*(4.*pow(mrho,2) - 2.*s) +
                           2.*pow(mrho,2)*s) + pow(ma1,4)*
                         (4.*pow(mpion,4) + 1.*pow(mrho,4) + pow(mpion,2)*(-4.*pow(mrho,2) - 4.*s) -
                           2.*pow(mrho,2)*s + 2.*pow(s,2))) +
                     eta1*eta2*(-2.*pow(ma1,8) - 2.*pow(mpion,8) + 2.*pow(mpion,4)*pow(mrho,4) +
                        pow(ma1,6)*(8.*pow(mpion,2) - 4.*s) +
                        pow(ma1,2)*pow(mpion,2)*(-4.*pow(mrho,4) - 4.*pow(mrho,2)*s +
                           pow(mpion,2)*(4.*pow(mrho,2) + 4.*s)) +
                        pow(ma1,4)*(-8.*pow(mpion,4) + 2.*pow(mrho,4) + 4.*pow(mrho,2)*s - 4.*pow(s,2) +
                           pow(mpion,2)*(-4.*pow(mrho,2) + 8.*s))) +
                     pow(eta1,2)*(1.*pow(ma1,8) + 1.*pow(mpion,8) - 2.*pow(mpion,6)*pow(mrho,2) -
                        2.*pow(mpion,2)*pow(mrho,4)*s + pow(ma1,6)*(-4.*pow(mpion,2) - 2.*pow(mrho,2) + 2.*s) +
                        pow(mpion,4)*(3.*pow(mrho,4) + 2.*pow(mrho,2)*s) +
                        pow(ma1,4)*(4.*pow(mpion,4) + 1.*pow(mrho,4) + pow(mpion,2)*(8.*pow(mrho,2) - 4.*s) -
                           4.*pow(mrho,2)*s + 2.*pow(s,2)) +
                        pow(ma1,2)*(pow(mpion,4)*(-6.*pow(mrho,2) - 2.*s) + pow(mrho,2)*(2.*pow(mrho,2) - 2.*s)*s +
                           pow(mpion,2)*(-4.*pow(mrho,4) + 6.*pow(mrho,2)*s)))))/(1.*pow(ma1,2) - 1.*t1) +
                (1.*pow(-2. + delta,2)*pow(mpion,2)*(1.*pow(mpion,2) - 0.25*pow(mrho,2)))/
                 (1.*pow(mpion,2) - 1.*t1) - (0.25*pow(-2. + delta,2)*pow(mpion,2)*t1)/pow(mrho,2) +
                0.125*(-2. + delta)*(eta1 - 1.*eta2)*(eta2*(-1.*pow(ma1,2) + pow(mrho,2) - 2.*s) +
                   eta1*(pow(ma1,2) - 1.*pow(mpion,2) - 2.*pow(mrho,2) + s))*t1 +
                0.03125*pow(eta1 - 1.*eta2,2)*(pow(eta1,2)*
                    (3.*pow(ma1,4) + 4.*pow(mpion,4) + pow(mrho,4) + pow(mpion,2)*(8.*pow(mrho,2) - 4.*s) -
                      4.*pow(mrho,2)*s + 2.*pow(s,2) + pow(ma1,2)*(-8.*pow(mpion,2) - 4.*pow(mrho,2) + 4.*s)) +
                   pow(eta2,2)*(3.*pow(ma1,4) + 4.*pow(mpion,4) + pow(mrho,4) +
                      pow(mpion,2)*(-4.*pow(mrho,2) - 4.*s) - 2.*pow(mrho,2)*s + 2.*pow(s,2) +
                      pow(ma1,2)*(-8.*pow(mpion,2) + 4.*pow(mrho,2) + 4.*s)) +
                   eta1*eta2*(-6.*pow(ma1,4) - 8.*pow(mpion,4) + 2.*pow(mrho,4) +
                      pow(ma1,2)*(16.*pow(mpion,2) - 8.*s) + 4.*pow(mrho,2)*s - 4.*pow(s,2) +
                      pow(mpion,2)*(-4.*pow(mrho,2) + 8.*s)))*t1 +
                (2.*(0. - 0.25*pow(mrho,4) - 1.*C4*pow(mrho,6) +
                     pow(mpion,2)*(0.75*pow(mrho,2) - 1.*C4*pow(mrho,4)) + 2.*C4*pow(mrho,4)*s +
                     pow(delta,2)*(-0.125*pow(mpion,4) - 0.1875*pow(mrho,4) +
                        pow(mpion,2)*(0.0625*pow(mrho,2) + 0.0625*s) + 0.1875*pow(mrho,2)*s) +
                     delta*(0.25*pow(mpion,4) + 0.5*C4*pow(mrho,6) +
                        pow(mpion,2)*(-0.5*pow(mrho,2) + 0.5*C4*pow(mrho,4) - 0.125*s) - 0.375*pow(mrho,2)*s +
                        pow(mrho,4)*(0.5 - 1.*C4*s)))*t1)/pow(mrho,4) -
                (0.0625*(0. + 8.*pow(mpion,2)*pow(mrho,4) - 12.*pow(mrho,6) + 4.*pow(mrho,4)*s +
                     delta*pow(mrho,2)*(-16.*pow(mpion,4) - 16.*pow(mpion,2)*pow(mrho,2) - 4.*pow(mrho,4) +
                        16.*pow(mrho,2)*s + 4.*pow(s,2)) +
                     pow(delta,2)*(8.*pow(mpion,6) + 9.*pow(mrho,6) + pow(mpion,4)*(4.*pow(mrho,2) - 4.*s) -
                        13.*pow(mrho,4)*s - 5.*pow(mrho,2)*pow(s,2) + 1.*pow(s,3) +
                        pow(mpion,2)*(-2.*pow(mrho,4) + 4.*pow(mrho,2)*s - 2.*pow(s,2))))*t1)/pow(mrho,6) -
                (0.0625*(1.*eta1 - 1.*eta2)*(pow(mrho,2)*
                      (eta1*(2.*pow(ma1,2) + 2.*pow(mrho,2)) +
                        eta2*(-2.*pow(ma1,2) + 2.*pow(mpion,2) - 8.*pow(mrho,2) + 6.*s)) +
                     delta*(eta1*(1.*pow(ma1,4) - 2.*pow(mpion,4) - 3.*pow(mrho,4) +
                           pow(mpion,2)*(4.*pow(mrho,2) - 4.*s) - 2.*pow(mrho,2)*s + 5.000000000000001*pow(s,2) +
                           pow(ma1,2)*(-2.*pow(mpion,2) + 1.*s)) +
                        eta2*(-1.*pow(ma1,4) - 4.*pow(mpion,4) + 4.*pow(mrho,4) +
                           pow(mpion,2)*(-1.*pow(mrho,2) - 2.*s) + 1.*pow(mrho,2)*s - 1.*pow(s,2) +
                           pow(ma1,2)*(3.*pow(mpion,2) - 3.*pow(mrho,2) + 2.*s))))*t1)/pow(mrho,2) -
                (0.5*(pow(mrho,6)*(-1.5 + C4*(-12.*pow(mpion,2) + 6.*s) +
                        pow(C4,2)*(-16.*pow(mpion,4) + 16.*pow(mpion,2)*s - 4.*pow(s,2))) +
                     pow(delta,2)*(1.*pow(mpion,6) - 2.*pow(mpion,4)*pow(mrho,2) + 0.125*pow(mrho,6) +
                        0.25*pow(mrho,4)*s - 0.875*pow(mrho,2)*pow(s,2) + 0.25*pow(s,3) +
                        pow(mpion,2)*(-2.5*pow(mrho,4) + 2.25*pow(mrho,2)*s - 0.75*pow(s,2))) +
                     delta*pow(mrho,2)*(pow(mpion,4)*(1. + 8.*C4*pow(mrho,2)) + 0.5*pow(s,2) +
                        pow(mrho,4)*(1.5 - 5.*C4*s) + pow(mrho,2)*s*(-0.5 + 1.*C4*s) +
                        pow(mpion,2)*(6.*C4*pow(mrho,4) - 1.5*s + pow(mrho,2)*(3. - 6.*C4*s))))*t1)/pow(mrho,6) -
                (0.5*(0. - 4.*C4*pow(mrho,8) - 0.5*pow(mrho,4)*s + pow(mrho,6)*(2. + 2.*C4*s) +
                     pow(delta,2)*(-2.*pow(mpion,6) - 2.*pow(mrho,6) + 0.5*pow(mpion,4)*s + 2.125*pow(mrho,4)*s +
                        1.25*pow(mrho,2)*pow(s,2) - 0.375*pow(s,3) +
                        pow(mpion,2)*(1.5*pow(mrho,4) - 1.5*pow(mrho,2)*s + 1.*pow(s,2))) +
                     delta*pow(mrho,2)*(2.*pow(mpion,4) + 2.*C4*pow(mrho,6) - 1.*pow(s,2) +
                        pow(mrho,2)*s*(-3. + 1.*C4*s) + pow(mrho,4)*(1. + 1.*C4*s) +
                        pow(mpion,2)*(1.*s + pow(mrho,2)*(1. - 2.*C4*s))))*t1)/pow(mrho,6) +
                (0.0625*(1.*eta1 - 1.*eta2)*(delta*(eta1*
                         (3.*pow(ma1,4) + 6.*pow(mpion,4) + pow(mrho,4) + pow(mpion,2)*(18.*pow(mrho,2) - 12.*s) -
                           8.*pow(mrho,2)*s + 7.*pow(s,2) + pow(ma1,2)*(-10.*pow(mpion,2) - 4.*pow(mrho,2) + 5.*s))\
                         + eta2*(-3.*pow(ma1,4) - 12.*pow(mpion,4) + 2.*pow(mrho,4) +
                           pow(ma1,2)*(11.*pow(mpion,2) - 3.*pow(mrho,2) - 2.*s) + 5.*pow(mrho,2)*s - 3.*pow(s,2) +
                           pow(mpion,2)*(-1.*pow(mrho,2) + 6.*s))) +
                     pow(mrho,2)*(eta1*(-8.*C4*pow(ma1,4) - 32.*C4*pow(mpion,4) - 6.*pow(mrho,2) +
                           pow(ma1,2)*(6. + C4*(32.*pow(mpion,2) + 8.*pow(mrho,2) - 16.*s)) + 4.*s +
                           16.*C4*pow(mrho,2)*s - 8.*C4*pow(s,2) + pow(mpion,2)*(-12. - 32.*C4*pow(mrho,2) + 32.*C4*s)
                           ) + eta2*(8.*C4*pow(ma1,4) + 32.*C4*pow(mpion,4) - 4.*pow(mrho,2) - 2.*s +
                           8.*C4*pow(s,2) + pow(mpion,2)*(10. - 16.*C4*pow(mrho,2) - 32.*C4*s) +
                           pow(ma1,2)*(-6. + C4*(-32.*pow(mpion,2) + 8.*pow(mrho,2) + 16.*s)))))*t1)/pow(mrho,2) +
                0.0625*(-2. + delta)*pow(eta1 - 1.*eta2,2)*pow(t1,2) +
                (0.1875*(1.3333333333333333*pow(mrho,2) + 5.333333333333333*C4*pow(mrho,4) +
                     pow(delta,2)*(1.*pow(mpion,2) + 1.3333333333333333*pow(mrho,2) - 0.3333333333333333*s) +
                     delta*(-2.*pow(mpion,2) - 3.3333333333333335*pow(mrho,2) - 2.6666666666666665*C4*pow(mrho,4) +
                        0.6666666666666666*s))*pow(t1,2))/pow(mrho,4) +
                0.03125*pow(eta1 - 1.*eta2,3)*(eta2*(-1.*pow(ma1,2) + 2.*pow(mpion,2) - 1.*pow(mrho,2) - 1.*s) +
                   eta1*(pow(ma1,2) - 2.*pow(mpion,2) - 1.*pow(mrho,2) + s))*pow(t1,2) -
                (0.375*(0.3333333333333333*pow(mrho,4) - 1.3333333333333333*C4*pow(mrho,6) +
                     delta*pow(mrho,2)*(1.3333333333333333*pow(mrho,2) - 0.6666666666666666*C4*pow(mrho,4) +
                        pow(mpion,2)*(-0.6666666666666666 + 1.3333333333333333*C4*pow(mrho,2)) - 0.6666666666666666*s) +
                     pow(delta,2)*(1.*pow(mpion,4) + 0.25*pow(mrho,4) +
                        pow(mpion,2)*(-0.3333333333333333*pow(mrho,2) + 0.6666666666666666*s) -
                        0.5833333333333334*pow(s,2)))*pow(t1,2))/pow(mrho,6) -
                (0.03125*(1.*eta1 - 1.*eta2)*((2.*eta1 - 2.*eta2)*pow(mrho,2) +
                     delta*(eta1*(1.*pow(ma1,2) - 2.*pow(mpion,2) + 1.*s) +
                        eta2*(-1.*pow(ma1,2) + 3.*pow(mpion,2) - 3.*pow(mrho,2) + 2.*s)))*pow(t1,2))/pow(mrho,2)\
                 + (0.03125*(0. - 4.*pow(mrho,4) + delta*(16.*pow(mrho,4) - 8.*pow(mrho,2)*s) +
                     pow(delta,2)*(4.*pow(mpion,4) - 3.*pow(mrho,4) + 2.*pow(mrho,2)*s - 3.*pow(s,2) +
                        pow(mpion,2)*(-4.*pow(mrho,2) + 4.*s)))*pow(t1,2))/pow(mrho,6) +
                (0.25*(C4*pow(mrho,6)*(-6. - 16.*C4*pow(mpion,2) + 8.*C4*s) +
                     pow(delta,2)*(1.*pow(mpion,4) - 0.25*pow(mrho,4) + pow(mpion,2)*(-1.75*pow(mrho,2) + 0.5*s) +
                        0.5*pow(mrho,2)*s - 0.5*pow(s,2)) +
                     delta*pow(mrho,2)*(1.*C4*pow(mrho,4) + pow(mpion,2)*(0.5 + 10.*C4*pow(mrho,2)) - 0.5*s +
                        pow(mrho,2)*(2.5 - 4.*C4*s)))*pow(t1,2))/pow(mrho,6) +
                (0.09375*(1.*eta1 - 1.*eta2)*(delta*(eta2*
                         (-1.*pow(ma1,2) + 3.6666666666666665*pow(mpion,2) - 1.*pow(mrho,2) - 0.6666666666666666*s) +
                        eta1*(1.*pow(ma1,2) - 3.3333333333333335*pow(mpion,2) - 1.3333333333333333*pow(mrho,2) +
                           1.6666666666666667*s)) + pow(mrho,2)*
                      (eta1*(2. + C4*(-2.6666666666666665*pow(ma1,2) + 10.666666666666666*pow(mpion,2) +
                              2.6666666666666665*pow(mrho,2) - 5.333333333333333*s)) +
                        eta2*(-2. + C4*(2.6666666666666665*pow(ma1,2) - 10.666666666666666*pow(mpion,2) +
                              2.6666666666666665*pow(mrho,2) + 5.333333333333333*s))))*pow(t1,2))/pow(mrho,2) +
                0.010416666666666666*pow(eta1 - 1.*eta2,4)*pow(t1,3) -
                (0.041666666666666664*delta*(-2. + 1.*delta)*pow(t1,3))/pow(mrho,4) -
                (0.020833333333333332*delta*pow(1.*eta1 - 1.*eta2,2)*pow(t1,3))/pow(mrho,2) -
                (0.16666666666666666*pow(1.*eta1 - 1.*eta2,2)*(-0.375*delta + 1.*C4*pow(mrho,2))*pow(t1,3))/
                 pow(mrho,2) + (0.10416666666666666*delta*
                   (-0.8*pow(mrho,2) + delta*(0.4*pow(mpion,2) + 1.*pow(mrho,2) - 0.6*s))*pow(t1,3))/pow(mrho,6)\
                 + (0.16666666666666666*delta*(0. - 0.75*delta*pow(mrho,2) + 1.*C4*pow(mrho,4) + 0.625*delta*s)*
                   pow(t1,3))/pow(mrho,6) - (0.041666666666666664*
                   (12.*C4*delta*pow(mrho,4) - 16.*pow(C4,2)*pow(mrho,6) +
                     pow(delta,2)*(1.*pow(mpion,2) - 2.5*pow(mrho,2) + 1.*s))*pow(t1,3))/pow(mrho,6) +
                (0. - 0.5000000000000001*pow(2. - 1.*delta,2)*pow(mpion,4)*pow(mrho,6) +
                   0.25*pow(2. - 1.*delta,2)*pow(mrho,10) -
                   0.5000000000000001*pow(2. - 1.*delta,2)*pow(mrho,6)*pow(s,2) +
                   pow(2. - 1.*delta,2)*pow(mpion,2)*pow(mrho,6)*(-1.*pow(mrho,2) + 1.*s))/
                 (pow(mrho,6)*(-2.*pow(mpion,2) + 1.*s + 1.*t1)) -
                (0.0625*(1.*eta1 - 1.*eta2)*(2.*pow(mrho,2) +
                     delta*(1.*pow(ma1,2) - 2.*pow(mpion,2) - 1.*pow(mrho,2) + 1.*s))*
                   (eta2*(-1.*pow(ma1,6) + pow(mpion,2)*(4.*pow(mpion,2) - 1.*s)*s +
                        pow(ma1,4)*(3.*pow(mpion,2) - 4.*pow(mrho,2) + 2.*s) +
                        pow(ma1,2)*(-4.*pow(mpion,4) - 2.*pow(mpion,2)*s + (4.*pow(mrho,2) - 1.*s)*s)) +
                     eta1*(1.*pow(ma1,6) + 8.*pow(mpion,6) + pow(mpion,4)*(-4.*pow(mrho,2) - 6.*s) +
                        pow(mpion,2)*(4.*pow(mrho,2) - 2.*s)*s +
                        pow(ma1,4)*(-2.*pow(mpion,2) + 1.*pow(mrho,2) + 1.*s) +
                        s*(2.*pow(mrho,4) - 3.*pow(mrho,2)*s + 1.*pow(s,2)) +
                        pow(ma1,2)*(-2.*pow(mpion,4) - 2.*pow(mrho,4) + pow(mpion,2)*(4.*pow(mrho,2) - 4.*s) -
                           2.*pow(mrho,2)*s + 5.*pow(s,2))))*log(fabs(-pow(ma1,2) + t1)))/
                 (pow(mrho,2)*(pow(ma1,2) - 2.*pow(mpion,2) + s)) +
                (0.125*(-2. + delta)*(eta1 - 1.*eta2)*(eta2*
                      (-1.*pow(ma1,6) + pow(mpion,6) - 1.*pow(mpion,4)*pow(mrho,2) +
                        pow(ma1,4)*(pow(mpion,2) + pow(mrho,2) - 2.*s) +
                        pow(ma1,2)*(3.*pow(mpion,4) - 2.*pow(mpion,2)*s)) +
                     eta1*(pow(ma1,6) + pow(ma1,4)*(-2.*pow(mpion,2) - 2.*pow(mrho,2) + s) +
                        pow(mpion,2)*(-4.*pow(mpion,4) - 1.*pow(mrho,4) - 1.*pow(mrho,2)*s +
                           pow(mpion,2)*(3.*pow(mrho,2) + s)) +
                        pow(ma1,2)*(pow(mpion,4) + pow(mrho,4) - 1.*pow(mrho,2)*s +
                           pow(mpion,2)*(pow(mrho,2) + 2.*s))))*log(fabs(-pow(ma1,2) + t1)))/
                 (pow(ma1,2) - 1.*pow(mpion,2)) + 0.0625*pow(eta1 - 1.*eta2,2)*
                 (pow(eta1,2)*(2.*pow(ma1,6) + pow(mpion,4)*(-3.*pow(mrho,2) - 1.*s) +
                      pow(mrho,2)*(pow(mrho,2) - 1.*s)*s + pow(ma1,4)*(-6.*pow(mpion,2) - 3.*pow(mrho,2) + 3.*s) +
                      pow(mpion,2)*(-2.*pow(mrho,4) + 3.*pow(mrho,2)*s) +
                      pow(ma1,2)*(4.*pow(mpion,4) + pow(mrho,4) + pow(mpion,2)*(8.*pow(mrho,2) - 4.*s) -
                         4.*pow(mrho,2)*s + 2.*pow(s,2))) +
                   pow(eta2,2)*(2.*pow(ma1,6) + pow(ma1,4)*(-6.*pow(mpion,2) + 3.*pow(mrho,2) + 3.*s) +
                      pow(mpion,2)*(-1.*pow(mrho,4) + pow(mpion,2)*(2.*pow(mrho,2) - 1.*s) + pow(mrho,2)*s) +
                      pow(ma1,2)*(4.*pow(mpion,4) + pow(mrho,4) + pow(mpion,2)*(-4.*pow(mrho,2) - 4.*s) -
                         2.*pow(mrho,2)*s + 2.*pow(s,2))) +
                   eta1*eta2*(-4.*pow(ma1,6) + pow(ma1,4)*(12.*pow(mpion,2) - 6.*s) +
                      pow(mpion,2)*(-2.*pow(mrho,4) - 2.*pow(mrho,2)*s + pow(mpion,2)*(2.*pow(mrho,2) + 2.*s)) +
                      pow(ma1,2)*(-8.*pow(mpion,4) + 2.*pow(mrho,4) + 4.*pow(mrho,2)*s - 4.*pow(s,2) +
                         pow(mpion,2)*(-4.*pow(mrho,2) + 8.*s))))*log(fabs(-pow(ma1,2) + t1)) +
                (0.0625*(1.*eta1 - 1.*eta2)*(delta*(eta1*
                         (3.*pow(ma1,6) + 8.*pow(mpion,6) + pow(mpion,4)*(-12.*pow(mrho,2) - 6.*s) +
                           pow(ma1,4)*(-10.*pow(mpion,2) - 4.*pow(mrho,2) + 5.*s) +
                           pow(mpion,2)*(-4.*pow(mrho,4) + 10.*pow(mrho,2)*s - 2.*pow(s,2)) +
                           s*(3.*pow(mrho,4) - 4.*pow(mrho,2)*s + pow(s,2)) +
                           pow(ma1,2)*(6.*pow(mpion,4) + pow(mrho,4) + pow(mpion,2)*(18.*pow(mrho,2) - 12.*s) -
                              8.*pow(mrho,2)*s + 7.*pow(s,2))) +
                        eta2*(-3.*pow(ma1,6) + pow(ma1,4)*(11.*pow(mpion,2) - 3.*pow(mrho,2) - 2.*s) +
                           pow(mpion,2)*(-2.*pow(mrho,4) + pow(mrho,2)*s - 1.*pow(s,2) +
                              pow(mpion,2)*(-2.*pow(mrho,2) + 4.*s)) +
                           pow(ma1,2)*(-12.*pow(mpion,4) + 2.*pow(mrho,4) + 5.*pow(mrho,2)*s - 3.*pow(s,2) +
                              pow(mpion,2)*(-1.*pow(mrho,2) + 6.*s)))) +
                     pow(mrho,2)*(eta2*(8.*C4*pow(ma1,6) +
                           pow(mpion,2)*((4. + 8.*C4*pow(mpion,2))*pow(mrho,2) - 2.*s) +
                           pow(ma1,4)*(-6. + C4*(-32.*pow(mpion,2) + 8.*pow(mrho,2) + 16.*s)) +
                           pow(ma1,2)*(32.*C4*pow(mpion,4) - 4.*pow(mrho,2) +
                              pow(mpion,2)*(10. - 16.*C4*pow(mrho,2) - 32.*C4*s) + s*(-2. + 8.*C4*s))) +
                        eta1*(-8.*C4*pow(ma1,6) + pow(mpion,4)*(4. + 24.*C4*pow(mrho,2)) +
                           pow(ma1,4)*(6. + C4*(32.*pow(mpion,2) + 8.*pow(mrho,2) - 16.*s)) +
                           s*(-2.*pow(mrho,2) + 2.*s) + pow(mpion,2)*(-4.*s + pow(mrho,2)*(8. - 16.*C4*s)) +
                           pow(ma1,2)*(-32.*C4*pow(mpion,4) + s*(4. - 8.*C4*s) + pow(mrho,2)*(-6. + 16.*C4*s) +
                              pow(mpion,2)*(-12. - 32.*C4*pow(mrho,2) + 32.*C4*s)))))*log(fabs(-pow(ma1,2) + t1)))/
                 pow(mrho,2) + 0.5*pow(-2. + delta,2)*pow(mpion,2)*log(fabs(-pow(mpion,2) + t1)) -
                (0.25*(-2. + delta)*(eta1 - 1.*eta2)*(eta2*(2.*pow(mpion,6) - 2.*pow(mpion,4)*s) +
                     eta1*(-2.*pow(mpion,6) - 1.*pow(mpion,2)*pow(mrho,2)*s + pow(mpion,4)*(pow(mrho,2) + 2.*s)))*
                   log(fabs(-pow(mpion,2) + t1)))/(pow(ma1,2) - 1.*pow(mpion,2)) -
                (0.125*(0. - 32.*C4*pow(mpion,6)*pow(mrho,4) - 8.*pow(mrho,8) + 8.*pow(mrho,6)*s +
                     pow(mpion,4)*pow(mrho,4)*(16. + 64.*C4*s) +
                     pow(mpion,2)*pow(mrho,4)*(24.*pow(mrho,2) + s*(-16. - 32.*C4*s)) +
                     pow(delta,2)*pow(mrho,2)*(-4.*pow(mpion,6) - 2.*pow(mrho,6) + 2.*pow(mrho,4)*s +
                        pow(mpion,4)*(4.*pow(mrho,2) + 8.*s) +
                        pow(mpion,2)*(6.*pow(mrho,4) - 4.*pow(mrho,2)*s - 4.000000000000001*pow(s,2))) +
                     delta*pow(mrho,2)*(8.*pow(mrho,6) + pow(mpion,6)*(8. + 16.*C4*pow(mrho,2)) -
                        8.*pow(mrho,4)*s + pow(mpion,4)*(-16.*s + pow(mrho,2)*(-15.999999999999996 - 32.*C4*s)) +
                        pow(mpion,2)*(-24.*pow(mrho,4) + 8.*pow(s,2) + pow(mrho,2)*s*(16. + 16.*C4*s))))*
                   log(fabs(-pow(mpion,2) + t1)))/(pow(mrho,4)*(-1.*pow(mpion,2) + 1.*s)) -
                (0.25*(1.*eta1 - 1.*eta2)*(eta2*((2. - 1.*delta)*pow(mpion,6) +
                        pow(mpion,2)*s*((-12. + 6.*delta)*pow(mrho,2) + (6. - 3.*delta)*s) +
                        pow(s,2)*((4. - 2.*delta)*pow(mrho,2) + (-2. + 1.*delta)*s) +
                        pow(mpion,4)*((8. - 4.*delta)*pow(mrho,2) + (-6. + 3.*delta)*s)) +
                     eta1*((-2. + 1.*delta)*pow(mpion,6) + (-2. + 1.*delta)*pow(mrho,4)*s + (2. - 1.*delta)*pow(s,3) +
                        pow(mpion,4)*((-4. + 2.*delta)*pow(mrho,2) + (6. - 3.*delta)*s) +
                        pow(mpion,2)*((2. - 1.*delta)*pow(mrho,4) + (4. - 2.*delta)*pow(mrho,2)*s +
                           (-6. + 3.*delta)*pow(s,2))))*log(fabs(-2.*pow(mpion,2) + s + t1)))/
                 (pow(ma1,2) - 2.*pow(mpion,2) + s) +
                (0.125*(0. + (32. - 31.999999999999993*delta + 8.*pow(delta,2))*pow(mpion,4)*pow(mrho,4) -
                     2.0000000000000004*pow(2. - 1.*delta,2)*pow(mrho,8) +
                     pow(mpion,2)*pow(mrho,4)*(8.000000000000002*pow(2. - 1.*delta,2)*pow(mrho,2) +
                        (-32. + 31.999999999999996*delta - 8.*pow(delta,2))*s))*log(fabs(-2.*pow(mpion,2) + s + t1)))/
                 (pow(mrho,4)*(-1.*pow(mpion,2) + 1.*s)) +
                (0.25*(0. + 8.*pow(mpion,2)*pow(mrho,6) + 4.*pow(mrho,8) - 8.*pow(mrho,6)*s +
                     delta*pow(mrho,4)*(8.*pow(mpion,4) - 8.*pow(mrho,4) + pow(mpion,2)*(8.*pow(mrho,2) - 16.*s) +
                        8.*pow(mrho,2)*s + 8.*pow(s,2)) +
                     pow(delta,2)*pow(mrho,4)*(-4.*pow(mpion,4) + 3.*pow(mrho,4) - 2.*pow(mrho,2)*s -
                        4.*pow(s,2) + pow(mpion,2)*(-6.*pow(mrho,2) + 8.*s)))*log(fabs(-2.*pow(mpion,2) + s + t1)))/
                 pow(mrho,6) - (0.5*(0. + pow(mpion,2)*(4.*pow(mrho,6) - 8.*C4*pow(mrho,8)) - 4.*pow(mrho,6)*s +
                     8.*C4*pow(mrho,8)*s + pow(delta,2)*pow(mrho,4)*
                      (-2.*pow(mpion,4) + 1.*pow(mrho,4) - 2.*pow(s,2) + pow(mpion,2)*(-4.*pow(mrho,2) + 4.*s)) +
                     delta*pow(mrho,4)*(4.*pow(mpion,4) +
                        pow(mpion,2)*(6.*pow(mrho,2) + 4.*C4*pow(mrho,4) - 8.*s) + 2.*pow(mrho,2)*s + 4.*pow(s,2) +
                        pow(mrho,4)*(-2. - 4.*C4*s)))*log(fabs(-2.*pow(mpion,2) + s + t1)))/pow(mrho,6)))/
            (16.*Pi*(pow(mpion,4) + pow(pow(mrho,2) - s,2) - 2*pow(mpion,2)*(pow(mrho,2) + s))));
          //omega:
          /*xsection = to_mb*1/3.0*(0.0024867959858108648*pow(Const,2)*pow(g_POR,4)*(pow(mpion,8)*(t2 - t1) + pow(mpion,6)*pow(mrho,2)*(-2.*t2 + 2.*t1) +
               pow(mpion,4)*(pow(mrho,4)*(t2 - t1) + s*(4.*s*t2 - pow(t2,2) - 4.*s*t1 + pow(t1,2))) +
               pow(s,2)*(pow(s,2)*t2 + s*pow(t2,2) + 0.6666666666666666*pow(t2,3) + pow(mrho,4)*(t2 - t1) -
                  pow(s,2)*t1 - s*pow(t1,2) - 0.6666666666666666*pow(t1,3) +
                  pow(mrho,2)*(-2.*s*t2 - pow(t2,2) + 2.*s*t1 + pow(t1,2))) +
               pow(mpion,2)*s*(pow(mrho,4)*(-2.*t2 + 2.*t1) + pow(mrho,2)*(4.*s*t2 + pow(t2,2) - 4.*s*t1 - pow(t1,2)) +
                  s*(-4.*s*t2 - 2.*pow(t2,2) + 4.*s*t1 + 2.*pow(t1,2)))))/
           (pow(pow(momega,2) - s,2)*(pow(mpion,4) + pow(mrho,4) + pow(mpion,2)*(-2.*pow(mrho,2) - 2.*s) - 2.*pow(mrho,2)*s + pow(s,2))); */

          process_list.push_back(make_unique<CollisionBranch>(
              *part_out, *photon_out, xsection, ProcessType::TwoToTwo));
          break;

        case ReactionType::pi0_rho:
          if (part_b.type().pdgcode() == pdg::rho_p) {
            part_out = pi_plus_particle;
          } else {
            part_out = pi_minus_particle;
          }
          m3 = part_out->mass();

          mandelstam_t = get_t_range(sqrts, m1, m2, m3, 0.0);
          t1 = mandelstam_t[1];
          t2 = mandelstam_t[0];

          xsection = to_mb*1/3.0*((pow(Const,2)*pow(ghat,4)*(0. - (0.25*pow(-2 + delta,2)*pow(mpion,2)*
                     (pow(mpion,4) + pow(pow(mrho,2) - s,2) - 2*pow(mpion,2)*(pow(mrho,2) + s))*t2)/(pow(mrho,2)*pow(pow(mpion,2) - s,2)) -
                  (0.0625*(0. + 8.*pow(mpion,2)*pow(mrho,4) - 12.*pow(mrho,6) + 4.*pow(mrho,4)*s +
                       delta*pow(mrho,2)*(-16.*pow(mpion,4) - 16.*pow(mpion,2)*pow(mrho,2) - 4.*pow(mrho,4) + 16.*pow(mrho,2)*s + 4.*pow(s,2)) +
                       pow(delta,2)*(8.*pow(mpion,6) + 9.*pow(mrho,6) + pow(mpion,4)*(4.*pow(mrho,2) - 4.*s) - 13.*pow(mrho,4)*s -
                          5.*pow(mrho,2)*pow(s,2) + 1.*pow(s,3) + pow(mpion,2)*(-2.*pow(mrho,4) + 4.*pow(mrho,2)*s - 2.*pow(s,2))))*t2)/
                   pow(mrho,6) - (0.125*(-2. + delta)*(eta1 - 1.*eta2)*(pow(ma1,2) - 1.*s)*
                     (eta2*(pow(mpion,6) + pow(mpion,2)*pow(s,2) + (pow(mrho,2) - 1.*s)*pow(s,2) + pow(mpion,4)*(-1.*pow(mrho,2) + 3.*s)) +
                       eta1*(-4.*pow(mpion,6) + pow(mpion,4)*(3.*pow(mrho,2) + s) +
                          pow(mpion,2)*(-1.*pow(mrho,4) + pow(mrho,2)*s - 2.*pow(s,2)) + s*(pow(mrho,4) - 2.*pow(mrho,2)*s + pow(s,2))))*t2)/
                   ((-1.*pow(mpion,2) + s)*(pow(Gammaa1,2)*pow(ma1,2) + pow(ma1,4) - 2.*pow(ma1,2)*s + pow(s,2))) +
                  (0.03125*pow(eta1 - 1.*eta2,2)*(pow(eta1,2)*(1.*pow(mpion,8) - 2.*pow(mpion,6)*pow(mrho,2) +
                          pow(mpion,2)*s*(-4.*pow(mrho,4) + 8.*pow(mrho,2)*s - 4.*pow(s,2)) +
                          pow(s,2)*(1.*pow(mrho,4) - 2.*pow(mrho,2)*s + 1.*pow(s,2)) +
                          pow(mpion,4)*(3.*pow(mrho,4) - 6.*pow(mrho,2)*s + 4.*pow(s,2))) +
                       pow(eta2,2)*(1.*pow(mpion,8) - 2.*pow(mpion,6)*pow(mrho,2) +
                          pow(mpion,2)*s*(-2.*pow(mrho,4) - 4.*pow(mrho,2)*s - 4.*pow(s,2)) +
                          pow(s,2)*(1.*pow(mrho,4) + 2.*pow(mrho,2)*s + 1.*pow(s,2)) +
                          pow(mpion,4)*(1.*pow(mrho,4) + 4.*pow(mrho,2)*s + 4.*pow(s,2))) +
                       eta1*eta2*(-2.*pow(mpion,8) + 2.*pow(mrho,4)*pow(s,2) - 2.*pow(s,4) +
                          pow(mpion,4)*(2.*pow(mrho,4) + 4.*pow(mrho,2)*s - 8.*pow(s,2)) +
                          pow(mpion,2)*s*(-4.*pow(mrho,4) - 4.*pow(mrho,2)*s + 8.*pow(s,2))))*t2)/
                   (pow(Gammaa1,2)*pow(ma1,2) + pow(ma1,4) - 2.*pow(ma1,2)*s + pow(s,2)) +
                  (0.5*(0. - 4.*C4*pow(mrho,8) - 0.5*pow(mrho,4)*s + pow(mrho,6)*(2. + 2.*C4*s) +
                       pow(delta,2)*(2.*pow(mpion,6) + 2.*pow(mrho,6) - 1.5*pow(mpion,4)*s - 2.375*pow(mrho,4)*s - 0.75*pow(mrho,2)*pow(s,2) +
                          0.125*pow(s,3) + pow(mpion,2)*(-1.5*pow(mrho,4) + 0.5*pow(mrho,2)*s)) +
                       delta*pow(mrho,2)*(-2.*pow(mpion,4) + pow(mpion,2)*(1.*s + pow(mrho,2)*(-1. - 2.*C4*s)) +
                          pow(mrho,2)*(2.*C4*pow(mrho,4) + pow(mrho,2)*(-3. + 1.*C4*s) + s*(2. + 1.*C4*s))))*t2)/pow(mrho,6) -
                  (0.5*(pow(mrho,6)*(-1.5 + C4*(-12.*pow(mpion,2) + 6.*s) + pow(C4,2)*(-16.*pow(mpion,4) + 16.*pow(mpion,2)*s - 4.*pow(s,2))) +
                       pow(delta,2)*(1.*pow(mpion,6) + 0.125*pow(mrho,6) + pow(mpion,4)*(-2.*pow(mrho,2) - 1.*s) + 0.25*pow(mrho,4)*s -
                          0.625*pow(mrho,2)*pow(s,2) + pow(mpion,2)*(-2.5*pow(mrho,4) + 1.75*pow(mrho,2)*s + 0.25*pow(s,2))) +
                       delta*pow(mrho,2)*(pow(mpion,4)*(1. + 8.*C4*pow(mrho,2)) +
                          pow(mpion,2)*(6.*C4*pow(mrho,4) - 0.5*s + pow(mrho,2)*(3. - 10.*C4*s)) +
                          pow(mrho,2)*(pow(mrho,2)*(1.5 - 1.*C4*s) + s*(-2.5 + 3.*C4*s))))*t2)/pow(mrho,6) -
                  (0.25*(pow(delta,2)*(1.*pow(mpion,6) - 1.*pow(mrho,6) + pow(mpion,4)*(-2.499999999999999*pow(mrho,2) - 2.5*s) -
                          1.5*pow(mrho,4)*s + 2.*pow(mrho,2)*pow(s,2) - 0.5*pow(s,3) +
                          pow(mpion,2)*(3.5*pow(mrho,4) - 1.5000000000000004*pow(mrho,2)*s + 2.*pow(s,2))) +
                       pow(mrho,2)*(pow(mpion,4)*(-6. - 8.*C4*pow(mrho,2)) + 2.*pow(s,2) + pow(mrho,4)*(-4. - 8.*C4*s) +
                          pow(mrho,2)*s*(-2. + 8.*C4*s) + pow(mpion,2)*(8.*C4*pow(mrho,4) + 4.*s + pow(mrho,2)*(10. - 16.*C4*s))) +
                       delta*(-2.*pow(mpion,6) - 5.*pow(mrho,2)*pow(s,2) + 1.*pow(s,3) +
                          pow(mpion,4)*(8.*pow(mrho,2) + 4.*C4*pow(mrho,4) + 5.*s) + pow(mrho,4)*s*(4. - 4.*C4*s) + pow(mrho,6)*(4. + 4.*C4*s) +
                          pow(mpion,2)*(-4.*C4*pow(mrho,6) + 1.*pow(mrho,2)*s - 4.*pow(s,2) + pow(mrho,4)*(-12. + 8.*C4*s))))*t2)/
                   (pow(mrho,4)*(pow(mpion,2) - 1.*s)) + (0.0625*(eta1 - 1.*eta2)*(pow(ma1,2) - 1.*s)*
                     (pow(mrho,2)*(eta2*(4.*pow(mpion,4) - 6.*pow(mpion,2)*s + s*(8.*pow(mrho,2) + 6.*s)) +
                          eta1*(-12.*pow(mpion,4) + 4.*pow(mrho,4) + 2.*pow(mrho,2)*s - 6.*pow(s,2) + pow(mpion,2)*(-4.*pow(mrho,2) + 8.*s))) +
                       delta*(eta1*(8.*pow(mpion,6) - 2.*pow(mrho,6) + pow(mpion,4)*(2.*pow(mrho,2) - 2.*s) - 3.*pow(mrho,4)*s +
                             4.*pow(mrho,2)*pow(s,2) + 1.*pow(s,3) + pow(mpion,2)*(2.*pow(mrho,4) - 2.*pow(s,2))) +
                          eta2*(pow(mpion,4)*(-2.*pow(mrho,2) - 4.*s) + pow(mpion,2)*s*(3.*pow(mrho,2) + 3.*s) +
                             s*(-4.*pow(mrho,4) - 7.*pow(mrho,2)*s - 1.*pow(s,2)))))*t2)/
                   (pow(mrho,2)*(pow(Gammaa1,2)*pow(ma1,2) + pow(ma1,4) - 2.*pow(ma1,2)*s + pow(s,2))) -
                  (0.1875*(eta1 - 1.*eta2)*(pow(ma1,2) - 1.*s)*(delta*
                        (eta1*(2.6666666666666665*pow(mpion,6) + pow(mpion,4)*(-4.*pow(mrho,2) + 2.*s) +
                             pow(mpion,2)*(-1.3333333333333333*pow(mrho,4) + 6.*pow(mrho,2)*s - 3.3333333333333335*pow(s,2)) +
                             s*(0.3333333333333333*pow(mrho,4) - 1.3333333333333333*pow(mrho,2)*s + 1.*pow(s,2))) +
                          eta2*(pow(mpion,4)*(-0.6666666666666666*pow(mrho,2) - 4.*s) +
                             s*(0.6666666666666666*pow(mrho,4) - 1.*pow(mrho,2)*s - 1.*pow(s,2)) +
                             pow(mpion,2)*(-0.6666666666666666*pow(mrho,4) - 0.3333333333333333*pow(mrho,2)*s + 3.6666666666666665*pow(s,2)))) +
                       pow(mrho,2)*(eta2*(C4*pow(mpion,4)*(2.6666666666666665*pow(mrho,2) + 10.666666666666666*s) +
                             pow(mpion,2)*(s*(3.3333333333333335 - 10.666666666666666*C4*s) + pow(mrho,2)*(1.3333333333333333 - 5.333333333333333*C4*s)) +
                             s*(s*(-2. + 2.6666666666666665*C4*s) + pow(mrho,2)*(-1.3333333333333333 + 2.6666666666666665*C4*s))) +
                          eta1*(pow(mpion,4)*(1.3333333333333333 + 8.*C4*pow(mrho,2) - 10.666666666666666*C4*s) +
                             s*(s*(2. - 2.6666666666666665*C4*s) + pow(mrho,2)*(-2. + 2.6666666666666665*C4*s)) +
                             pow(mpion,2)*(pow(mrho,2)*(2.6666666666666665 - 10.666666666666666*C4*s) + s*(-4. + 10.666666666666666*C4*s)))))*t2)/
                   (pow(mrho,2)*(pow(Gammaa1,2)*pow(ma1,2) + pow(ma1,4) - 2.*pow(ma1,2)*s + pow(s,2))) -
                  (0.0625*(-2. + delta)*(eta1 - 1.*eta2)*(pow(ma1,2) - 1.*s)*(pow(mpion,2) + s)*
                     (-2.*eta2*s + eta1*(pow(mpion,2) - 1.*pow(mrho,2) + s))*pow(t2,2))/
                   ((-1.*pow(mpion,2) + s)*(pow(Gammaa1,2)*pow(ma1,2) + pow(ma1,4) - 2.*pow(ma1,2)*s + pow(s,2))) +
                  (0.03125*pow(eta1 - 1.*eta2,2)*(pow(eta1,2)*(pow(mrho,2) - 1.*s) + 2.*eta1*eta2*s - 1.*pow(eta2,2)*s)*
                     (pow(mpion,4) + (pow(mrho,2) - 1.*s)*s + pow(mpion,2)*(-1.*pow(mrho,2) + 2.*s))*pow(t2,2))/
                   (pow(Gammaa1,2)*pow(ma1,2) + pow(ma1,4) - 2.*pow(ma1,2)*s + pow(s,2)) -
                  (0.125*(-1.*pow(mrho,4) + 4.*C4*pow(mrho,6) + delta*pow(mrho,2)*
                        (2.*pow(mrho,2) + 2.*C4*pow(mrho,4) + pow(mpion,2)*(2. - 4.*C4*pow(mrho,2)) - 2.*s) +
                       pow(delta,2)*(1.*pow(mpion,4) + 0.25*pow(mrho,4) - 1.25*pow(s,2) + pow(mpion,2)*(-3.*pow(mrho,2) + 2.*s)))*pow(t2,2))/
                   pow(mrho,6) + (0.03125*(0. - 4.*pow(mrho,4) + delta*(16.*pow(mrho,4) - 8.*pow(mrho,2)*s) +
                       pow(delta,2)*(4.*pow(mpion,4) - 3.*pow(mrho,4) + 2.*pow(mrho,2)*s - 3.*pow(s,2) + pow(mpion,2)*(-4.*pow(mrho,2) + 4.*s)))*
                     pow(t2,2))/pow(mrho,6) + (0.0625*(-32.*C4*pow(mrho,4)*s +
                       pow(delta,2)*(1.*pow(mpion,4) + pow(mpion,2)*(-1.0000000000000009*pow(mrho,2) - 2.*s) + s*(-3.*pow(mrho,2) + 1.*s)) +
                       delta*(-2.*pow(mpion,4) + (6.*pow(mrho,2) + 16.*C4*pow(mrho,4) - 2.*s)*s + pow(mpion,2)*(2.*pow(mrho,2) + 4.*s)))*
                     pow(t2,2))/(pow(mrho,4)*(pow(mpion,2) - 1.*s)) -
                  (0.5625*(C4*pow(mrho,6)*(2.6666666666666665 + 7.111111111111112*C4*pow(mpion,2) - 3.555555555555556*C4*s) +
                       pow(delta,2)*(0.11111111111111112*pow(mrho,4) + pow(mpion,2)*(1.*pow(mrho,2) - 0.22222222222222224*s) -
                          0.22222222222222224*pow(mrho,2)*s + 0.11111111111111112*pow(s,2)) +
                       delta*pow(mrho,2)*(-2.2222222222222223*C4*pow(mrho,4) +
                          pow(mpion,2)*(-0.6666666666666666 - 2.6666666666666665*C4*pow(mrho,2)) + 0.22222222222222224*s +
                          pow(mrho,2)*(-0.22222222222222224 + 1.777777777777778*C4*s)))*pow(t2,2))/pow(mrho,6) +
                  (0.03125*(eta1 - 1.*eta2)*(pow(ma1,2) - 1.*s)*(pow(mrho,2)*
                        (-2.*eta2*pow(mpion,2) - 5.999999999999999*eta1*pow(mrho,2) + 8.*eta1*s - 2.*eta2*s) +
                       delta*(eta1*(-5.999999999999999*pow(mpion,4) + 5.*pow(mrho,4) + pow(mpion,2)*(4.*pow(mrho,2) - 4.*s) -
                             5.999999999999999*pow(mrho,2)*s + 1.*pow(s,2)) +
                          eta2*(4.*pow(mpion,4) + pow(mpion,2)*(1.*pow(mrho,2) - 2.*s) + s*(5.*pow(mrho,2) + 2.*s))))*pow(t2,2))/
                   (pow(mrho,2)*(pow(Gammaa1,2)*pow(ma1,2) + pow(ma1,4) - 2.*pow(ma1,2)*s + pow(s,2))) -
                  (0.15625*(eta1 - 1.*eta2)*(pow(ma1,2) - 1.*s)*(delta*
                        (eta1*(-1.2*pow(mpion,4) + 0.6*pow(mrho,4) + pow(mpion,2)*(2.*pow(mrho,2) - 2.4*s) - 1.6*pow(mrho,2)*s + 1.*pow(s,2)) +
                          eta2*(0.8*pow(mpion,4) + (1.*pow(mrho,2) - 0.4*s)*s + pow(mpion,2)*(0.2*pow(mrho,2) + 1.2*s))) +
                       pow(mrho,2)*(eta2*(pow(mpion,2)*(-0.4 - 6.4*C4*s) + s*(-0.4 + 3.2*C4*s)) +
                          eta1*(s*(0.8 - 3.2*C4*s) + pow(mrho,2)*(-0.4 + 3.2*C4*s) + pow(mpion,2)*(-0.8 - 3.2*C4*pow(mrho,2) + 6.4*C4*s))))*pow(t2,2)
                     )/(pow(mrho,2)*(pow(Gammaa1,2)*pow(ma1,2) + pow(ma1,4) - 2.*pow(ma1,2)*s + pow(s,2))) -
                  (0.20833333333333331*delta*(-0.8*pow(mrho,2) + 0.8*C4*pow(mrho,4) + delta*(0.8*pow(mpion,2) + 1.*pow(mrho,2) - 0.7*s))*
                     pow(t2,3))/pow(mrho,6) + (0.125*(5.333333333333333*pow(C4,2)*pow(mrho,6) +
                       delta*(-0.6666666666666666*pow(mrho,2) - 1.3333333333333333*C4*pow(mrho,4)) +
                       pow(delta,2)*(1.*pow(mpion,2) + 1.1666666666666667*pow(mrho,2) - 0.6666666666666666*s))*pow(t2,3))/pow(mrho,6) +
                  (0.10416666666666666*delta*(-0.8*pow(mrho,2) + delta*(0.4*pow(mpion,2) + 1.*pow(mrho,2) - 0.6*s))*pow(t2,3))/pow(mrho,6) +
                  (0.020833333333333332*pow(eta1 - 1.*eta2,2)*s*(-2.*eta1*eta2*s + pow(eta2,2)*s + pow(eta1,2)*(-1.*pow(mrho,2) + s))*pow(t2,3))/
                   (pow(Gammaa1,2)*pow(ma1,2) + pow(ma1,4) - 2.*pow(ma1,2)*s + pow(s,2)) +
                  (0.10416666666666666*(eta1 - 1.*eta2)*(pow(ma1,2) - 1.*s)*
                     (0.4*eta1*pow(mrho,2) + delta*(-0.2*eta2*pow(mpion,2) - 0.2*eta2*s + eta1*(-0.4*pow(mpion,2) - 0.8*pow(mrho,2) + 1.*s)))*
                     pow(t2,3))/(pow(mrho,2)*(pow(Gammaa1,2)*pow(ma1,2) + pow(ma1,4) - 2.*pow(ma1,2)*s + pow(s,2))) -
                  (0.14583333333333331*(eta1 - 1.*eta2)*(pow(ma1,2) - 1.*s)*
                     (delta*(-0.14285714285714285*eta2*pow(mpion,2) - 0.42857142857142855*eta2*s +
                          eta1*(-0.2857142857142857*pow(mpion,2) - 0.5714285714285714*pow(mrho,2) + 1.*s)) +
                       pow(mrho,2)*(1.1428571428571428*C4*eta2*s + eta1*(0.2857142857142857 - 1.1428571428571428*C4*s)))*pow(t2,3))/
                   (pow(mrho,2)*(pow(Gammaa1,2)*pow(ma1,2) + pow(ma1,4) - 2.*pow(ma1,2)*s + pow(s,2))) +
                  (0. - 0.5000000000000001*pow(2. - 1.*delta,2)*pow(mpion,4)*pow(mrho,6) + 0.25*pow(2. - 1.*delta,2)*pow(mrho,10) -
                     0.5000000000000001*pow(2. - 1.*delta,2)*pow(mrho,6)*pow(s,2) +
                     pow(2. - 1.*delta,2)*pow(mpion,2)*pow(mrho,6)*(-1.*pow(mrho,2) + 1.*s))/(pow(mrho,6)*(-2.*pow(mpion,2) + 1.*s + 1.*t2)) +
                  (2.*(0. - 2.*pow(mpion,4)*pow(mrho,4) - 0.5*pow(mrho,8) +
                       delta*pow(mrho,4)*(2.*pow(mpion,4) + 0.5*pow(mrho,4) + pow(mpion,2)*(-2.*pow(mrho,2) - 1.9999999999999998*s)) +
                       pow(mpion,2)*(2.*pow(mrho,6) + 2.*pow(mrho,4)*s) +
                       pow(delta,2)*pow(mrho,2)*(-2.220446049250313e-16*pow(mpion,6) - 0.125*pow(mrho,6) +
                          pow(mpion,4)*(-0.5*pow(mrho,2) + 2.220446049250313e-16*s) + pow(mpion,2)*(0.5*pow(mrho,4) + 0.5*pow(mrho,2)*s)))*
                     log(fabs(-1.*pow(mpion,2) + 0.5*s + 0.5*t2)))/(pow(mrho,4)*(pow(mpion,2) - 1.*s)) -
                  (0.25*(eta1 - 1.*eta2)*(pow(ma1,2) - 1.*s)*(eta2*((-2. + 1.*delta)*pow(mpion,6) + (6. - 3.*delta)*pow(mpion,4)*s +
                          pow(s,2)*((4. - 2.*delta)*pow(mrho,2) + (2. - 1.*delta)*s) +
                          pow(mpion,2)*s*((-4. + 2.*delta)*pow(mrho,2) + (-6. + 3.*delta)*s)) +
                       eta1*((2. - 1.*delta)*pow(mpion,6) + (2. - 1.*delta)*pow(mrho,4)*s + (-2. + 1.*delta)*pow(s,3) +
                          pow(mpion,4)*((4. - 2.*delta)*pow(mrho,2) + (-6. + 3.*delta)*s) +
                          pow(mpion,2)*((-2. + 1.*delta)*pow(mrho,4) + (-4. + 2.*delta)*pow(mrho,2)*s + (6. - 3.*delta)*pow(s,2))))*
                     log(fabs(-2.*pow(mpion,2) + s + t2)))/(pow(Gammaa1,2)*pow(ma1,2) + pow(ma1,4) - 2.*pow(ma1,2)*s + pow(s,2)) +
                  (0.25*(0. + 8.*pow(mpion,2)*pow(mrho,6) + 4.*pow(mrho,8) - 8.*pow(mrho,6)*s +
                       delta*pow(mrho,4)*(8.*pow(mpion,4) - 8.*pow(mrho,4) + pow(mpion,2)*(8.*pow(mrho,2) - 16.*s) + 8.*pow(mrho,2)*s +
                          8.*pow(s,2)) + pow(delta,2)*pow(mrho,4)*
                        (-4.*pow(mpion,4) + 3.*pow(mrho,4) - 2.*pow(mrho,2)*s - 4.*pow(s,2) + pow(mpion,2)*(-6.*pow(mrho,2) + 8.*s)))*
                     log(fabs(-2.*pow(mpion,2) + 1.*s + 1.*t2)))/pow(mrho,6) +
                  (0.5*(0. + pow(mpion,2)*(4.*pow(mrho,6) - 8.*C4*pow(mrho,8)) - 4.*pow(mrho,6)*s + 8.*C4*pow(mrho,8)*s +
                       pow(delta,2)*pow(mrho,4)*(2.*pow(mpion,4) - 1.*pow(mrho,4) + pow(mpion,2)*(4.*pow(mrho,2) - 4.*s) + 2.*pow(s,2)) +
                       delta*pow(mrho,4)*(-4.*pow(mpion,4) + 2.*pow(mrho,2)*s - 4.*pow(s,2) +
                          pow(mpion,2)*(-10.*pow(mrho,2) + 4.*C4*pow(mrho,4) + 8.*s) + pow(mrho,4)*(2. - 4.*C4*s)))*
                     log(fabs(-2.*pow(mpion,2) + 1.*s + 1.*t2)))/pow(mrho,6)))/
              (16.*Pi*(pow(mpion,4) + pow(pow(mrho,2) - s,2) - 2*pow(mpion,2)*(pow(mrho,2) + s))) -
             (pow(Const,2)*pow(ghat,4)*(0. - (0.25*pow(-2 + delta,2)*pow(mpion,2)*
                     (pow(mpion,4) + pow(pow(mrho,2) - s,2) - 2*pow(mpion,2)*(pow(mrho,2) + s))*t1)/(pow(mrho,2)*pow(pow(mpion,2) - s,2)) -
                  (0.0625*(0. + 8.*pow(mpion,2)*pow(mrho,4) - 12.*pow(mrho,6) + 4.*pow(mrho,4)*s +
                       delta*pow(mrho,2)*(-16.*pow(mpion,4) - 16.*pow(mpion,2)*pow(mrho,2) - 4.*pow(mrho,4) + 16.*pow(mrho,2)*s + 4.*pow(s,2)) +
                       pow(delta,2)*(8.*pow(mpion,6) + 9.*pow(mrho,6) + pow(mpion,4)*(4.*pow(mrho,2) - 4.*s) - 13.*pow(mrho,4)*s -
                          5.*pow(mrho,2)*pow(s,2) + 1.*pow(s,3) + pow(mpion,2)*(-2.*pow(mrho,4) + 4.*pow(mrho,2)*s - 2.*pow(s,2))))*t1)/
                   pow(mrho,6) - (0.125*(-2. + delta)*(eta1 - 1.*eta2)*(pow(ma1,2) - 1.*s)*
                     (eta2*(pow(mpion,6) + pow(mpion,2)*pow(s,2) + (pow(mrho,2) - 1.*s)*pow(s,2) + pow(mpion,4)*(-1.*pow(mrho,2) + 3.*s)) +
                       eta1*(-4.*pow(mpion,6) + pow(mpion,4)*(3.*pow(mrho,2) + s) +
                          pow(mpion,2)*(-1.*pow(mrho,4) + pow(mrho,2)*s - 2.*pow(s,2)) + s*(pow(mrho,4) - 2.*pow(mrho,2)*s + pow(s,2))))*t1)/
                   ((-1.*pow(mpion,2) + s)*(pow(Gammaa1,2)*pow(ma1,2) + pow(ma1,4) - 2.*pow(ma1,2)*s + pow(s,2))) +
                  (0.03125*pow(eta1 - 1.*eta2,2)*(pow(eta1,2)*(1.*pow(mpion,8) - 2.*pow(mpion,6)*pow(mrho,2) +
                          pow(mpion,2)*s*(-4.*pow(mrho,4) + 8.*pow(mrho,2)*s - 4.*pow(s,2)) +
                          pow(s,2)*(1.*pow(mrho,4) - 2.*pow(mrho,2)*s + 1.*pow(s,2)) +
                          pow(mpion,4)*(3.*pow(mrho,4) - 6.*pow(mrho,2)*s + 4.*pow(s,2))) +
                       pow(eta2,2)*(1.*pow(mpion,8) - 2.*pow(mpion,6)*pow(mrho,2) +
                          pow(mpion,2)*s*(-2.*pow(mrho,4) - 4.*pow(mrho,2)*s - 4.*pow(s,2)) +
                          pow(s,2)*(1.*pow(mrho,4) + 2.*pow(mrho,2)*s + 1.*pow(s,2)) +
                          pow(mpion,4)*(1.*pow(mrho,4) + 4.*pow(mrho,2)*s + 4.*pow(s,2))) +
                       eta1*eta2*(-2.*pow(mpion,8) + 2.*pow(mrho,4)*pow(s,2) - 2.*pow(s,4) +
                          pow(mpion,4)*(2.*pow(mrho,4) + 4.*pow(mrho,2)*s - 8.*pow(s,2)) +
                          pow(mpion,2)*s*(-4.*pow(mrho,4) - 4.*pow(mrho,2)*s + 8.*pow(s,2))))*t1)/
                   (pow(Gammaa1,2)*pow(ma1,2) + pow(ma1,4) - 2.*pow(ma1,2)*s + pow(s,2)) +
                  (0.5*(0. - 4.*C4*pow(mrho,8) - 0.5*pow(mrho,4)*s + pow(mrho,6)*(2. + 2.*C4*s) +
                       pow(delta,2)*(2.*pow(mpion,6) + 2.*pow(mrho,6) - 1.5*pow(mpion,4)*s - 2.375*pow(mrho,4)*s - 0.75*pow(mrho,2)*pow(s,2) +
                          0.125*pow(s,3) + pow(mpion,2)*(-1.5*pow(mrho,4) + 0.5*pow(mrho,2)*s)) +
                       delta*pow(mrho,2)*(-2.*pow(mpion,4) + pow(mpion,2)*(1.*s + pow(mrho,2)*(-1. - 2.*C4*s)) +
                          pow(mrho,2)*(2.*C4*pow(mrho,4) + pow(mrho,2)*(-3. + 1.*C4*s) + s*(2. + 1.*C4*s))))*t1)/pow(mrho,6) -
                  (0.5*(pow(mrho,6)*(-1.5 + C4*(-12.*pow(mpion,2) + 6.*s) + pow(C4,2)*(-16.*pow(mpion,4) + 16.*pow(mpion,2)*s - 4.*pow(s,2))) +
                       pow(delta,2)*(1.*pow(mpion,6) + 0.125*pow(mrho,6) + pow(mpion,4)*(-2.*pow(mrho,2) - 1.*s) + 0.25*pow(mrho,4)*s -
                          0.625*pow(mrho,2)*pow(s,2) + pow(mpion,2)*(-2.5*pow(mrho,4) + 1.75*pow(mrho,2)*s + 0.25*pow(s,2))) +
                       delta*pow(mrho,2)*(pow(mpion,4)*(1. + 8.*C4*pow(mrho,2)) +
                          pow(mpion,2)*(6.*C4*pow(mrho,4) - 0.5*s + pow(mrho,2)*(3. - 10.*C4*s)) +
                          pow(mrho,2)*(pow(mrho,2)*(1.5 - 1.*C4*s) + s*(-2.5 + 3.*C4*s))))*t1)/pow(mrho,6) -
                  (0.25*(pow(delta,2)*(1.*pow(mpion,6) - 1.*pow(mrho,6) + pow(mpion,4)*(-2.499999999999999*pow(mrho,2) - 2.5*s) -
                          1.5*pow(mrho,4)*s + 2.*pow(mrho,2)*pow(s,2) - 0.5*pow(s,3) +
                          pow(mpion,2)*(3.5*pow(mrho,4) - 1.5000000000000004*pow(mrho,2)*s + 2.*pow(s,2))) +
                       pow(mrho,2)*(pow(mpion,4)*(-6. - 8.*C4*pow(mrho,2)) + 2.*pow(s,2) + pow(mrho,4)*(-4. - 8.*C4*s) +
                          pow(mrho,2)*s*(-2. + 8.*C4*s) + pow(mpion,2)*(8.*C4*pow(mrho,4) + 4.*s + pow(mrho,2)*(10. - 16.*C4*s))) +
                       delta*(-2.*pow(mpion,6) - 5.*pow(mrho,2)*pow(s,2) + 1.*pow(s,3) +
                          pow(mpion,4)*(8.*pow(mrho,2) + 4.*C4*pow(mrho,4) + 5.*s) + pow(mrho,4)*s*(4. - 4.*C4*s) + pow(mrho,6)*(4. + 4.*C4*s) +
                          pow(mpion,2)*(-4.*C4*pow(mrho,6) + 1.*pow(mrho,2)*s - 4.*pow(s,2) + pow(mrho,4)*(-12. + 8.*C4*s))))*t1)/
                   (pow(mrho,4)*(pow(mpion,2) - 1.*s)) + (0.0625*(eta1 - 1.*eta2)*(pow(ma1,2) - 1.*s)*
                     (pow(mrho,2)*(eta2*(4.*pow(mpion,4) - 6.*pow(mpion,2)*s + s*(8.*pow(mrho,2) + 6.*s)) +
                          eta1*(-12.*pow(mpion,4) + 4.*pow(mrho,4) + 2.*pow(mrho,2)*s - 6.*pow(s,2) + pow(mpion,2)*(-4.*pow(mrho,2) + 8.*s))) +
                       delta*(eta1*(8.*pow(mpion,6) - 2.*pow(mrho,6) + pow(mpion,4)*(2.*pow(mrho,2) - 2.*s) - 3.*pow(mrho,4)*s +
                             4.*pow(mrho,2)*pow(s,2) + 1.*pow(s,3) + pow(mpion,2)*(2.*pow(mrho,4) - 2.*pow(s,2))) +
                          eta2*(pow(mpion,4)*(-2.*pow(mrho,2) - 4.*s) + pow(mpion,2)*s*(3.*pow(mrho,2) + 3.*s) +
                             s*(-4.*pow(mrho,4) - 7.*pow(mrho,2)*s - 1.*pow(s,2)))))*t1)/
                   (pow(mrho,2)*(pow(Gammaa1,2)*pow(ma1,2) + pow(ma1,4) - 2.*pow(ma1,2)*s + pow(s,2))) -
                  (0.1875*(eta1 - 1.*eta2)*(pow(ma1,2) - 1.*s)*(delta*
                        (eta1*(2.6666666666666665*pow(mpion,6) + pow(mpion,4)*(-4.*pow(mrho,2) + 2.*s) +
                             pow(mpion,2)*(-1.3333333333333333*pow(mrho,4) + 6.*pow(mrho,2)*s - 3.3333333333333335*pow(s,2)) +
                             s*(0.3333333333333333*pow(mrho,4) - 1.3333333333333333*pow(mrho,2)*s + 1.*pow(s,2))) +
                          eta2*(pow(mpion,4)*(-0.6666666666666666*pow(mrho,2) - 4.*s) +
                             s*(0.6666666666666666*pow(mrho,4) - 1.*pow(mrho,2)*s - 1.*pow(s,2)) +
                             pow(mpion,2)*(-0.6666666666666666*pow(mrho,4) - 0.3333333333333333*pow(mrho,2)*s + 3.6666666666666665*pow(s,2)))) +
                       pow(mrho,2)*(eta2*(C4*pow(mpion,4)*(2.6666666666666665*pow(mrho,2) + 10.666666666666666*s) +
                             pow(mpion,2)*(s*(3.3333333333333335 - 10.666666666666666*C4*s) + pow(mrho,2)*(1.3333333333333333 - 5.333333333333333*C4*s)) +
                             s*(s*(-2. + 2.6666666666666665*C4*s) + pow(mrho,2)*(-1.3333333333333333 + 2.6666666666666665*C4*s))) +
                          eta1*(pow(mpion,4)*(1.3333333333333333 + 8.*C4*pow(mrho,2) - 10.666666666666666*C4*s) +
                             s*(s*(2. - 2.6666666666666665*C4*s) + pow(mrho,2)*(-2. + 2.6666666666666665*C4*s)) +
                             pow(mpion,2)*(pow(mrho,2)*(2.6666666666666665 - 10.666666666666666*C4*s) + s*(-4. + 10.666666666666666*C4*s)))))*t1)/
                   (pow(mrho,2)*(pow(Gammaa1,2)*pow(ma1,2) + pow(ma1,4) - 2.*pow(ma1,2)*s + pow(s,2))) -
                  (0.0625*(-2. + delta)*(eta1 - 1.*eta2)*(pow(ma1,2) - 1.*s)*(pow(mpion,2) + s)*
                     (-2.*eta2*s + eta1*(pow(mpion,2) - 1.*pow(mrho,2) + s))*pow(t1,2))/
                   ((-1.*pow(mpion,2) + s)*(pow(Gammaa1,2)*pow(ma1,2) + pow(ma1,4) - 2.*pow(ma1,2)*s + pow(s,2))) +
                  (0.03125*pow(eta1 - 1.*eta2,2)*(pow(eta1,2)*(pow(mrho,2) - 1.*s) + 2.*eta1*eta2*s - 1.*pow(eta2,2)*s)*
                     (pow(mpion,4) + (pow(mrho,2) - 1.*s)*s + pow(mpion,2)*(-1.*pow(mrho,2) + 2.*s))*pow(t1,2))/
                   (pow(Gammaa1,2)*pow(ma1,2) + pow(ma1,4) - 2.*pow(ma1,2)*s + pow(s,2)) -
                  (0.125*(-1.*pow(mrho,4) + 4.*C4*pow(mrho,6) + delta*pow(mrho,2)*
                        (2.*pow(mrho,2) + 2.*C4*pow(mrho,4) + pow(mpion,2)*(2. - 4.*C4*pow(mrho,2)) - 2.*s) +
                       pow(delta,2)*(1.*pow(mpion,4) + 0.25*pow(mrho,4) - 1.25*pow(s,2) + pow(mpion,2)*(-3.*pow(mrho,2) + 2.*s)))*pow(t1,2))/
                   pow(mrho,6) + (0.03125*(0. - 4.*pow(mrho,4) + delta*(16.*pow(mrho,4) - 8.*pow(mrho,2)*s) +
                       pow(delta,2)*(4.*pow(mpion,4) - 3.*pow(mrho,4) + 2.*pow(mrho,2)*s - 3.*pow(s,2) + pow(mpion,2)*(-4.*pow(mrho,2) + 4.*s)))*
                     pow(t1,2))/pow(mrho,6) + (0.0625*(-32.*C4*pow(mrho,4)*s +
                       pow(delta,2)*(1.*pow(mpion,4) + pow(mpion,2)*(-1.0000000000000009*pow(mrho,2) - 2.*s) + s*(-3.*pow(mrho,2) + 1.*s)) +
                       delta*(-2.*pow(mpion,4) + (6.*pow(mrho,2) + 16.*C4*pow(mrho,4) - 2.*s)*s + pow(mpion,2)*(2.*pow(mrho,2) + 4.*s)))*
                     pow(t1,2))/(pow(mrho,4)*(pow(mpion,2) - 1.*s)) -
                  (0.5625*(C4*pow(mrho,6)*(2.6666666666666665 + 7.111111111111112*C4*pow(mpion,2) - 3.555555555555556*C4*s) +
                       pow(delta,2)*(0.11111111111111112*pow(mrho,4) + pow(mpion,2)*(1.*pow(mrho,2) - 0.22222222222222224*s) -
                          0.22222222222222224*pow(mrho,2)*s + 0.11111111111111112*pow(s,2)) +
                       delta*pow(mrho,2)*(-2.2222222222222223*C4*pow(mrho,4) +
                          pow(mpion,2)*(-0.6666666666666666 - 2.6666666666666665*C4*pow(mrho,2)) + 0.22222222222222224*s +
                          pow(mrho,2)*(-0.22222222222222224 + 1.777777777777778*C4*s)))*pow(t1,2))/pow(mrho,6) +
                  (0.03125*(eta1 - 1.*eta2)*(pow(ma1,2) - 1.*s)*(pow(mrho,2)*
                        (-2.*eta2*pow(mpion,2) - 5.999999999999999*eta1*pow(mrho,2) + 8.*eta1*s - 2.*eta2*s) +
                       delta*(eta1*(-5.999999999999999*pow(mpion,4) + 5.*pow(mrho,4) + pow(mpion,2)*(4.*pow(mrho,2) - 4.*s) -
                             5.999999999999999*pow(mrho,2)*s + 1.*pow(s,2)) +
                          eta2*(4.*pow(mpion,4) + pow(mpion,2)*(1.*pow(mrho,2) - 2.*s) + s*(5.*pow(mrho,2) + 2.*s))))*pow(t1,2))/
                   (pow(mrho,2)*(pow(Gammaa1,2)*pow(ma1,2) + pow(ma1,4) - 2.*pow(ma1,2)*s + pow(s,2))) -
                  (0.15625*(eta1 - 1.*eta2)*(pow(ma1,2) - 1.*s)*(delta*
                        (eta1*(-1.2*pow(mpion,4) + 0.6*pow(mrho,4) + pow(mpion,2)*(2.*pow(mrho,2) - 2.4*s) - 1.6*pow(mrho,2)*s + 1.*pow(s,2)) +
                          eta2*(0.8*pow(mpion,4) + (1.*pow(mrho,2) - 0.4*s)*s + pow(mpion,2)*(0.2*pow(mrho,2) + 1.2*s))) +
                       pow(mrho,2)*(eta2*(pow(mpion,2)*(-0.4 - 6.4*C4*s) + s*(-0.4 + 3.2*C4*s)) +
                          eta1*(s*(0.8 - 3.2*C4*s) + pow(mrho,2)*(-0.4 + 3.2*C4*s) + pow(mpion,2)*(-0.8 - 3.2*C4*pow(mrho,2) + 6.4*C4*s))))*pow(t1,2)
                     )/(pow(mrho,2)*(pow(Gammaa1,2)*pow(ma1,2) + pow(ma1,4) - 2.*pow(ma1,2)*s + pow(s,2))) -
                  (0.20833333333333331*delta*(-0.8*pow(mrho,2) + 0.8*C4*pow(mrho,4) + delta*(0.8*pow(mpion,2) + 1.*pow(mrho,2) - 0.7*s))*
                     pow(t1,3))/pow(mrho,6) + (0.125*(5.333333333333333*pow(C4,2)*pow(mrho,6) +
                       delta*(-0.6666666666666666*pow(mrho,2) - 1.3333333333333333*C4*pow(mrho,4)) +
                       pow(delta,2)*(1.*pow(mpion,2) + 1.1666666666666667*pow(mrho,2) - 0.6666666666666666*s))*pow(t1,3))/pow(mrho,6) +
                  (0.10416666666666666*delta*(-0.8*pow(mrho,2) + delta*(0.4*pow(mpion,2) + 1.*pow(mrho,2) - 0.6*s))*pow(t1,3))/pow(mrho,6) +
                  (0.020833333333333332*pow(eta1 - 1.*eta2,2)*s*(-2.*eta1*eta2*s + pow(eta2,2)*s + pow(eta1,2)*(-1.*pow(mrho,2) + s))*pow(t1,3))/
                   (pow(Gammaa1,2)*pow(ma1,2) + pow(ma1,4) - 2.*pow(ma1,2)*s + pow(s,2)) +
                  (0.10416666666666666*(eta1 - 1.*eta2)*(pow(ma1,2) - 1.*s)*
                     (0.4*eta1*pow(mrho,2) + delta*(-0.2*eta2*pow(mpion,2) - 0.2*eta2*s + eta1*(-0.4*pow(mpion,2) - 0.8*pow(mrho,2) + 1.*s)))*
                     pow(t1,3))/(pow(mrho,2)*(pow(Gammaa1,2)*pow(ma1,2) + pow(ma1,4) - 2.*pow(ma1,2)*s + pow(s,2))) -
                  (0.14583333333333331*(eta1 - 1.*eta2)*(pow(ma1,2) - 1.*s)*
                     (delta*(-0.14285714285714285*eta2*pow(mpion,2) - 0.42857142857142855*eta2*s +
                          eta1*(-0.2857142857142857*pow(mpion,2) - 0.5714285714285714*pow(mrho,2) + 1.*s)) +
                       pow(mrho,2)*(1.1428571428571428*C4*eta2*s + eta1*(0.2857142857142857 - 1.1428571428571428*C4*s)))*pow(t1,3))/
                   (pow(mrho,2)*(pow(Gammaa1,2)*pow(ma1,2) + pow(ma1,4) - 2.*pow(ma1,2)*s + pow(s,2))) +
                  (0. - 0.5000000000000001*pow(2. - 1.*delta,2)*pow(mpion,4)*pow(mrho,6) + 0.25*pow(2. - 1.*delta,2)*pow(mrho,10) -
                     0.5000000000000001*pow(2. - 1.*delta,2)*pow(mrho,6)*pow(s,2) +
                     pow(2. - 1.*delta,2)*pow(mpion,2)*pow(mrho,6)*(-1.*pow(mrho,2) + 1.*s))/(pow(mrho,6)*(-2.*pow(mpion,2) + 1.*s + 1.*t1)) +
                  (2.*(0. - 2.*pow(mpion,4)*pow(mrho,4) - 0.5*pow(mrho,8) +
                       delta*pow(mrho,4)*(2.*pow(mpion,4) + 0.5*pow(mrho,4) + pow(mpion,2)*(-2.*pow(mrho,2) - 1.9999999999999998*s)) +
                       pow(mpion,2)*(2.*pow(mrho,6) + 2.*pow(mrho,4)*s) +
                       pow(delta,2)*pow(mrho,2)*(-2.220446049250313e-16*pow(mpion,6) - 0.125*pow(mrho,6) +
                          pow(mpion,4)*(-0.5*pow(mrho,2) + 2.220446049250313e-16*s) + pow(mpion,2)*(0.5*pow(mrho,4) + 0.5*pow(mrho,2)*s)))*
                     log(fabs(-1.*pow(mpion,2) + 0.5*s + 0.5*t1)))/(pow(mrho,4)*(pow(mpion,2) - 1.*s)) -
                  (0.25*(eta1 - 1.*eta2)*(pow(ma1,2) - 1.*s)*(eta2*((-2. + 1.*delta)*pow(mpion,6) + (6. - 3.*delta)*pow(mpion,4)*s +
                          pow(s,2)*((4. - 2.*delta)*pow(mrho,2) + (2. - 1.*delta)*s) +
                          pow(mpion,2)*s*((-4. + 2.*delta)*pow(mrho,2) + (-6. + 3.*delta)*s)) +
                       eta1*((2. - 1.*delta)*pow(mpion,6) + (2. - 1.*delta)*pow(mrho,4)*s + (-2. + 1.*delta)*pow(s,3) +
                          pow(mpion,4)*((4. - 2.*delta)*pow(mrho,2) + (-6. + 3.*delta)*s) +
                          pow(mpion,2)*((-2. + 1.*delta)*pow(mrho,4) + (-4. + 2.*delta)*pow(mrho,2)*s + (6. - 3.*delta)*pow(s,2))))*
                     log(fabs(-2.*pow(mpion,2) + s + t1)))/(pow(Gammaa1,2)*pow(ma1,2) + pow(ma1,4) - 2.*pow(ma1,2)*s + pow(s,2)) +
                  (0.25*(0. + 8.*pow(mpion,2)*pow(mrho,6) + 4.*pow(mrho,8) - 8.*pow(mrho,6)*s +
                       delta*pow(mrho,4)*(8.*pow(mpion,4) - 8.*pow(mrho,4) + pow(mpion,2)*(8.*pow(mrho,2) - 16.*s) + 8.*pow(mrho,2)*s +
                          8.*pow(s,2)) + pow(delta,2)*pow(mrho,4)*
                        (-4.*pow(mpion,4) + 3.*pow(mrho,4) - 2.*pow(mrho,2)*s - 4.*pow(s,2) + pow(mpion,2)*(-6.*pow(mrho,2) + 8.*s)))*
                     log(fabs(-2.*pow(mpion,2) + 1.*s + 1.*t1)))/pow(mrho,6) +
                  (0.5*(0. + pow(mpion,2)*(4.*pow(mrho,6) - 8.*C4*pow(mrho,8)) - 4.*pow(mrho,6)*s + 8.*C4*pow(mrho,8)*s +
                       pow(delta,2)*pow(mrho,4)*(2.*pow(mpion,4) - 1.*pow(mrho,4) + pow(mpion,2)*(4.*pow(mrho,2) - 4.*s) + 2.*pow(s,2)) +
                       delta*pow(mrho,4)*(-4.*pow(mpion,4) + 2.*pow(mrho,2)*s - 4.*pow(s,2) +
                          pow(mpion,2)*(-10.*pow(mrho,2) + 4.*C4*pow(mrho,4) + 8.*s) + pow(mrho,4)*(2. - 4.*C4*s)))*
                     log(fabs(-2.*pow(mpion,2) + 1.*s + 1.*t1)))/pow(mrho,6)))/
              (16.*Pi*(pow(mpion,4) + pow(pow(mrho,2) - s,2) - 2*pow(mpion,2)*(pow(mrho,2) + s))));
          //omega:
         /*xsection = to_mb*1/3.0*(0.0024868*pow(Const,2)*pow(g_POR,4)*((pow(momega,8) + pow(mpion,4)*pow(pow(mpion,2) - pow(mrho,2),2) -
              2*pow(momega,6)*(2*pow(mpion,2) + pow(mrho,2) - s) -
              2*pow(momega,2)*pow(mpion,2)*(pow(mrho,4) + pow(mpion,2)*s - pow(mrho,2)*s) +
              pow(momega,4)*(4*pow(mpion,4) + pow(mrho,4) + 4*pow(mpion,2)*(pow(mrho,2) - s) - 2*pow(mrho,2)*s + 2*pow(s,2)))/
            (pow(momega,2) - t2) + 3*pow(momega,4)*t2 - 8*pow(momega,2)*pow(mpion,2)*t2 + 4*pow(mpion,4)*t2 -
           4*pow(momega,2)*pow(mrho,2)*t2 + 4*pow(mpion,2)*pow(mrho,2)*t2 + pow(mrho,4)*t2 + 4*pow(momega,2)*s*t2 -
           4*pow(mpion,2)*s*t2 - 2*pow(mrho,2)*s*t2 + 2*pow(s,2)*t2 + pow(momega,2)*pow(t2,2) - 2*pow(mpion,2)*pow(t2,2) -
           pow(mrho,2)*pow(t2,2) + s*pow(t2,2) + pow(t2,3)/3. -
           (pow(momega,8) + pow(mpion,4)*pow(pow(mpion,2) - pow(mrho,2),2) - 2*pow(momega,6)*(2*pow(mpion,2) + pow(mrho,2) - s) -
              2*pow(momega,2)*pow(mpion,2)*(pow(mrho,4) + pow(mpion,2)*s - pow(mrho,2)*s) +
              pow(momega,4)*(4*pow(mpion,4) + pow(mrho,4) + 4*pow(mpion,2)*(pow(mrho,2) - s) - 2*pow(mrho,2)*s + 2*pow(s,2)))/
            (pow(momega,2) - t1) - 3*pow(momega,4)*t1 + 8*pow(momega,2)*pow(mpion,2)*t1 - 4*pow(mpion,4)*t1 +
           4*pow(momega,2)*pow(mrho,2)*t1 - 4*pow(mpion,2)*pow(mrho,2)*t1 - pow(mrho,4)*t1 - 4*pow(momega,2)*s*t1 +
           4*pow(mpion,2)*s*t1 + 2*pow(mrho,2)*s*t1 - 2*pow(s,2)*t1 - pow(momega,2)*pow(t1,2) + 2*pow(mpion,2)*pow(t1,2) +
           pow(mrho,2)*pow(t1,2) - s*pow(t1,2) - pow(t1,3)/3. +
           2*(2*pow(momega,6) - 3*pow(momega,4)*(2*pow(mpion,2) + pow(mrho,2) - s) -
              pow(mpion,2)*(pow(mrho,4) + pow(mpion,2)*s - pow(mrho,2)*s) +
              pow(momega,2)*(4*pow(mpion,4) + pow(mrho,4) + 4*pow(mpion,2)*(pow(mrho,2) - s) - 2*pow(mrho,2)*s + 2*pow(s,2)))*
            log(fabs(-pow(momega,2) + t2)) - 2*(2*pow(momega,6) - 3*pow(momega,4)*(2*pow(mpion,2) + pow(mrho,2) - s) -
              pow(mpion,2)*(pow(mrho,4) + pow(mpion,2)*s - pow(mrho,2)*s) +
              pow(momega,2)*(4*pow(mpion,4) + pow(mrho,4) + 4*pow(mpion,2)*(pow(mrho,2) - s) - 2*pow(mrho,2)*s + 2*pow(s,2)))*
            log(fabs(-pow(momega,2) + t1))))/(pow(mpion,4) + pow(pow(mrho,2) - s,2) - 2*pow(mpion,2)*(pow(mrho,2) + s)); */

          process_list.push_back(make_unique<CollisionBranch>(
              *part_out, *photon_out, xsection, ProcessType::TwoToTwo));
          break;

        case ReactionType::pi0_rho0:
          part_out = pi0_particle;
          m3 = part_out->mass();

          mandelstam_t = get_t_range(sqrts, m1, m2, m3, 0.0);
          t1 = mandelstam_t[1];
          t2 = mandelstam_t[0];

          xsection = to_mb*1/3.0*(pow(Const,2)*pow(g_POR,4)*((pow(pow(m_omega,2) - s,2)*(pow(m_pi,8) - 2*pow(m_pi,6)*pow(m_rho,2) + pow(m_pi,4)*(pow(m_rho,4) + 4*pow(m_omega,4) - 2*pow(m_omega,2)*s) +
                  pow(m_omega,4)*(pow(m_rho,4) + pow(m_omega,4) + 2*pow(m_omega,2)*s + 2*pow(s,2) - 2*pow(m_rho,2)*(pow(m_omega,2) + s)) -
                  2*pow(m_pi,2)*pow(m_omega,2)*(pow(m_rho,4) + 2*pow(m_omega,2)*(pow(m_omega,2) + s) - pow(m_rho,2)*(2*pow(m_omega,2) + s))))/(pow(m_omega,2) - t2) +
             (pow(m_pi,8) - 2*pow(m_pi,6)*pow(m_rho,2) + 3*pow(m_omega,8) - 4*pow(m_omega,6)*s - 7*pow(m_omega,4)*pow(s,2) + 4*pow(m_omega,2)*pow(s,3) + 5*pow(s,4) +
                pow(m_rho,4)*(pow(m_omega,4) - 2*pow(m_omega,2)*s + 2*pow(s,2)) + pow(m_rho,2)*(-4*pow(m_omega,6) + 8*pow(m_omega,4)*s - 6*pow(s,3)) -
                2*pow(m_pi,2)*(4*pow(m_omega,6) - 2*pow(m_rho,2)*pow(pow(m_omega,2) - 2*s,2) + pow(m_rho,4)*s - 10*pow(m_omega,4)*s + 8*pow(s,3)) +
                pow(m_pi,4)*(pow(m_rho,4) + 2*pow(m_rho,2)*(pow(m_omega,2) - s) + 4*(pow(m_omega,4) - 3*pow(m_omega,2)*s + 3*pow(s,2))))*t2 -
             2*pow(m_pi,2)*pow(m_omega,4)*pow(t2,2) - pow(m_rho,2)*pow(m_omega,4)*pow(t2,2) + pow(m_omega,6)*pow(t2,2) - pow(m_pi,4)*s*pow(t2,2) +
             pow(m_pi,2)*pow(m_rho,2)*s*pow(t2,2) + 8*pow(m_pi,2)*pow(m_omega,2)*s*pow(t2,2) + 3*pow(m_rho,2)*pow(m_omega,2)*s*pow(t2,2) -
             2*pow(m_omega,4)*s*pow(t2,2) - 8*pow(m_pi,2)*pow(s,2)*pow(t2,2) - 3*pow(m_rho,2)*pow(s,2)*pow(t2,2) - 3*pow(m_omega,2)*pow(s,2)*pow(t2,2) +
             5*pow(s,3)*pow(t2,2) + ((pow(m_omega,4) - 4*pow(m_omega,2)*s + 5*pow(s,2))*pow(t2,3))/3. -
             (pow(pow(m_omega,2) - s,2)*(pow(m_pi,8) - 2*pow(m_pi,6)*pow(m_rho,2) + pow(m_pi,4)*(pow(m_rho,4) + 4*pow(m_omega,4) - 2*pow(m_omega,2)*s) +
                  pow(m_omega,4)*(pow(m_rho,4) + pow(m_omega,4) + 2*pow(m_omega,2)*s + 2*pow(s,2) - 2*pow(m_rho,2)*(pow(m_omega,2) + s)) -
                  2*pow(m_pi,2)*pow(m_omega,2)*(pow(m_rho,4) + 2*pow(m_omega,2)*(pow(m_omega,2) + s) - pow(m_rho,2)*(2*pow(m_omega,2) + s))))/(pow(m_omega,2) - t1) -
             (pow(m_pi,8) - 2*pow(m_pi,6)*pow(m_rho,2) + 3*pow(m_omega,8) - 4*pow(m_omega,6)*s - 7*pow(m_omega,4)*pow(s,2) + 4*pow(m_omega,2)*pow(s,3) + 5*pow(s,4) +
                pow(m_rho,4)*(pow(m_omega,4) - 2*pow(m_omega,2)*s + 2*pow(s,2)) + pow(m_rho,2)*(-4*pow(m_omega,6) + 8*pow(m_omega,4)*s - 6*pow(s,3)) -
                2*pow(m_pi,2)*(4*pow(m_omega,6) - 2*pow(m_rho,2)*pow(pow(m_omega,2) - 2*s,2) + pow(m_rho,4)*s - 10*pow(m_omega,4)*s + 8*pow(s,3)) +
                pow(m_pi,4)*(pow(m_rho,4) + 2*pow(m_rho,2)*(pow(m_omega,2) - s) + 4*(pow(m_omega,4) - 3*pow(m_omega,2)*s + 3*pow(s,2))))*t1 +
             2*pow(m_pi,2)*pow(m_omega,4)*pow(t1,2) + pow(m_rho,2)*pow(m_omega,4)*pow(t1,2) - pow(m_omega,6)*pow(t1,2) + pow(m_pi,4)*s*pow(t1,2) -
             pow(m_pi,2)*pow(m_rho,2)*s*pow(t1,2) - 8*pow(m_pi,2)*pow(m_omega,2)*s*pow(t1,2) - 3*pow(m_rho,2)*pow(m_omega,2)*s*pow(t1,2) +
             2*pow(m_omega,4)*s*pow(t1,2) + 8*pow(m_pi,2)*pow(s,2)*pow(t1,2) + 3*pow(m_rho,2)*pow(s,2)*pow(t1,2) + 3*pow(m_omega,2)*pow(s,2)*pow(t1,2) -
             5*pow(s,3)*pow(t1,2) - ((pow(m_omega,4) - 4*pow(m_omega,2)*s + 5*pow(s,2))*pow(t1,3))/3. +
             2*(pow(m_omega,2) - s)*(-pow(m_pi,8) + pow(m_pi,4)*(4*pow(m_omega,4) - 7*pow(m_omega,2)*s + pow(s,2) + pow(m_rho,2)*(pow(m_omega,2) + s)) +
                pow(m_pi,2)*(-6*pow(m_omega,6) + 6*pow(m_omega,4)*s + 8*pow(m_omega,2)*pow(s,2) + pow(m_rho,4)*(-pow(m_omega,2) + s) +
                   pow(m_rho,2)*(4*pow(m_omega,4) - 7*pow(m_omega,2)*s - pow(s,2))) +
                pow(m_omega,2)*(2*pow(m_omega,6) + pow(m_rho,4)*(pow(m_omega,2) - s) - 4*pow(m_omega,2)*pow(s,2) - 3*pow(s,3) +
                   pow(m_rho,2)*(-3*pow(m_omega,4) + 2*pow(m_omega,2)*s + 3*pow(s,2))))*log((-pow(m_omega,2) + t2)/(-pow(m_omega,2) + t1))))/
                   (128.0*M_PI*pow(pow(m_omega,2) - s,2)*(pow(m_pi,4) + pow(pow(m_rho,2) - s,2) - 2*pow(m_pi,2)*(pow(m_rho,2) + s)));

          process_list.push_back(make_unique<CollisionBranch>(
          *part_out, *photon_out, xsection, ProcessType::TwoToTwo));
          break;

        case ReactionType::no_reaction:
          // never reached
          break;
      }
    }
  }
  return process_list;
}

double ScatterActionPhoton::diff_cross_section(double t, double t2, double t1) const {
  const double to_mb = 0.3894;
  const float m_rho = ParticleType::find(pdg::rho_z).mass();
  const float m_pi = ParticleType::find(pdg::pi_z).mass();
  float s = mandelstam_s();
  float diff_xsection = 0.0;

  const double Const = 0.059;
  const double g_POR = 11.93;
  const double ma1 = 1.26;
  const double ghat = 6.4483;
  const double eta1 = 2.3920;
  const double eta2 = 1.9430;
  const double delta = -0.6426;
  const double C4 = -0.14095;
  const double Gammaa1 = 0.4;
  const double Pi = M_PI;
  double m_omega = 0.783;
  double momega = m_omega;
  double mrho = m_rho;
  double mpion = m_pi;

  switch (reac) {
    case ReactionType::pi_pi:
      if (outgoing_particles_[0].type().pdgcode().is_rho()) {
        diff_xsection = (pow(Const,2)*pow(ghat,4)*((0.25*(32*pow(C4,2)*pow(mrho,8) + 2*pow(delta,2)*pow(s,2) + 8*C4*pow(mrho,6)*(-6 + delta - 8*C4*s) +
                    2*delta*pow(mrho,2)*s*(-6 + delta - 8*C4*s) +
                    pow(mrho,4)*(12 - pow(delta,2) + 8*C4*(6 + delta)*s + 32*pow(C4,2)*pow(s,2))))/pow(mrho,4) -
               (0.25*pow(-2 + delta,2)*pow(mpion,2)*(pow(mpion,4) + pow(pow(mrho,2) - t,2) - 2*pow(mpion,2)*(pow(mrho,2) + t)))/
                (pow(mrho,2)*pow(pow(mpion,2) - t,2)) - (0.25*pow(-2 + delta,2)*pow(mpion,2)*
                  (pow(mpion,4) + pow(s + t,2) - 2*pow(mpion,2)*(2*pow(mrho,2) + s + t)))/
                (pow(mrho,2)*pow(pow(mpion,2) + pow(mrho,2) - s - t,2)) +
               (0.125*(-2 + delta)*(eta1 - eta2)*(pow(ma1,2) - 2*pow(mpion,2) - pow(mrho,2) + s + t)*
                  (eta1*(2*pow(mpion,2) - s) + eta2*(-3*pow(mpion,2) - pow(mrho,2) + s + t))*
                  (pow(mpion,4) + t*(-pow(mrho,2) + 2*s + t) - pow(mpion,2)*(pow(mrho,2) + 2*t)))/
                ((-pow(mpion,2) + t)*(pow(Gammaa1,2)*pow(ma1,2) + pow(pow(ma1,2) - 2*pow(mpion,2) - pow(mrho,2) + s + t,2))) +
               (0.25*(-2. + delta)*(pow(mpion,4)*(2. + delta - 8.*C4*pow(mrho,2)) + 8.*C4*pow(mrho,4)*t +
                    t*((2. + 3.*delta)*s + (2. + delta)*t) + pow(mrho,2)*(s*(2. - 1.*delta - 16.*C4*t) + t*(-2. - 1.*delta - 8.*C4*t)) +
                    pow(mpion,2)*(8.*C4*pow(mrho,4) + (-2. + delta)*s + (-4. - 2.*delta)*t + pow(mrho,2)*(-6. + delta + 16.*C4*t))))/
                (pow(mrho,2)*(pow(mpion,2) - 1.*t)) - (0.125*(-2 + delta)*(eta1 - eta2)*(pow(ma1,2) - 2*pow(mpion,2) - pow(mrho,2) + s + t)*
                  (-(eta2*(3*pow(mpion,2) + pow(mrho,2) - s - t)*
                       (pow(mpion,4) + (pow(mrho,2) - s - t)*(s - t) - pow(mpion,2)*(pow(mrho,2) - 2*s + 2*t))) +
                    eta1*(2*pow(mpion,6) + pow(mpion,4)*(-2*pow(mrho,2) + 5*s - 4*t) + s*(s + t)*(-pow(mrho,2) + s + t) +
                       pow(mpion,2)*(2*pow(mrho,4) + pow(mrho,2)*(s - 2*t) - 2*(2*s - t)*(s + t)))))/
                ((-pow(mpion,2) - pow(mrho,2) + s + t)*(pow(Gammaa1,2)*pow(ma1,2) +
                    pow(pow(ma1,2) - 2*pow(mpion,2) - pow(mrho,2) + s + t,2))) +
               (0.03125*pow(eta1 - eta2,2)*(-2*eta1*eta2*(pow(mpion,8) - 4*pow(mpion,6)*t +
                       pow(t,2)*(-pow(mrho,4) - 2*pow(mrho,2)*s + 2*pow(s,2) + 2*s*t + pow(t,2)) -
                       2*pow(mpion,2)*t*(-2*pow(mrho,4) + pow(mrho,2)*s + 2*t*(s + t)) + pow(mpion,4)*(-pow(mrho,4) + 2*t*(s + 3*t))) +
                    pow(eta2,2)*(pow(mpion,8) - 2*pow(mpion,6)*(pow(mrho,2) + 2*t) +
                       pow(t,2)*(pow(mrho,4) + 2*pow(s,2) + 2*s*t + pow(t,2) + 2*pow(mrho,2)*(-s + t)) -
                       2*pow(mpion,2)*t*(2*t*(s + t) + pow(mrho,2)*(s + 3*t)) + pow(mpion,4)*(pow(mrho,4) + 6*pow(mrho,2)*t + 2*t*(s + 3*t)))
                      + pow(eta1,2)*(pow(mpion,8) + 2*pow(mpion,6)*(pow(mrho,2) - 2*t) -
                       2*pow(mpion,2)*(pow(mrho,2) - s - t)*(pow(mrho,4) + pow(mrho,2)*t - 2*pow(t,2)) +
                       t*(-pow(mrho,2) + t)*(2*pow(s,2) + 2*s*t + pow(t,2) - pow(mrho,2)*(2*s + t)) +
                       pow(mpion,4)*(pow(mrho,4) - 2*pow(mrho,2)*(s + 3*t) + 2*t*(s + 3*t)))))/pow(pow(ma1,2) - t,2) +
               (2*((0.125*pow(-2 + delta,2)*(2*pow(mpion,2) - s)*
                       (pow(mpion,4) + pow(mrho,2)*(s - t) + t*(s + t) - pow(mpion,2)*(3*pow(mrho,2) + s + 2*t)))/
                     ((pow(mpion,2) - t)*(pow(mpion,2) + pow(mrho,2) - s - t)) -
                    (0.125*(-2. + delta)*(pow(mpion,4)*(2. + delta - 8.*C4*pow(mrho,2)) - 2.*delta*pow(s,2) + 2.*s*t - 1.*delta*s*t +
                         2.*pow(t,2) + delta*pow(t,2) + C4*pow(mrho,4)*(-8.*s + 8.*t) +
                         pow(mrho,2)*((2. + delta)*s + 8.*C4*pow(s,2) + t*(-2. - 1.*delta - 8.*C4*t)) +
                         pow(mpion,2)*(8.*C4*pow(mrho,4) - 2.*s + 5.*delta*s - 4.*t - 2.*delta*t +
                            pow(mrho,2)*(-6. + delta - 16.*C4*s + 16.*C4*t))))/(pow(mpion,2) + pow(mrho,2) - 1.*s - 1.*t)))/pow(mrho,2) +
               (0.03125*pow(eta1 - eta2,2)*(-2*eta1*eta2*(pow(mpion,8) + 4*pow(mpion,6)*(pow(mrho,2) - t) +
                       pow(-pow(mrho,2) + s + t,2)*(pow(s,2) + pow(t,2) - 2*pow(mrho,2)*(s + t)) +
                       pow(mpion,4)*(9*pow(mrho,4) + 4*pow(s,2) + 2*s*t + 6*pow(t,2) - 2*pow(mrho,2)*(7*s + 6*t)) +
                       2*pow(mpion,2)*(pow(mrho,2) - s - t)*(2*pow(mrho,4) - pow(mrho,2)*(5*s + 4*t) + 2*(pow(s,2) + pow(t,2)))) +
                    pow(eta2,2)*(pow(mpion,8) + pow(mpion,6)*(6*pow(mrho,2) - 4*t) +
                       pow(-pow(mrho,2) + s + t,2)*(4*pow(mrho,4) + pow(s,2) + pow(t,2) - 4*pow(mrho,2)*(s + t)) +
                       pow(mpion,4)*(17*pow(mrho,4) + 4*pow(s,2) + 2*s*t + 6*pow(t,2) - 2*pow(mrho,2)*(10*s + 9*t)) +
                       2*pow(mpion,2)*(pow(mrho,2) - s - t)*(7*pow(mrho,4) - pow(mrho,2)*(8*s + 7*t) + 2*(pow(s,2) + pow(t,2)))) +
                    pow(eta1,2)*(pow(mpion,8) + 2*pow(mpion,6)*(pow(mrho,2) - 2*t) +
                       (s + t)*(-pow(mrho,2) + s + t)*(pow(s,2) + pow(t,2) - pow(mrho,2)*(s + t)) +
                       pow(mpion,4)*(5*pow(mrho,4) + 4*pow(s,2) + 2*s*t + 6*pow(t,2) - 2*pow(mrho,2)*(5*s + 3*t)) -
                       2*pow(mpion,2)*(2*pow(mrho,4)*(s + t) + 2*(s + t)*(pow(s,2) + pow(t,2)) -
                          pow(mrho,2)*(4*pow(s,2) + 5*s*t + 3*pow(t,2))))))/
                (pow(Gammaa1,2)*pow(ma1,2) + pow(pow(ma1,2) - 2*pow(mpion,2) - pow(mrho,2) + s + t,2)) +
               (0.0625*pow(eta1 - eta2,2)*(pow(ma1,2) - 2*pow(mpion,2) - pow(mrho,2) + s + t)*
                  (-(pow(eta2,2)*(pow(mpion,8) + 2*pow(mpion,6)*(pow(mrho,2) - 2*t) +
                         2*pow(mpion,2)*t*(pow(pow(mrho,2) - s,2) + (3*pow(mrho,2) - 2*s)*t - 2*pow(t,2)) +
                         (pow(mrho,2) - s - t)*t*(2*pow(mrho,4) + pow(s,2) - s*t - pow(t,2) + pow(mrho,2)*(-3*s + t)) +
                         pow(mpion,4)*(pow(mrho,4) + 2*t*(s + 3*t) - pow(mrho,2)*(s + 6*t)))) -
                    pow(eta1,2)*(pow(mpion,8) + 2*pow(mpion,6)*(pow(mrho,2) - 2*t) +
                       (pow(mrho,2) - s - t)*t*(pow(s,2) - s*t - pow(t,2) + pow(mrho,2)*(s + t)) +
                       pow(mpion,4)*(3*pow(mrho,4) + 2*t*(s + 3*t) - pow(mrho,2)*(5*s + 6*t)) +
                       2*pow(mpion,2)*(-(pow(mrho,4)*(s + t)) + t*(pow(s,2) - 2*s*t - 2*pow(t,2)) +
                          pow(mrho,2)*(pow(s,2) + 2*s*t + 3*pow(t,2)))) +
                    2*eta1*eta2*(pow(mpion,8) + 2*pow(mpion,6)*(pow(mrho,2) - 2*t) -
                       (pow(mrho,2) - s - t)*t*(pow(mrho,4) - pow(s,2) - pow(mrho,2)*t + t*(s + t)) +
                       2*pow(mpion,4)*(2*pow(mrho,4) + t*(s + 3*t) - pow(mrho,2)*(2*s + 3*t)) +
                       pow(mpion,2)*(pow(mrho,6) - 2*pow(mrho,4)*(s + 2*t) + 2*t*(pow(s,2) - 2*s*t - 2*pow(t,2)) +
                          pow(mrho,2)*(pow(s,2) + 2*s*t + 6*pow(t,2))))))/
                ((-pow(ma1,2) + t)*(pow(Gammaa1,2)*pow(ma1,2) + pow(pow(ma1,2) - 2*pow(mpion,2) - pow(mrho,2) + s + t,2))) +
               2*((-0.0625*(-2 + delta)*(eta1 - eta2)*(eta1*(-2*pow(mpion,2) + s) + eta2*(pow(mpion,2) + t))*
                     (-pow(mpion,4) + pow(s,2) - pow(t,2) + pow(mrho,2)*(-s + t) + pow(mpion,2)*(pow(mrho,2) - 2*s + 2*t)))/
                   ((pow(mpion,2) + pow(mrho,2) - s - t)*(-pow(ma1,2) + t)) +
                  (0.125*(-2. + delta)*(eta1 - 1.*eta2)*(eta2*(-0.5*pow(mpion,6) + pow(mpion,4)*(0.5*pow(mrho,2) + 0.5*t) +
                          pow(mpion,2)*(1.*pow(mrho,2) - 1.*s + 0.5*t)*t + (0.5*pow(mrho,2) - 1.*s - 0.5*t)*pow(t,2)) +
                       eta1*(1.*pow(mpion,6) + pow(mpion,4)*(-1.*pow(mrho,2) + 0.5*s - 2.*t) + s*(-0.5*pow(mrho,2) + 0.5*t)*t +
                          pow(mpion,2)*(1.*pow(mrho,4) + pow(mrho,2)*(-0.5*s - 1.*t) + t*(1.*s + 1.*t)))))/
                   ((pow(ma1,2) - 1.*t)*(-1.*pow(mpion,2) + t)) +
                  (0.0625*(eta1 - eta2)*(eta2*(8*C4*pow(mrho,6)*t - 2*delta*pow(s,2)*t +
                          pow(mrho,2)*(-4*pow(mpion,4) + (s*(2 + 3*delta + 8*C4*s) - 4*t)*t + pow(mpion,2)*(-((-2 + delta)*s) + 8*t)) +
                          pow(mrho,4)*(8*C4*pow(mpion,4) - pow(mpion,2)*(-2 + delta + 16*C4*t) + t*(-6 + delta + 8*C4*(-2*s + t)))) +
                       eta1*(2*delta*pow(s,2)*t + 8*C4*pow(mrho,6)*(-2*pow(mpion,2) + t) -
                          pow(mrho,2)*(-4*pow(mpion,4) - 4*pow(t,2) + 2*pow(mpion,2)*((2 + delta)*s + 4*t) +
                             pow(s,2)*(-2 + delta + 8*C4*t)) + pow(mrho,4)*
                           (-8*C4*pow(mpion,4) + (-2 + delta)*s - 4*t*(1 + 2*C4*t) + 8*pow(mpion,2)*(1 + 2*C4*(s + t))))))/
                   (pow(mrho,2)*(-pow(ma1,2) + t))) - (0.125*(eta1 - eta2)*(pow(ma1,2) - 2*pow(mpion,2) - pow(mrho,2) + s + t)*
                  (eta1*(pow(mpion,4)*(4*pow(mrho,2) - 8*C4*pow(mrho,4)) + 8*C4*pow(mrho,6)*(s + t) - 2*delta*pow(s,2)*(s + t) +
                       pow(mrho,2)*((6 + delta)*pow(s,2) + 8*s*t + 4*pow(t,2) + 8*C4*pow(s,2)*(s + t)) -
                       pow(mrho,4)*(-((-6 + delta)*s) + 4*t + 8*C4*(2*pow(s,2) + 2*s*t + pow(t,2))) +
                       2*pow(mpion,2)*(-8*C4*pow(mrho,6) + 2*delta*pow(s,2) - pow(mrho,2)*(s*(6 + delta + 8*C4*s) + 4*t) +
                          4*pow(mrho,4)*(1 + 2*C4*(2*s + t)))) +
                    eta2*(pow(mpion,4)*(-4*pow(mrho,2) + 8*C4*pow(mrho,4)) -
                       (-pow(mrho,2) + s + t)*(16*C4*pow(mrho,6) - 2*delta*pow(s,2) + pow(mrho,2)*(s*(6 + 3*delta + 8*C4*s) + 4*t) +
                          pow(mrho,4)*(-10 + delta - 8*C4*(3*s + t))) +
                       pow(mpion,2)*(32*C4*pow(mrho,6) - 4*delta*pow(s,2) + pow(mrho,2)*(s*(14 + 5*delta + 16*C4*s) + 8*t) +
                          pow(mrho,4)*(delta - 2*(9 + 8*C4*(3*s + t)))))))/
                (pow(mrho,2)*(pow(Gammaa1,2)*pow(ma1,2) + pow(pow(ma1,2) - 2*pow(mpion,2) - pow(mrho,2) + s + t,2)))))/
           (16.*M_PI*s*(-4*pow(mpion,2) + s));
      } else if (outgoing_particles_[0].type().pdgcode() == pdg::photon) {
        diff_xsection = 0.0000000000001/to_mb/(t2-t1);
      }
      break;
    case ReactionType::pi0_pi:
      if (outgoing_particles_[0].type().pdgcode().is_rho()) {
        diff_xsection = (pow(Const,2)*pow(ghat,4)*((-0.25*pow(-2 + delta,2)*pow(mpion,2)*
      				  (pow(mpion,4) + pow(pow(mrho,2) - t,2) - 2*pow(mpion,2)*(pow(mrho,2) + t)))/(pow(mrho,2)*pow(pow(mpion,2) - t,2)) +
      			   (0.0625*pow(-2*pow(mrho,2) + delta*s,2)*(8*pow(mpion,4)*pow(mrho,2) + 2*pow(mrho,6) + pow(s,3) + 8*pow(mrho,2)*t*(s + t) -
      					pow(mrho,4)*(7*s + 8*t) + 4*pow(mpion,2)*(5*pow(mrho,4) - pow(s,2) - 4*pow(mrho,2)*t)))/
      				(pow(mrho,6)*pow(pow(mrho,2) - s,2)) - (0.0625*(eta1 - eta2)*(2*pow(mrho,2) - delta*s)*
      				  (-(eta2*(2*pow(mpion,2) + pow(mrho,2) - s - 2*t)*
      					   (2*pow(mpion,4) + pow(mpion,2)*(-pow(mrho,2) + s - 4*t) + t*(3*pow(mrho,2) + s + 2*t))) +
      					eta1*(4*pow(mpion,6) - pow(mrho,4)*s + pow(s,3) + 2*pow(mpion,4)*(5*pow(mrho,2) - s - 6*t) -
      					   2*(pow(mrho,4) - 4*pow(mrho,2)*s + pow(s,2))*t + 6*(pow(mrho,2) - s)*pow(t,2) - 4*pow(t,3) -
      					   4*pow(mpion,2)*(4*pow(mrho,2)*t + (s - 3*t)*(s + t)))))/(pow(mrho,2)*(pow(mrho,2) - s)*(pow(ma1,2) - t)) -
      			   (0.125*(-2 + delta)*(eta1 - eta2)*(-(eta2*(pow(mpion,2) + t)*
      					   (pow(mpion,4) + t*(-pow(mrho,2) + 2*s + t) - pow(mpion,2)*(pow(mrho,2) + 2*t))) +
      					eta1*(2*pow(mpion,6) + pow(mpion,4)*(-2*pow(mrho,2) + s - 4*t) + s*t*(-pow(mrho,2) + t) +
      					   pow(mpion,2)*(2*pow(mrho,4) + 2*t*(s + t) - pow(mrho,2)*(s + 2*t)))))/((-pow(ma1,2) + t)*(-pow(mpion,2) + t)) +
      			   (0.03125*pow(eta1 - eta2,2)*(-2*eta1*eta2*(pow(mpion,8) - 4*pow(mpion,6)*t +
      					   pow(t,2)*(-pow(mrho,4) - 2*pow(mrho,2)*s + 2*pow(s,2) + 2*s*t + pow(t,2)) -
      					   2*pow(mpion,2)*t*(-2*pow(mrho,4) + pow(mrho,2)*s + 2*t*(s + t)) + pow(mpion,4)*(-pow(mrho,4) + 2*t*(s + 3*t))) +
      					pow(eta2,2)*(pow(mpion,8) - 2*pow(mpion,6)*(pow(mrho,2) + 2*t) +
      					   pow(t,2)*(pow(mrho,4) + 2*pow(s,2) + 2*s*t + pow(t,2) + 2*pow(mrho,2)*(-s + t)) -
      					   2*pow(mpion,2)*t*(2*t*(s + t) + pow(mrho,2)*(s + 3*t)) + pow(mpion,4)*(pow(mrho,4) + 6*pow(mrho,2)*t + 2*t*(s + 3*t))) +
      					pow(eta1,2)*(pow(mpion,8) + 2*pow(mpion,6)*(pow(mrho,2) - 2*t) -
      					   2*pow(mpion,2)*(pow(mrho,2) - s - t)*(pow(mrho,4) + pow(mrho,2)*t - 2*pow(t,2)) +
      					   t*(-pow(mrho,2) + t)*(2*pow(s,2) + 2*s*t + pow(t,2) - pow(mrho,2)*(2*s + t)) +
      					   pow(mpion,4)*(pow(mrho,4) - 2*pow(mrho,2)*(s + 3*t) + 2*t*(s + 3*t)))))/pow(pow(ma1,2) - t,2) -
      			   (3.*(1.*pow(mrho,2) - 0.5*delta*s)*(delta*(0.666667*pow(mpion,4)*pow(mrho,2) + 0.166667*pow(mrho,6) +
      					   pow(mpion,2)*(1.66667*pow(mrho,4) - 0.416667*pow(s,2) + pow(mrho,2)*(0.0833333*s - 1.33333*t)) +
      					   pow(mrho,4)*(-0.541667*s - 0.666667*t) + pow(s,2)*(0.125*s + 0.0833333*t) +
      					   pow(mrho,2)*(-0.0833333*pow(s,2) + 0.583333*s*t + 0.666667*pow(t,2))) +
      					pow(mrho,2)*(1.*C4*pow(mrho,6) + pow(mpion,2)*(2.*C4*pow(mrho,4) + 0.166667*s + pow(mrho,2)*(-0.833333 - 0.666667*C4*s)) +
      					   s*(-0.0833333*s - 0.166667*t) + pow(mrho,4)*(-0.416667 - 1.33333*C4*s - 2.*C4*t) +
      					   pow(mrho,2)*(0.833333*t + s*(0.5 + 0.333333*C4*s + 0.666667*C4*t)))))/(pow(mrho,8) - 1.*pow(mrho,6)*s) +
      			   (pow(mrho,6)*(0.75 + C4*(2.*C4*pow(mrho,4) + pow(mrho,2)*(-3. - 4.*C4*s) + s*(3. + 2.*C4*s))) +
      				  pow(delta,2)*(0.5*pow(mpion,4)*pow(mrho,2) + 0.125*pow(mrho,6) +
      					 pow(mpion,2)*(1.25*pow(mrho,4) - 0.375*pow(s,2) + pow(mrho,2)*(0.125*s - 1.*t)) + pow(mrho,4)*(-0.375*s - 0.5*t) +
      					 pow(s,2)*(0.125*s + 0.125*t) + pow(mrho,2)*(0.0625*pow(s,2) + 0.375*s*t + 0.5*pow(t,2))) +
      				  delta*pow(mrho,2)*(2.*C4*pow(mrho,6) + pow(mpion,2)*(3.*C4*pow(mrho,4) + 0.25*s + pow(mrho,2)*(-1.25 - 1.*C4*s)) +
      					 s*(-0.25*s - 0.25*t) + pow(mrho,4)*(-0.75 - 1.5*C4*s - 3.*C4*t) + pow(mrho,2)*(1.25*t + s*(0.25 - 0.5*C4*s + 1.*C4*t))))/
      				pow(mrho,6) + (2*((-0.0625*(-2. + delta)*(-2.*pow(mrho,2) + delta*s)*
      					   (pow(mpion,4)*(4.*pow(mrho,2) + 4.*s) + pow(mpion,2)*(pow(mrho,2)*(-7.*s - 4.*t) + s*(-1.*s - 4.*t)) +
      						 s*(pow(mrho,4) + pow(mrho,2)*(s - 1.*t) + s*t)))/((pow(mrho,2) - 1.*s)*(pow(mpion,2) - 1.*t)) +
      					(0.0625*(-2 + delta)*(pow(mpion,4)*((-2 + 4*delta)*pow(mrho,2) + 8*C4*pow(mrho,4) + 5*delta*s) - 8*C4*pow(mrho,6)*t +
      						 delta*s*t*(s + t) + pow(mrho,2)*(delta*s*(s - 3*t) - 2*t*(s + t)) + 2*pow(mrho,4)*((-1 + delta)*s + t + 4*C4*t*(2*s + t)) -
      						 pow(mpion,2)*(8*C4*pow(mrho,6) + delta*s*(s + 6*t) + 2*pow(mrho,4)*(-3 + 8*C4*t) +
      							pow(mrho,2)*((-2 + 9*delta)*s + 4*(-1 + delta)*t))))/(-pow(mpion,2) + t)))/pow(mrho,4) -
      			   (0.0625*(eta1 - eta2)*(eta2*(-4*delta*pow(mpion,6) + 4*pow(mpion,4)*(pow(mrho,2) - 2*C4*pow(mrho,4) + 3*delta*t) +
      					   pow(mpion,2)*(delta*(s - 6*t)*(s + 2*t) - (2 + delta)*pow(mrho,2)*(s + 4*t) + 2*pow(mrho,4)*(-1 + delta + 8*C4*t)) +
      					   t*(-8*C4*pow(mrho,6) + pow(mrho,4)*(6 - 4*delta + 16*C4*s - 8*C4*t) +
      						  pow(mrho,2)*(-(s*(2 + delta + 8*C4*s)) + 4*(1 + delta)*t) + delta*(3*pow(s,2) + 4*s*t + 4*pow(t,2)))) +
      					eta1*(4*delta*pow(mpion,6) - 8*C4*pow(mrho,6)*t + delta*(pow(s,3) - 4*pow(s,2)*t - 6*s*pow(t,2) - 4*pow(t,3)) -
      					   2*pow(mpion,4)*((2 - 5*delta)*pow(mrho,2) - 4*C4*pow(mrho,4) + delta*(s + 6*t)) +
      					   2*pow(mrho,4)*(s - delta*s + t*(2 - delta + 4*C4*t)) +
      					   pow(mrho,2)*(8*delta*s*t + 2*(-2 + 3*delta)*pow(t,2) + pow(s,2)*(-2 + delta + 8*C4*t)) -
      					   2*pow(mpion,2)*(-8*C4*pow(mrho,6) + 2*delta*(s - 3*t)*(s + t) - pow(mrho,2)*((2 + delta)*s + (4 - 8*delta)*t) +
      						  pow(mrho,4)*(4 + 8*C4*(s + t))))))/(pow(mrho,2)*(-pow(ma1,2) + t))))/(16.*Pi*s*(-4*pow(mpion,2) + s));

      } else if (outgoing_particles_[0].type().pdgcode().is_pion()) {
        diff_xsection = 0.0000000000001/to_mb/(t2-t1);
      }
      break;
    case ReactionType::pi_rho0:

      diff_xsection = 1/3.0*(pow(Const,2)*pow(ghat,4)*((-8*pow(-2 + delta,2)*pow(m_pi,2))/(pow(mrho,2)*pow(pow(m_pi,2) - s,2)) -
       (8*pow(-2 + delta,2)*pow(m_pi,2)*(pow(m_pi,4) + pow(pow(mrho,2) - t,2) - 2*pow(m_pi,2)*(pow(mrho,2) + t)))/
        (pow(mrho,2)*(pow(m_pi,4) + pow(pow(mrho,2) - s,2) - 2*pow(m_pi,2)*(pow(mrho,2) + s))*pow(pow(m_pi,2) - t,2)) +
       (4*(-2 + delta)*(eta1 - eta2)*(pow(ma1,2) - s)*(-(eta2*(pow(m_pi,2) + s)) + eta1*(-pow(mrho,2) + s + t))*
          (-pow(m_pi,4) + pow(m_pi,2)*(pow(mrho,2) - 2*t) + t*(-pow(mrho,2) + 2*s + t)))/
        ((pow(Gammaa1,2)*pow(ma1,2) + pow(pow(ma1,2) - s,2))*(pow(m_pi,4) + pow(pow(mrho,2) - s,2) - 2*pow(m_pi,2)*(pow(mrho,2) + s))*
          (pow(m_pi,2) - t)) - (8*(-2 + delta)*(pow(m_pi,4)*(2 - 3*delta + 8*C4*pow(mrho,2)) + pow(mrho,4)*(-2 + delta + 8*C4*t) +
            t*((2 + 3*delta)*s + 2*delta*t) + pow(m_pi,2)*(-8*C4*pow(mrho,4) + (-2 + delta)*s - (2 + 3*delta)*t + 4*pow(mrho,2)*(1 + 4*C4*t)) -
            pow(mrho,2)*(t*(-2 + 3*delta + 8*C4*t) + s*(-2 + delta + 16*C4*t))))/
        (pow(mrho,2)*(pow(m_pi,4) + pow(pow(mrho,2) - s,2) - 2*pow(m_pi,2)*(pow(mrho,2) + s))*(pow(m_pi,2) - t)) +
       (4*(-2 + delta)*(eta1 - eta2)*(pow(ma1,2) - s)*(eta2*(pow(m_pi,2) + s)*
             (pow(m_pi,4) - pow(m_pi,2)*(pow(mrho,2) - 2*s) + s*(pow(mrho,2) - s - 2*t)) +
            eta1*(-4*pow(m_pi,6) + s*(-pow(mrho,2) + s)*(-pow(mrho,2) + s + t) + pow(m_pi,4)*(3*pow(mrho,2) + s + t) -
               pow(m_pi,2)*(pow(mrho,4) + 2*s*(s - t) + pow(mrho,2)*(-s + t)))))/
        ((pow(Gammaa1,2)*pow(ma1,2) + pow(pow(ma1,2) - s,2))*(pow(m_pi,2) - s)*
          (pow(m_pi,4) + pow(pow(mrho,2) - s,2) - 2*pow(m_pi,2)*(pow(mrho,2) + s))) +
       (pow(eta1 - eta2,2)*(pow(eta2,2)*(pow(m_pi,8) - 2*pow(m_pi,6)*pow(mrho,2) + pow(m_pi,4)*(pow(pow(mrho,2) + 2*s,2) - 2*s*t) +
               pow(s,2)*(pow(pow(mrho,2) + s,2) + 2*(-pow(mrho,2) + s)*t + 2*pow(t,2)) -
               2*pow(m_pi,2)*s*(pow(mrho,4) + pow(mrho,2)*(2*s - t) + 2*s*(s + t))) +
            2*eta1*eta2*(-pow(m_pi,8) + pow(m_pi,4)*(pow(mrho,4) + 2*pow(mrho,2)*s + 2*s*(-2*s + t)) -
               2*pow(m_pi,2)*s*(pow(mrho,4) + pow(mrho,2)*(s + t) - 2*s*(s + t)) + pow(s,2)*(pow(mrho,4) - pow(s,2) + 2*pow(mrho,2)*t - 2*t*(s + t)))\
             + pow(eta1,2)*(pow(m_pi,8) - 2*pow(m_pi,6)*pow(mrho,2) + pow(m_pi,4)*(3*pow(mrho,4) + 2*s*(2*s - t) + 2*pow(mrho,2)*(-3*s + t)) -
               2*pow(m_pi,2)*(pow(mrho,2) - s)*(-2*s*(s + t) + pow(mrho,2)*(2*s + t)) +
               s*(-pow(mrho,2) + s)*(pow(s,2) + 2*s*t + 2*pow(t,2) - pow(mrho,2)*(s + 2*t)))))/
        ((pow(Gammaa1,2)*pow(ma1,2) + pow(pow(ma1,2) - s,2))*(pow(m_pi,4) + pow(pow(mrho,2) - s,2) - 2*pow(m_pi,2)*(pow(mrho,2) + s))) +
       (pow(eta1 - eta2,2)*(-2*eta1*eta2*(pow(m_pi,8) - pow(m_pi,4)*(pow(mrho,4) + 2*(pow(mrho,2) + s)*t - 4*pow(t,2)) +
               pow(t,2)*(-pow(mrho,4) - 2*pow(mrho,2)*s + 2*pow(s,2) + 2*s*t + pow(t,2)) +
               2*pow(m_pi,2)*t*(pow(mrho,4) + pow(mrho,2)*(s + t) - 2*t*(s + t))) +
            pow(eta2,2)*(pow(m_pi,8) - 2*pow(m_pi,6)*pow(mrho,2) + pow(m_pi,4)*(pow(mrho,4) + 4*pow(mrho,2)*t - 2*(s - 2*t)*t) +
               pow(t,2)*(pow(mrho,4) + 2*pow(s,2) + 2*s*t + pow(t,2) + 2*pow(mrho,2)*(-s + t)) -
               2*pow(m_pi,2)*t*(pow(mrho,4) - pow(mrho,2)*(s - 2*t) + 2*t*(s + t))) +
            pow(eta1,2)*(pow(m_pi,8) - 2*pow(m_pi,6)*pow(mrho,2) + pow(m_pi,4)*(3*pow(mrho,4) + 2*pow(mrho,2)*(s - 3*t) - 2*(s - 2*t)*t) +
               t*(-pow(mrho,2) + t)*(2*pow(s,2) + 2*s*t + pow(t,2) - pow(mrho,2)*(2*s + t)) -
               2*pow(m_pi,2)*(-pow(mrho,2) + t)*(2*t*(s + t) - pow(mrho,2)*(s + 2*t)))))/
        ((pow(m_pi,4) + pow(pow(mrho,2) - s,2) - 2*pow(m_pi,2)*(pow(mrho,2) + s))*pow(pow(ma1,2) - t,2)) +
       (8*(-2 + delta)*((-2 + delta)*pow(mrho,6) + pow(m_pi,6)*(-2 + 3*delta - 8*C4*pow(mrho,2)) + s*t*((-2 + 3*delta)*s + 4*delta*t) +
            pow(m_pi,4)*(8*C4*pow(mrho,4) + 4*delta*s + 2*t - 3*delta*t - pow(mrho,2)*(2 + delta + 16*C4*s - 8*C4*t)) +
            pow(mrho,4)*(-((-2 + delta)*t) + s*(4 - 2*delta + 8*C4*t)) + pow(mrho,2)*s*(s*(-2 + delta - 8*C4*t) - 2*t*(delta + 8*C4*t)) +
            pow(m_pi,2)*(s*((2 - 3*delta)*s - 8*delta*t) - pow(mrho,4)*(-6 + 3*delta + 8*C4*(s + t)) +
               pow(mrho,2)*(8*C4*pow(s,2) + 4*(-1 + delta)*t + s*(-8 + 6*delta + 32*C4*t)))))/
        (pow(mrho,2)*(pow(m_pi,2) - s)*(pow(m_pi,4) + pow(pow(mrho,2) - s,2) - 2*pow(m_pi,2)*(pow(mrho,2) + s))*(pow(m_pi,2) - t)) +
       (2*pow(eta1 - eta2,2)*(pow(ma1,2) - s)*(pow(eta1,2)*(pow(m_pi,8) + pow(m_pi,4)*(2*pow(mrho,4) + 2*s*t - 3*pow(mrho,2)*(s + t)) +
               s*t*(2*pow(mrho,4) + pow(s,2) + 3*s*t + pow(t,2) - 3*pow(mrho,2)*(s + t)) -
               2*pow(m_pi,2)*(pow(mrho,2) - s - t)*(-2*s*t + pow(mrho,2)*(s + t))) +
            pow(eta2,2)*(pow(m_pi,8) - 4*pow(m_pi,2)*s*t*(pow(mrho,2) + s + t) + pow(m_pi,4)*(2*s*t + pow(mrho,2)*(s + t)) +
               s*t*(pow(s,2) + 3*s*t + pow(t,2) + pow(mrho,2)*(s + t))) +
            2*eta1*eta2*(-pow(m_pi,8) + 2*pow(m_pi,6)*pow(mrho,2) - 2*pow(m_pi,4)*s*t - s*t*(pow(s,2) + 3*s*t + pow(t,2) - 2*pow(mrho,2)*(s + t)) -
               pow(m_pi,2)*(-4*s*t*(s + t) + pow(mrho,2)*(pow(s,2) + 4*s*t + pow(t,2))))))/
        ((pow(Gammaa1,2)*pow(ma1,2) + pow(pow(ma1,2) - s,2))*(pow(m_pi,4) + pow(pow(mrho,2) - s,2) - 2*pow(m_pi,2)*(pow(mrho,2) + s))*
          (pow(ma1,2) - t)) + (8*(pow(delta,2)*(8*pow(m_pi,4) + 3*pow(mrho,4) - 6*pow(mrho,2)*(s + t) + 2*pow(s + t,2) +
               4*pow(m_pi,2)*(3*pow(mrho,2) - 2*(s + t))) - 4*delta*pow(mrho,2)*
             (16*C4*pow(m_pi,4) + pow(mrho,2)*(3 - 6*C4*(s + t)) + (s + t)*(-3 + 4*C4*(s + t)) + 2*pow(m_pi,2)*(3 + C4*(6*pow(mrho,2) - 8*(s + t)))) +
            4*pow(mrho,4)*(3 + 4*C4*(2*pow(m_pi,2) - s - t)*(3 + C4*(4*pow(m_pi,2) - 2*(s + t))))))/
        (pow(mrho,4)*(pow(m_pi,4) + pow(pow(mrho,2) - s,2) - 2*pow(m_pi,2)*(pow(mrho,2) + s))) +
       (4*(eta1 - eta2)*(-pow(ma1,2) + s)*(eta2*(-2*pow(m_pi,4)*(delta - 4*C4*pow(mrho,2))*(pow(mrho,2) + 4*s) +
               pow(m_pi,2)*(-2*pow(mrho,4)*(-2 + delta + 8*C4*s) + 8*delta*s*(s + t) - pow(mrho,2)*((-10 + delta)*s - (-2 + delta)*t + 32*C4*s*(s + t))) +
               s*(2*pow(mrho,4)*(-2 + delta + 4*C4*s) - 2*delta*pow(s + t,2) + pow(mrho,2)*((-6 + delta)*s + (-2 + delta)*t + 8*C4*pow(s + t,2)))) +
            eta1*(4*pow(m_pi,4)*(6*C4*pow(mrho,4) + 2*delta*s + pow(mrho,2)*(1 - 2*delta - 8*C4*s)) + 2*delta*s*pow(s + t,2) -
               pow(mrho,2)*((-6 + 5*delta)*pow(s,2) + 2*(-2 + 3*delta)*s*t + (-2 + delta)*pow(t,2) + 8*C4*s*pow(s + t,2)) +
               pow(mrho,4)*((-2 + delta)*(3*s + t) + 8*C4*s*(s + 2*t)) -
               2*pow(m_pi,2)*(4*delta*s*(s + t) - pow(mrho,2)*(-6*s + 7*delta*s - 2*t + 3*delta*t + 16*C4*s*(s + t)) +
                  2*pow(mrho,4)*(-2 + delta + 4*C4*(2*s + t))))))/
        (pow(mrho,2)*(pow(Gammaa1,2)*pow(ma1,2) + pow(pow(ma1,2) - s,2))*
          (pow(m_pi,4) + pow(pow(mrho,2) - s,2) - 2*pow(m_pi,2)*(pow(mrho,2) + s))) +
       (4*(eta1 - eta2)*(((-2 + delta)*(pow(m_pi,4) - pow(m_pi,2)*(pow(mrho,2) - 2*s) + s*(pow(mrho,2) - s - 2*t))*
               (eta1*(pow(mrho,2) - s - t) + eta2*(pow(m_pi,2) + t)))/((pow(m_pi,2) - s)*(pow(ma1,2) - t)) +
            ((-2 + delta)*(eta2*(pow(m_pi,2) + t)*(pow(m_pi,4) - pow(m_pi,2)*(pow(mrho,2) - 2*t) + (pow(mrho,2) - 2*s - t)*t) +
                 eta1*(-4*pow(m_pi,6) + (pow(mrho,2) - t)*(pow(mrho,2) - s - t)*t + pow(m_pi,4)*(3*pow(mrho,2) + s + t) -
                    pow(m_pi,2)*(pow(mrho,4) + pow(mrho,2)*(s - t) + 2*t*(-s + t)))))/((-pow(ma1,2) + t)*(-pow(m_pi,2) + t)) +
            (eta2*(-2*pow(m_pi,4)*(delta - 4*C4*pow(mrho,2))*(pow(mrho,2) + 4*t) +
                  pow(m_pi,2)*(8*delta*t*(s + t) - 2*pow(mrho,4)*(-2 + delta + 8*C4*t) -
                     pow(mrho,2)*(-((-2 + delta)*s) + (-10 + delta)*t + 32*C4*t*(s + t))) +
                  t*(-2*delta*pow(s + t,2) + 2*pow(mrho,4)*(-2 + delta + 4*C4*t) + pow(mrho,2)*((-2 + delta)*s + (-6 + delta)*t + 8*C4*pow(s + t,2)))) +
               eta1*(2*delta*t*pow(s + t,2) - pow(mrho,2)*((-2 + delta)*pow(s,2) + 2*(-2 + 3*delta)*s*t + (-6 + 5*delta)*pow(t,2) + 8*C4*t*pow(s + t,2)) +
                  pow(mrho,4)*(8*C4*t*(2*s + t) + (-2 + delta)*(s + 3*t)) +
                  4*pow(m_pi,4)*(6*C4*pow(mrho,4) + 2*delta*t + pow(mrho,2)*(1 - 2*delta - 8*C4*t)) -
                  2*pow(m_pi,2)*(4*delta*t*(s + t) - pow(mrho,2)*(-2*s + 3*delta*s - 6*t + 7*delta*t + 16*C4*t*(s + t)) +
                     2*pow(mrho,4)*(-2 + delta + 4*C4*(s + 2*t)))))/(pow(mrho,2)*(-pow(ma1,2) + t))))/
        (pow(m_pi,4) + pow(pow(mrho,2) - s,2) - 2*pow(m_pi,2)*(pow(mrho,2) + s))))/(512.*Pi);

      break;
    case ReactionType::pi_rho:
      diff_xsection = 1/3.0*((pow(Const,2)*pow(ghat,4)*((-0.25*pow(-2 + delta,2)*pow(mpion,2)*
                    (pow(mpion,4) + pow(pow(mrho,2) - t,2) - 2*pow(mpion,2)*(pow(mrho,2) + t)))/
                  (pow(mrho,2)*pow(pow(mpion,2) - t,2)) -
                 (0.0625*(eta1 - eta2)*(2*pow(mrho,2) + delta*(-2*pow(mpion,2) - pow(mrho,2) + s + t))*
                    (eta1*(8*pow(mpion,6) + pow(s,3) + 2*pow(mrho,4)*(s - t) + 5*pow(s,2)*t + s*pow(t,2) +
                         pow(t,3) + 2*pow(mpion,2)*(2*pow(mrho,2) - s - t)*(s + t) - pow(mrho,2)*(3*s - t)*(s + t) -
                         2*pow(mpion,4)*(2*pow(mrho,2) + 3*s + t)) +
                      eta2*(s - t)*(4*pow(mpion,4) + t*(4*pow(mrho,2) - s + t) - pow(mpion,2)*(s + 3*t))))/
                  (pow(mrho,2)*(-pow(ma1,2) + t)*(-2*pow(mpion,2) + s + t)) -
                 (0.0625*pow(-2.*pow(mrho,2) + delta*(2.*pow(mpion,2) + pow(mrho,2) - 1.*s - 1.*t),2)*
                    (8.*pow(mpion,6) + 4.*pow(mrho,6) + pow(s,3) + pow(mrho,4)*(-4.*s - 4.*t) +
                      pow(mpion,4)*(-4.*pow(mrho,2) - 4.*s - 4.*t) + 3.*pow(s,2)*t + 3.*s*pow(t,2) + pow(t,3) +
                      pow(mrho,2)*(-3.*pow(s,2) + 2.*s*t - 3.*pow(t,2)) +
                      pow(mpion,2)*(-8.*pow(mrho,4) - 2.*pow(s,2) - 4.*s*t - 2.*pow(t,2) + pow(mrho,2)*(4.*s + 4.*t)))
                    )/(pow(mrho,6)*pow(2.*pow(mpion,2) - 1.*s - 1.*t,2)) +
                 (0.125*(-2 + delta)*(eta1 - eta2)*(eta2*(pow(mpion,2) + t)*
                       (pow(mpion,4) - pow(mpion,2)*(pow(mrho,2) - 2*t) + (pow(mrho,2) - 2*s - t)*t) +
                      eta1*(-4*pow(mpion,6) + (pow(mrho,2) - t)*(pow(mrho,2) - s - t)*t +
                         pow(mpion,4)*(3*pow(mrho,2) + s + t) -
                         pow(mpion,2)*(pow(mrho,4) + pow(mrho,2)*(s - t) + 2*t*(-s + t)))))/
                  ((-pow(ma1,2) + t)*(-pow(mpion,2) + t)) +
                 (0.03125*pow(eta1 - eta2,2)*(-2*eta1*eta2*
                       (pow(mpion,8) - pow(mpion,4)*(pow(mrho,4) + 2*(pow(mrho,2) + s)*t - 4*pow(t,2)) +
                         pow(t,2)*(-pow(mrho,4) - 2*pow(mrho,2)*s + 2*pow(s,2) + 2*s*t + pow(t,2)) +
                         2*pow(mpion,2)*t*(pow(mrho,4) + pow(mrho,2)*(s + t) - 2*t*(s + t))) +
                      pow(eta2,2)*(pow(mpion,8) - 2*pow(mpion,6)*pow(mrho,2) +
                         pow(mpion,4)*(pow(mrho,4) + 4*pow(mrho,2)*t - 2*(s - 2*t)*t) +
                         pow(t,2)*(pow(mrho,4) + 2*pow(s,2) + 2*s*t + pow(t,2) + 2*pow(mrho,2)*(-s + t)) -
                         2*pow(mpion,2)*t*(pow(mrho,4) - pow(mrho,2)*(s - 2*t) + 2*t*(s + t))) +
                      pow(eta1,2)*(pow(mpion,8) - 2*pow(mpion,6)*pow(mrho,2) +
                         pow(mpion,4)*(3*pow(mrho,4) + 2*pow(mrho,2)*(s - 3*t) - 2*(s - 2*t)*t) +
                         t*(-pow(mrho,2) + t)*(2*pow(s,2) + 2*s*t + pow(t,2) - pow(mrho,2)*(2*s + t)) -
                         2*pow(mpion,2)*(-pow(mrho,2) + t)*(2*t*(s + t) - pow(mrho,2)*(s + 2*t)))))/
                  pow(pow(ma1,2) - t,2) - (0.5*(-2.*pow(mrho,2) +
                      delta*(2.*pow(mpion,2) + pow(mrho,2) - 1.*s - 1.*t))*
                    (delta*(-1.*pow(mpion,6) - 0.5*pow(mrho,6) - 0.1875*pow(s,3) +
                         pow(mpion,2)*(1.*pow(mrho,4) + pow(mrho,2)*(-0.625*s - 0.375*t) + s*(0.5*s + 0.5*t)) +
                         pow(mrho,4)*(0.5*s + 0.5*t) + pow(mpion,4)*(0.5*pow(mrho,2) + 0.25*s + 0.75*t) -
                         0.4375*pow(s,2)*t - 0.3125*s*pow(t,2) - 0.0625*pow(t,3) +
                         pow(mrho,2)*(0.4375*pow(s,2) - 0.25*s*t + 0.3125*pow(t,2))) +
                      pow(mrho,2)*(-0.125*pow(s,2) + C4*pow(mrho,4)*(1.*s - 1.*t) + 0.125*pow(t,2) +
                         pow(mpion,2)*((0.25 - 1.*C4*pow(mrho,2))*s + (-0.25 + 1.*C4*pow(mrho,2))*t) +
                         pow(mrho,2)*(-0.5*s + 0.5*C4*pow(s,2) + t*(0.5 - 0.5*C4*t)))))/
                  (pow(mrho,6)*(1.*pow(mpion,2) - 0.5*s - 0.5*t)) +
                 (pow(delta,2)*(-0.5*pow(mpion,6) - 0.0625*pow(mrho,6) + pow(mrho,4)*(-0.125*s - 0.125*t) +
                       pow(mpion,4)*(1.*pow(mrho,2) + 0.5*t) + s*(-0.125*pow(s,2) - 0.25*s*t - 0.125*pow(t,2)) +
                       pow(mpion,2)*(1.25*pow(mrho,4) + 0.375*pow(s,2) + pow(mrho,2)*(-1.125*s - 0.875*t) + 0.25*s*t -
                          0.125*pow(t,2)) + pow(mrho,2)*(0.4375*pow(s,2) + 0.25*s*t + 0.3125*pow(t,2))) +
                    pow(mrho,6)*(0.75 + C4*(8.*C4*pow(mpion,4) + 2.*C4*pow(s,2) +
                          pow(mpion,2)*(6. - 8.*C4*s - 8.*C4*t) + t*(-3. + 2.*C4*t) + s*(-3. + 4.*C4*t))) +
                    delta*pow(mrho,2)*(pow(mpion,4)*(-0.5 - 4.*C4*pow(mrho,2)) + s*(-0.25*s - 0.25*t) +
                       pow(mrho,4)*(-0.75 + 2.5*C4*s + 0.5*C4*t) +
                       pow(mrho,2)*(-0.5*C4*pow(s,2) + s*(0.25 - 2.*C4*t) + t*(1.25 - 1.5*C4*t)) +
                       pow(mpion,2)*(-3.*C4*pow(mrho,4) + 0.75*s + 0.25*t + pow(mrho,2)*(-1.5 + 3.*C4*s + 5.*C4*t))))/
                  pow(mrho,6) + (2*((0.0625*(-2. + delta)*
                         (-2.*pow(mrho,2) + delta*(2.*pow(mpion,2) + pow(mrho,2) - 1.*s - 1.*t))*
                         (2.*pow(mpion,6) + 1.*pow(mrho,6) + pow(mpion,4)*(-3.*pow(mrho,2) - 2.*t) +
                           pow(mrho,4)*(-1.5*s - 1.5*t) + pow(mrho,2)*s*(0.5*s + 0.5*t) +
                           pow(mpion,2)*(-1.*pow(mrho,4) - 0.5*pow(s,2) + pow(mrho,2)*(2.5*s - 0.5*t) - 1.*s*t -
                              0.5*pow(t,2)) + t*(0.5*pow(s,2) + 1.*s*t + 0.5*pow(t,2))))/
                       ((pow(mpion,2) - 1.*t)*(1.*pow(mpion,2) - 0.5*s - 0.5*t)) +
                      (0.0625*(-2 + delta)*(6*delta*pow(mpion,6) + delta*s*t*(s + t) +
                           pow(mrho,6)*(-2 + 3*delta + 8*C4*t) -
                           pow(mpion,4)*((-2 + 9*delta)*pow(mrho,2) - 8*C4*pow(mrho,4) + delta*(s + 9*t)) -
                           2*pow(mrho,4)*(t*(-1 + 3*delta + 4*C4*t) + s*(-1 + 2*delta + 8*C4*t)) -
                           pow(mpion,2)*(8*C4*pow(mrho,6) + 2*pow(mrho,4)*(-2 + delta - 8*C4*t) +
                              pow(mrho,2)*((2 - 7*delta)*s + (2 + 5*delta)*t) + delta*(pow(s,2) - 3*pow(t,2))) +
                           pow(mrho,2)*(2*s*t + delta*(pow(s,2) + 3*s*t + 3*pow(t,2)))))/(-pow(mpion,2) + t)))/
                  pow(mrho,4) + (0.0625*(eta1 - eta2)*(-(eta2*
                         (-2*pow(mpion,4)*(4*C4*pow(mrho,2)*(pow(mrho,2) + 4*t) - delta*(pow(mrho,2) - 2*s + 6*t)) +
                           pow(mpion,2)*(2*pow(mrho,4)*(-2 + delta + 8*C4*t) + delta*(pow(s,2) - 6*s*t - 11*pow(t,2)) +
                              pow(mrho,2)*(-((-2 + delta)*s) + (-10 + delta)*t + 32*C4*t*(s + t))) +
                           t*(-2*pow(mrho,4)*(-2 + delta + 4*C4*t) + delta*(3*pow(s,2) + 2*s*t + 3*pow(t,2)) +
                              pow(mrho,2)*((2 - 5*delta)*s + 3*(2 + delta)*t - 8*C4*pow(s + t,2))))) +
                      eta1*(8*delta*pow(mpion,6) + delta*(pow(s,3) + 7*pow(s,2)*t + 5*s*pow(t,2) + 3*pow(t,3)) -
                         2*pow(mrho,2)*((-1 + 2*delta)*pow(s,2) + 2*(-1 + 2*delta)*s*t + (-3 + 2*delta)*pow(t,2) +
                            4*C4*t*pow(s + t,2)) + pow(mpion,4)*
                          (24*C4*pow(mrho,4) + 6*delta*(-s + t) - 4*pow(mrho,2)*(-1 + 3*delta + 8*C4*t)) +
                         pow(mrho,4)*(t*(-6 + delta + 8*C4*t) + s*(-2 + 3*delta + 16*C4*t)) -
                         2*pow(mpion,2)*(delta*(s + t)*(s + 5*t) -
                            pow(mrho,2)*(-2*s + 5*delta*s - 6*t + 9*delta*t + 16*C4*t*(s + t)) +
                            2*pow(mrho,4)*(-2 + delta + 4*C4*(s + 2*t))))))/(pow(mrho,2)*(-pow(ma1,2) + t))))/
             (16.*Pi*(pow(mpion,4) + pow(pow(mrho,2) - s,2) - 2*pow(mpion,2)*(pow(mrho,2) + s))));

      // omega:
      /*diff_xsection = 1/3.0*(0.0024867959858108648*pow(Const,2)*pow(g_POR,4)*(pow(mpion,8) - 2*pow(mpion,6)*pow(mrho,2) +
        pow(mpion,4)*(pow(mrho,4) + 4*pow(s,2) - 2*s*t) +
        pow(s,2)*(pow(mrho,4) + pow(s,2) + 2*s*t + 2*pow(t,2) - 2*pow(mrho,2)*(s + t)) -
        2*pow(mpion,2)*s*(pow(mrho,4) + 2*s*(s + t) - pow(mrho,2)*(2*s + t))))/(pow(pow(momega,2) - s,2)*(pow(mpion,4) + pow(pow(mrho,2) - s,2) - 2*pow(mpion,2)*(pow(mrho,2) + s))); */
      break;
    case ReactionType::pi0_rho:
      diff_xsection = 1/3.0*((pow(Const,2)*pow(ghat,4)*((-0.25*pow(-2 + delta,2)*pow(mpion,2)*
                (pow(mpion,4) + pow(pow(mrho,2) - s,2) - 2*pow(mpion,2)*(pow(mrho,2) + s)))/(pow(mrho,2)*pow(pow(mpion,2) - s,2)) -
             (0.0625*(eta1 - eta2)*(-pow(ma1,2) + s)*(2*pow(mrho,2) + delta*(-2*pow(mpion,2) - pow(mrho,2) + s + t))*
                (-(eta2*(s - t)*(4*pow(mpion,4) + s*(4*pow(mrho,2) + s - t) - pow(mpion,2)*(3*s + t))) +
                  eta1*(8*pow(mpion,6) + pow(s,3) + pow(s,2)*t + 5*s*pow(t,2) + pow(t,3) + 2*pow(mrho,4)*(-s + t) +
                     pow(mrho,2)*(s - 3*t)*(s + t) + 2*pow(mpion,2)*(2*pow(mrho,2) - s - t)*(s + t) - 2*pow(mpion,4)*(2*pow(mrho,2) + s + 3*t))))
               /(pow(mrho,2)*(pow(Gammaa1,2)*pow(ma1,2) + pow(pow(ma1,2) - s,2))*(-2*pow(mpion,2) + s + t)) -
             (0.0625*pow(-2.*pow(mrho,2) + delta*(2.*pow(mpion,2) + pow(mrho,2) - 1.*s - 1.*t),2)*
                (8.*pow(mpion,6) + 4.*pow(mrho,6) + pow(s,3) + pow(mrho,4)*(-4.*s - 4.*t) + pow(mpion,4)*(-4.*pow(mrho,2) - 4.*s - 4.*t) +
                  3.*pow(s,2)*t + 3.*s*pow(t,2) + pow(t,3) + pow(mrho,2)*(-3.*pow(s,2) + 2.*s*t - 3.*pow(t,2)) +
                  pow(mpion,2)*(-8.*pow(mrho,4) - 2.*pow(s,2) - 4.*s*t - 2.*pow(t,2) + pow(mrho,2)*(4.*s + 4.*t))))/
              (pow(mrho,6)*pow(2.*pow(mpion,2) - 1.*s - 1.*t,2)) +
             (0.125*(-2 + delta)*(eta1 - eta2)*(-pow(ma1,2) + s)*
                (-(eta2*(pow(mpion,2) + s)*(-pow(mpion,4) + pow(mpion,2)*(pow(mrho,2) - 2*s) + s*(-pow(mrho,2) + s + 2*t))) +
                  eta1*(-4*pow(mpion,6) + s*(-pow(mrho,2) + s)*(-pow(mrho,2) + s + t) + pow(mpion,4)*(3*pow(mrho,2) + s + t) -
                     pow(mpion,2)*(pow(mrho,4) + 2*s*(s - t) + pow(mrho,2)*(-s + t)))))/
              ((pow(Gammaa1,2)*pow(ma1,2) + pow(pow(ma1,2) - s,2))*(-pow(mpion,2) + s)) +
             (0.03125*pow(eta1 - eta2,2)*(pow(eta2,2)*(pow(mpion,8) - 2*pow(mpion,6)*pow(mrho,2) +
                     pow(mpion,4)*(pow(pow(mrho,2) + 2*s,2) - 2*s*t) +
                     pow(s,2)*(pow(pow(mrho,2) + s,2) + 2*(-pow(mrho,2) + s)*t + 2*pow(t,2)) -
                     2*pow(mpion,2)*s*(pow(mrho,4) + pow(mrho,2)*(2*s - t) + 2*s*(s + t))) -
                  2*eta1*eta2*(pow(mpion,8) - pow(mpion,4)*(pow(mrho,4) + 2*pow(mrho,2)*s + 2*s*(-2*s + t)) +
                     2*pow(mpion,2)*s*(pow(mrho,4) + pow(mrho,2)*(s + t) - 2*s*(s + t)) +
                     pow(s,2)*(-pow(mrho,4) + pow(s,2) - 2*pow(mrho,2)*t + 2*t*(s + t))) +
                  pow(eta1,2)*(pow(mpion,8) - 2*pow(mpion,6)*pow(mrho,2) +
                     pow(mpion,4)*(3*pow(mrho,4) + 2*s*(2*s - t) + 2*pow(mrho,2)*(-3*s + t)) -
                     2*pow(mpion,2)*(-pow(mrho,2) + s)*(2*s*(s + t) - pow(mrho,2)*(2*s + t)) +
                     s*(-pow(mrho,2) + s)*(pow(s,2) + 2*s*t + 2*pow(t,2) - pow(mrho,2)*(s + 2*t)))))/
              (pow(Gammaa1,2)*pow(ma1,2) + pow(pow(ma1,2) - s,2)) +
             (0.5*(-2.*pow(mrho,2) + delta*(2.*pow(mpion,2) + pow(mrho,2) - 1.*s - 1.*t))*
                (delta*(1.*pow(mpion,6) + 0.5*pow(mrho,6) + 0.0625*pow(s,3) + pow(mrho,4)*(-0.5*s - 0.5*t) +
                     pow(mpion,4)*(-0.5*pow(mrho,2) - 0.75*s - 0.25*t) + 0.3125*pow(s,2)*t + 0.4375*s*pow(t,2) + 0.1875*pow(t,3) +
                     pow(mpion,2)*(-1.*pow(mrho,4) + pow(mrho,2)*(0.375*s + 0.625*t) + (-0.5*s - 0.5*t)*t) +
                     pow(mrho,2)*(-0.3125*pow(s,2) + 0.25*s*t - 0.4375*pow(t,2))) +
                  pow(mrho,2)*(-0.125*pow(s,2) + C4*pow(mrho,4)*(1.*s - 1.*t) + 0.125*pow(t,2) +
                     pow(mpion,2)*((0.25 - 1.*C4*pow(mrho,2))*s + (-0.25 + 1.*C4*pow(mrho,2))*t) +
                     pow(mrho,2)*(-0.5*s + 0.5*C4*pow(s,2) + t*(0.5 - 0.5*C4*t)))))/(pow(mrho,6)*(1.*pow(mpion,2) - 0.5*s - 0.5*t)) +
             (pow(delta,2)*(-0.5*pow(mpion,6) - 0.0625*pow(mrho,6) + pow(mpion,4)*(1.*pow(mrho,2) + 0.5*s) +
                   pow(mrho,4)*(-0.125*s - 0.125*t) + t*(-0.125*pow(s,2) - 0.25*s*t - 0.125*pow(t,2)) +
                   pow(mpion,2)*(1.25*pow(mrho,4) - 0.125*pow(s,2) + pow(mrho,2)*(-0.875*s - 1.125*t) + 0.25*s*t + 0.375*pow(t,2)) +
                   pow(mrho,2)*(0.3125*pow(s,2) + 0.25*s*t + 0.4375*pow(t,2))) +
                delta*pow(mrho,2)*(pow(mpion,4)*(-0.5 - 4.*C4*pow(mrho,2)) + (-0.25*s - 0.25*t)*t + pow(mrho,4)*(-0.75 + 0.5*C4*s + 2.5*C4*t) +
                   pow(mrho,2)*(-1.5*C4*pow(s,2) + s*(1.25 - 2.*C4*t) + t*(0.25 - 0.5*C4*t)) +
                   pow(mpion,2)*(-3.*C4*pow(mrho,4) + 0.25*s + 0.75*t + pow(mrho,2)*(-1.5 + 5.*C4*s + 3.*C4*t))) +
                pow(mrho,6)*(0.75 + C4*(8.*C4*pow(mpion,4) + 2.*C4*pow(s,2) + pow(mpion,2)*(6. - 8.*C4*s - 8.*C4*t) + t*(-3. + 2.*C4*t) +
                      s*(-3. + 4.*C4*t))))/pow(mrho,6) + (0.0625*(eta1 - eta2)*(-pow(ma1,2) + s)*
                (-(eta2*(2*pow(mpion,4)*(-4*C4*pow(mrho,2)*(pow(mrho,2) + 4*s) + delta*(pow(mrho,2) + 6*s - 2*t)) +
                       pow(mpion,2)*(2*pow(mrho,4)*(-2 + delta + 8*C4*s) + delta*(-11*pow(s,2) - 6*s*t + pow(t,2)) +
                          pow(mrho,2)*((-10 + delta)*s - (-2 + delta)*t + 32*C4*s*(s + t))) +
                       s*(-2*pow(mrho,4)*(-2 + delta + 4*C4*s) + delta*(3*pow(s,2) + 2*s*t + 3*pow(t,2)) +
                          pow(mrho,2)*(3*(2 + delta)*s + (2 - 5*delta)*t - 8*C4*pow(s + t,2))))) +
                  eta1*(8*delta*pow(mpion,6) + 2*pow(mpion,4)*(12*C4*pow(mrho,4) - 2*pow(mrho,2)*(-1 + 3*delta + 8*C4*s) + 3*delta*(s - t)) +
                     delta*(3*pow(s,3) + 5*pow(s,2)*t + 7*s*pow(t,2) + pow(t,3)) -
                     2*pow(mrho,2)*((-3 + 2*delta)*pow(s,2) + 2*(-1 + 2*delta)*s*t + (-1 + 2*delta)*pow(t,2) + 4*C4*s*pow(s + t,2)) +
                     pow(mrho,4)*((-6 + delta)*s + (-2 + 3*delta)*t + 8*C4*s*(s + 2*t)) -
                     2*pow(mpion,2)*(delta*(s + t)*(5*s + t) - pow(mrho,2)*(-6*s + 9*delta*s - 2*t + 5*delta*t + 16*C4*s*(s + t)) +
                        2*pow(mrho,4)*(-2 + delta + 4*C4*(2*s + t))))))/(pow(mrho,2)*(pow(Gammaa1,2)*pow(ma1,2) + pow(pow(ma1,2) - s,2))) +
             (2*((0.0625*(-2. + delta)*(-2.*pow(mrho,2) + delta*(2.*pow(mpion,2) + pow(mrho,2) - 1.*s - 1.*t))*
                     (2.*pow(mpion,6) + 1.*pow(mrho,6) + pow(mpion,4)*(-3.*pow(mrho,2) - 2.*s) + pow(mrho,4)*(-1.5*s - 1.5*t) +
                       pow(mrho,2)*(0.5*s + 0.5*t)*t + s*(0.5*pow(s,2) + 1.*s*t + 0.5*pow(t,2)) +
                       pow(mpion,2)*(-1.*pow(mrho,4) - 0.5*pow(s,2) - 1.*s*t - 0.5*pow(t,2) + pow(mrho,2)*(-0.5*s + 2.5*t))))/
                   ((pow(mpion,2) - 1.*s)*(1.*pow(mpion,2) - 0.5*s - 0.5*t)) +
                  (0.0625*(-2 + delta)*(delta*(6*pow(mpion,6) - pow(mpion,4)*(9*(pow(mrho,2) + s) + t) -
                          pow(mpion,2)*(2*pow(mrho,4) - 3*pow(s,2) + pow(mrho,2)*(5*s - 7*t) + pow(t,2)) +
                          (pow(mrho,2) - s - t)*(3*pow(mrho,4) - s*t - pow(mrho,2)*(3*s + t))) +
                       2*pow(mrho,2)*(pow(mpion,4)*(1 + 4*C4*pow(mrho,2)) + pow(mrho,4)*(-1 + 4*C4*s) + s*t -
                          pow(mpion,2)*(4*C4*pow(mrho,4) + s - 2*pow(mrho,2)*(1 + 4*C4*s) + t) + pow(mrho,2)*(t + s*(1 - 4*C4*(s + 2*t))))))/
                   (-pow(mpion,2) + s)))/pow(mrho,4)))/(16.*Pi*(pow(mpion,4) + pow(pow(mrho,2) - s,2) - 2*pow(mpion,2)*(pow(mrho,2) + s))));

      // omega:
      /*diff_xsection = 1/3.0*(0.0024867959858108648*pow(Const,2)*pow(g_POR,4)*(pow(mpion,8) - 2*pow(mpion,6)*pow(mrho,2) +
       pow(mpion,4)*(pow(mrho,4) - 2*(s - 2*t)*t) + pow(t,2)*(pow(mrho,4) + 2*pow(s,2) + 2*s*t + pow(t,2) - 2*pow(mrho,2)*(s + t)) -
       2*pow(mpion,2)*t*(pow(mrho,4) + 2*t*(s + t) - pow(mrho,2)*(s + 2*t))))/
       ((pow(mpion,4) + pow(pow(mrho,2) - s,2) - 2*pow(mpion,2)*(pow(mrho,2) + s))*pow(pow(momega,2) - t,2));*/
      break;
    case ReactionType::pi0_rho0:

      diff_xsection = 1/3.0*(pow(Const,2)*pow(g_POR,4)*(pow(m_omega,4)*pow(s,4) + 4*pow(m_omega,4)*pow(s,3)*t - 4*pow(m_omega,2)*pow(s,4)*t + 10*pow(m_omega,4)*pow(s,2)*pow(t,2) -
             16*pow(m_omega,2)*pow(s,3)*pow(t,2) + 5*pow(s,4)*pow(t,2) + 4*pow(m_omega,4)*s*pow(t,3) - 16*pow(m_omega,2)*pow(s,2)*pow(t,3) +
             10*pow(s,3)*pow(t,3) + pow(m_omega,4)*pow(t,4) - 4*pow(m_omega,2)*s*pow(t,4) + 5*pow(s,2)*pow(t,4) + pow(m_pi,8)*pow(-2*pow(m_omega,2) + s + t,2) -
             2*pow(m_pi,6)*pow(m_rho,2)*(2*pow(m_omega,4) + pow(s,2) + pow(t,2) - 2*pow(m_omega,2)*(s + t)) +
             pow(m_rho,4)*(2*pow(s,2)*pow(t,2) - 2*pow(m_omega,2)*s*t*(s + t) + pow(m_omega,4)*(pow(s,2) + pow(t,2))) -
             2*pow(m_rho,2)*(3*pow(s,2)*pow(t,2)*(s + t) - 3*pow(m_omega,2)*s*t*pow(s + t,2) +
                pow(m_omega,4)*(pow(s,3) + 2*pow(s,2)*t + 2*s*pow(t,2) + pow(t,3))) +
             pow(m_pi,4)*(-2*pow(m_rho,2)*(pow(m_omega,2) - s)*(pow(m_omega,2) - t)*(s + t) - 8*pow(m_omega,2)*s*t*(s + t) + 4*pow(m_omega,4)*(pow(s,2) + pow(t,2)) -
                2*s*t*(pow(s,2) - 6*s*t + pow(t,2)) + pow(m_rho,4)*(2*pow(m_omega,4) + pow(s,2) + pow(t,2) - 2*pow(m_omega,2)*(s + t))) -
             2*pow(m_pi,2)*(2*(s + t)*pow(-2*s*t + pow(m_omega,2)*(s + t),2) + pow(m_rho,4)*(-4*pow(m_omega,2)*s*t + pow(m_omega,4)*(s + t) + s*t*(s + t)) -
                pow(m_rho,2)*(-10*pow(m_omega,2)*s*t*(s + t) + 2*pow(m_omega,4)*(pow(s,2) + 3*s*t + pow(t,2)) + s*t*(pow(s,2) + 8*s*t + pow(t,2))))))/
         (128.*Pi*pow(pow(m_omega,2) - s,2)*(pow(pow(m_pi,2) - pow(m_rho,2),2) - 2*(pow(m_pi,2) + pow(m_rho,2))*s + pow(s,2))*pow(pow(m_omega,2) - t,2));
      break;
    case ReactionType::no_reaction:
      // never reached
      break;
  }
  return diff_xsection * to_mb;
}

double ScatterActionPhoton::form_factor(double E_photon) {
  double form_factor = 1.0;
  double t_ff = 0.0;
  double Lambda = 1.0;
  switch(reac){

    /* The form factor is assumed to be a hadronic dipole form factor which
    takes the shape: FF = (2*Lambda^2/(2*Lambda^2 - t))^2 with
    Lambda = 1.0 GeV. t depends on the lightest possible exchange particle in
    the different channels. This could either be a pion or an omega meson. For
    the computation the parametrizations given in \ref! are used. */
  // TODO (schaefer): Include reference for FF!

    case ReactionType::pi_pi:
    case ReactionType::pi0_pi:
    case ReactionType::pi_rho0:
    case ReactionType::pi_rho:
    case ReactionType::pi0_rho:
      t_ff = 34.5096*pow(E_photon,0.737) - 67.557*pow(E_photon,0.7584)
          + 32.858*pow(E_photon,0.7806);
      break;
    // lightest exchange particle: omega
    case ReactionType::pi0_rho0:
      t_ff = -61.595*pow(E_photon,0.9979) + 28.592*pow(E_photon,1.1579)
                    + 37.738*pow(E_photon,0.9317) - 5.282*pow(E_photon,1.3686);
      break;

    case ReactionType::no_reaction:
      // never reached
      break;
  }
  form_factor = pow(2.0*pow(Lambda,2)/(2.0*pow(Lambda,2)-t_ff),2);
  return form_factor;
}

}  // namespace Smash<|MERGE_RESOLUTION|>--- conflicted
+++ resolved
@@ -29,7 +29,6 @@
 
 namespace Smash {
 
-<<<<<<< HEAD
 ScatterActionPhoton::ReactionType ScatterActionPhoton::photon_reaction_type(const ParticleList &in)
 {
   // ToDo: is this check here necessary?
@@ -143,8 +142,6 @@
 }
 
 
-=======
->>>>>>> a636b8aa
 void ScatterActionPhoton::generate_final_state() {
   /* Decide for a particular final state. */
   const CollisionBranch *proc = choose_channel<CollisionBranch>(
@@ -285,14 +282,9 @@
       return ReactionType::pi_z_rho_p_pi_p;
 
     case (pack(pdg::pi_z, pdg::rho_m)):
-<<<<<<< HEAD
       return ReactionType::pi_z_rho_m_pi_m;
    
       case(pack(pdg::pi_p, pdg::pi_m)):
-=======
-      return ReactionType::pi0_rho;
-    case(pack(pdg::pi_p, pdg::pi_m)):
->>>>>>> a636b8aa
     case(pack(pdg::pi_m, pdg::pi_p)):
       return ReactionType::pi_p_pi_m_rho_z;
 
