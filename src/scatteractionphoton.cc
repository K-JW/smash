/*
 *
 *    Copyright (c) 2016-2017
 *      SMASH Team
 *
 *    GNU General Public License (GPLv3 or later)
 *
 */

#include <fstream>
#include <iostream>

#include "include/scatteractionphoton.h"

#include "include/angles.h"
#include "include/constants.h"
#include "include/cxx14compat.h"
#include "include/integrate.h"
#include "include/kinematics.h"
#include "include/particletype.h"
#include "include/pdgcode.h"
#include "include/pow.h"
#include "include/random.h"
#include "include/tabulation.h"

using std::sqrt;
using std::pow;
using std::atan;

namespace Smash {

<<<<<<< HEAD
ScatterActionPhoton::ReactionType ScatterActionPhoton::photon_reaction_type(
    const ParticleList &in) {
  // ToDo: is this check here necessary?
  if (in.size() != 2) {
    return ReactionType::no_reaction;
  }

  PdgCode a = in[0].pdgcode();
  PdgCode b = in[1].pdgcode();

  // swap so that pion should be first and there are less cases to be listed

  if (!a.is_pion()) {
    std::swap(a, b);
  }

  switch (pack(a.code(), b.code())) {
    case (pack(pdg::pi_p, pdg::pi_z)):
    case (pack(pdg::pi_z, pdg::pi_p)):
      return ReactionType::pi_z_pi_p_rho_p;

    case (pack(pdg::pi_m, pdg::pi_z)):
    case (pack(pdg::pi_z, pdg::pi_m)):
      return ReactionType::pi_z_pi_m_rho_m;

    case (pack(pdg::pi_p, pdg::rho_z)):
      return ReactionType::pi_p_rho_z_pi_p;

    case (pack(pdg::pi_m, pdg::rho_z)):
      return ReactionType::pi_m_rho_z_pi_m;

    case (pack(pdg::pi_m, pdg::rho_p)):
      return ReactionType::pi_m_rho_p_pi_z;

    case (pack(pdg::pi_p, pdg::rho_m)):
      return ReactionType::pi_p_rho_m_pi_z;

    case (pack(pdg::pi_z, pdg::rho_p)):
      return ReactionType::pi_z_rho_p_pi_p;

    case (pack(pdg::pi_z, pdg::rho_m)):
      return ReactionType::pi_z_rho_m_pi_m;

    case (pack(pdg::pi_p, pdg::pi_m)):
    case (pack(pdg::pi_m, pdg::pi_p)):
      return ReactionType::pi_p_pi_m_rho_z;

    case (pack(pdg::pi_z, pdg::rho_z)):
      return ReactionType::pi_z_rho_z_pi_z;

    default:
      return ReactionType::no_reaction;
  }
}

ParticleTypePtr ScatterActionPhoton::outgoing_hadron_type(
    const ParticleList &in) {
  const static ParticleTypePtr rho_z_particle_ptr =
      &ParticleType::find(pdg::rho_z);
  const static ParticleTypePtr rho_p_particle_ptr =
      &ParticleType::find(pdg::rho_p);
  const static ParticleTypePtr rho_m_particle_ptr =
      &ParticleType::find(pdg::rho_m);
  const static ParticleTypePtr pi_z_particle_ptr =
      &ParticleType::find(pdg::pi_z);
  const static ParticleTypePtr pi_p_particle_ptr =
      &ParticleType::find(pdg::pi_p);
  const static ParticleTypePtr pi_m_particle_ptr =
      &ParticleType::find(pdg::pi_m);
  // const static ParticleTypePtr photon_particle =
  // &ParticleType::find(pdg::photon);

  auto reac = photon_reaction_type(in);

  switch (reac) {
    case ReactionType::pi_z_pi_p_rho_p:
      return rho_p_particle_ptr;
      break;
    case ReactionType::pi_z_pi_m_rho_m:
      return rho_m_particle_ptr;
      break;
    case ReactionType::pi_p_pi_m_rho_z:
      return rho_z_particle_ptr;
      break;

    case ReactionType::pi_p_rho_z_pi_p:
    case ReactionType::pi_z_rho_p_pi_p:
      return pi_p_particle_ptr;

    case ReactionType::pi_m_rho_z_pi_m:
    case ReactionType::pi_z_rho_m_pi_m:
      return pi_m_particle_ptr;

    case ReactionType::pi_m_rho_p_pi_z:
    case ReactionType::pi_p_rho_m_pi_z:
    case ReactionType::pi_z_rho_z_pi_z:
      return pi_z_particle_ptr;
      break;
    default:
      // default constructor constructs p with invalid index
      ParticleTypePtr p{};
      return p;
  }
}

bool ScatterActionPhoton::is_kinematically_possible(const double s_sqrt,
                                                    const ParticleList &in) {
  return true;
  // auto hadron = outgoing_hadron_type(in);
  // hadron() returns true if index is valid
  /*
  if (*hadron() && hadron->mass() < s_sqrt) {
    return true;
  } else {
    return false;
  }
  */
}
=======
// unused?
std::unique_ptr<Tabulation> tabulation_pi_pi_rho0 = nullptr;
std::unique_ptr<Tabulation> tabulation_pi0_pi_rho = nullptr;
>>>>>>> e6b9ef7a

void ScatterActionPhoton::generate_final_state() {
  /* Decide for a particular final state. */

  const CollisionBranch *proc = choose_channel<CollisionBranch>(
      collision_channels_photons_, cross_section_photons_);
  process_type_ = proc->get_type();
  outgoing_particles_ = proc->particle_list();

  /* The production point of the new particles.  */
  FourVector middle_point = get_interaction_point();

  /* 2->2 inelastic scattering */
  /* Sample the particle momenta in CM system. */
  const double m1 = incoming_particles_[0].effective_mass();
  const double m2 = incoming_particles_[1].effective_mass();
  // take already sampled mass
  const double &m3 = hadron_out_mass_;
  const double s = mandelstam_s();
  const double sqrts = sqrt_s();
  std::array<double, 2> mandelstam_t = get_t_range(sqrts, m1, m2, m3, 0.0);
  const double t1 = mandelstam_t[1];
  const double t2 = mandelstam_t[0];
  const double pcm_in = cm_momentum();
  const double pcm_out = pCM(sqrts, m3, 0.0);

  // move to sample_angle()
  assert(t1 < t2);
<<<<<<< HEAD
  double diff_xsection_max = 0.0;
  const double stepsize = (t2 - t1) / 100.0;
  for (double t = t1; t < t2; t += stepsize) {
    diff_xsection_max =
        std::max(diff_cross_section(t, t2, t1), diff_xsection_max);
=======
  const double stepsize = (t2-t1)/100.0;
  for (double t = t1; t < t2; t += stepsize) {
    double diff_xsection_max = std::max(diff_cross_section(t, m3, t2, t1),
                                              diff_xsection_max);
>>>>>>> e6b9ef7a
  }

  double t = 0.0;
  int iteration_number = 0;
  do {
    t = Random::uniform(t1, t2);
    iteration_number++;
<<<<<<< HEAD
  } while (diff_cross_section(t, t2, t1) <
               Random::uniform(0., diff_xsection_max) &&
           iteration_number < 100);
=======
  } while (diff_cross_section(t, m3, t2, t1) < Random::uniform(0., diff_xsection_max)
           && iteration_number < 100);
>>>>>>> e6b9ef7a

  // TODO(schaefer): this should be moved to kinematics.h and tested
  double costheta =
      (t - pow_int(m2, 2) +
       0.5 * (s + pow_int(m2, 2) - pow_int(m1, 2)) * (s - pow_int(m3, 2)) / s) /
      (pcm_in * (s - pow_int(m3, 2)) / sqrts);

  Angles phitheta(Random::uniform(0.0, twopi), costheta);
<<<<<<< HEAD
  outgoing_particles_[0].set_4momentum(hadron_out_mass_,
                                       phitheta.threevec() * pcm_out);
  outgoing_particles_[1].set_4momentum(0.0, -phitheta.threevec() * pcm_out);

  /* Weighing of the fractional photons */
  if (number_of_fractional_photons_ > 1) {
    weight_ = diff_cross_section(t, t2, t1) * (t2 - t1) /
              (number_of_fractional_photons_ * cross_section());
=======
  outgoing_particles_[0].set_4momentum(masses.first,
                                        phitheta.threevec() * pcm_out);
  outgoing_particles_[1].set_4momentum(masses.second,
                                       -phitheta.threevec() * pcm_out);

  /* Weighing of the fractional photons */
  if (number_of_fractional_photons_ > 1) {
    weight_ = diff_cross_section(t, m3,t2,t1) * (t2 - t1)
          / (number_of_fractional_photons_ * cross_section());
>>>>>>> e6b9ef7a
  } else {
    weight_ = proc->weight() / cross_section();
  }

  /* Set positions & boost to computational frame. */
  for (ParticleData &new_particle : outgoing_particles_) {
    new_particle.set_4position(middle_point);
    new_particle.boost_momentum(-beta_cm());
  }

<<<<<<< HEAD
  /* Inlcusion of form factors (FF):
  The usual procedure would be the multplication of the photon cross section
  by the corresponding form factor. This form factor is however energy
  dependent, such that the energy of the generated photon in the computational
  frame is necessary to determine FF. Yet this is not directly accessible in
=======
  /* Inlcusion of form factors:
  Usual procedure would be the multplication of the photon cross section
  with the corresponding form factor. This form factor is however energy
  dependent, such that the energy of the generated photon in the computational frame
  is a necessary to determine FF. Yet this is not directly accessible in
>>>>>>> e6b9ef7a
  ScatterActionPhoton::photon_cross_section().
  The alternative solution is to multiply the weighting factor (proportional to
  cross section) by FF. This is equivalent to multiplying the cross section
  directly.

  The modification is as follows:
  weight_FF = weight_noFF * FF^4
  The actual value of the form factor is determined in
  ScatterActionPhoton::form_factor(E_photon) */

  double E_Photon = outgoing_particles_[1].momentum()[0];

<<<<<<< HEAD
  weight_ *= pow(form_factor(E_Photon), 4);
=======
  weight_ *= pow(form_factor(E_Photon_Comp),4);
>>>>>>> e6b9ef7a

  // Photons are not really part of the normal processes, so we have to set a
  // constant arbitrary number.
  const auto id_process = ID_PROCESS_PHOTON;
  Action::check_conservation(id_process);

}

void ScatterActionPhoton::add_dummy_hadronic_channels(
                            double reaction_cross_section) {
  CollisionBranchPtr dummy_process = make_unique<CollisionBranch>(
    incoming_particles_[0].type(),
    incoming_particles_[1].type(),
    reaction_cross_section,
    ProcessType::TwoToTwo);
  add_collision(std::move(dummy_process));
}

<<<<<<< HEAD
double ScatterActionPhoton::sample_out_hadron_mass(
    const ParticleTypePtr out_t) {
  double mass = out_t->mass();
  const double cms_energy = sqrt_s();
  if (cms_energy < out_t->min_mass_kinematic()) {
    throw InvalidResonanceFormation(
        "Problem in ScatterActionPhoton::sample_hadron_mass");
  }
=======
ScatterActionPhoton::ReactionType
  ScatterActionPhoton::is_photon_reaction(const ParticleList &in) {
    if (in.size() != 2) {
      return ReactionType::no_reaction;
    }
>>>>>>> e6b9ef7a

  if (!out_t->is_stable()) {
    mass = out_t->sample_resonance_mass(0, cms_energy);
  }

<<<<<<< HEAD
  return mass;
}

double ScatterActionPhoton::mediator_mass(ReactionType reac) const {
  assert(reac != ReactionType::no_reaction);
  switch (reac) {
  case ReactionType::pi_p_pi_m_rho_z:
  case ReactionType::pi_z_pi_m_rho_m:
  case ReactionType::pi_z_pi_p_rho_p:
    return hadron_out_mass_;
  case ReactionType::pi_m_rho_p_pi_z:
  case ReactionType::pi_p_rho_m_pi_z:
  case ReactionType::pi_p_rho_z_pi_p:
  case ReactionType::pi_m_rho_z_pi_m:
  case ReactionType::pi_z_rho_m_pi_m:
  case ReactionType::pi_z_rho_p_pi_p:
  case ReactionType::pi_z_rho_z_pi_z:
    return (incoming_particles_[0].is_rho())
               ? incoming_particles_[0].effective_mass()
               : incoming_particles_[1].effective_mass();
  case ReactionType::no_reaction:
      // throw RuntimeError;
    return 0;
=======
  switch (pack(a.code(), b.code())) {
    case(pack(pdg::pi_p, pdg::pi_z)):
    case(pack(pdg::pi_z, pdg::pi_p)):
    case(pack(pdg::pi_m, pdg::pi_z)):
    case(pack(pdg::pi_z, pdg::pi_m)):
      return ReactionType::pi0_pi;
    case(pack(pdg::pi_p, pdg::rho_z)):
    case(pack(pdg::pi_m, pdg::rho_z)):
      return ReactionType::pi_rho0;
    case(pack(pdg::pi_m, pdg::rho_p)):
    case(pack(pdg::pi_p, pdg::rho_m)):
      return ReactionType::pi_rho;
    case(pack(pdg::pi_z, pdg::rho_p)):
    case(pack(pdg::pi_z, pdg::rho_m)):
      return ReactionType::pi0_rho;
    /*case(pack(pdg::pi_p, pdg::eta)):
    case(pack(pdg::pi_m, pdg::eta)):
      return ReactionType::pi_eta;*/
    case(pack(pdg::pi_p, pdg::pi_m)):
    case(pack(pdg::pi_m, pdg::pi_p)):
      return ReactionType::pi_pi;
    case(pack(pdg::pi_z, pdg::rho_z)):
      return ReactionType::pi0_rho0;
    default:
      return ReactionType::no_reaction;
>>>>>>> e6b9ef7a
  }
}

CollisionBranchList ScatterActionPhoton::photon_cross_sections() {
  
  CollisionBranchList process_list;
<<<<<<< HEAD
  PhotonCrossSection<ComputationMethod::Lookup> xs_object;

  reac = photon_reaction_type(Action::incoming_particles());

  // auto hadron_out = outgoing_hadron_type(incoming_particles_);
  static ParticleTypePtr photon_particle = &ParticleType::find(pdg::photon);
=======
  ParticleTypePtr rho0_particle = &ParticleType::find(pdg::rho_z);
  ParticleTypePtr rho_plus_particle = &ParticleType::find(pdg::rho_p);
  ParticleTypePtr rho_minus_particle = &ParticleType::find(pdg::rho_m);
  ParticleTypePtr pi0_particle = &ParticleType::find(pdg::pi_z);
  ParticleTypePtr pi_plus_particle = &ParticleType::find(pdg::pi_p);
  ParticleTypePtr pi_minus_particle = &ParticleType::find(pdg::pi_m);
  ParticleTypePtr photon_particle = &ParticleType::find(pdg::photon);
  
  const double m_rho = rho0_particle->mass();
  const double m_pi = pi0_particle->mass();

  const double to_mb = 0.3894;
  const double Const = 0.059;
  const double g_POR = 11.93;
  const double ma1 = 1.26;
  const double ghat = 6.4483;
  const double eta1 = 2.3920;
  const double eta2 = 1.9430;
  const double delta = -0.6426;
  const double C4 = -0.14095;
  const double Gammaa1 = 0.4;
  const double Pi = M_PI;
  // why not const? compiler says momega, mrho never used
  double m_omega = 0.783;
  double momega = m_omega;
  double mrho = m_rho;
  double mpion = m_pi;
>>>>>>> e6b9ef7a

  ParticleData part_a = incoming_particles_[0];
  ParticleData part_b = incoming_particles_[1];
  const double &m1 = part_a.effective_mass();
  const double &m2 = part_b.effective_mass();

  const double s = mandelstam_s();
  const double sqrts = sqrt_s();

  double xsection = 0.0;
  // the mass of the mediating particle depends on the channel. For an incoming
  // rho it is the mass of the incoming particle, for an outgoing rho it is the
  // sampled mass
  const double &m3 = mediator_mass(reac);

<<<<<<< HEAD
  // double m3 = mediator_mass(reac);
  switch (reac) {
    case ReactionType::pi_p_pi_m_rho_z:
      xsection = xs_object.xs_pi_pi_rho0(s);
      process_list.push_back(make_unique<CollisionBranch>(
          *hadron_out_t_, *photon_particle, xsection, ProcessType::TwoToTwo));
      break;

    case ReactionType::pi_z_pi_m_rho_m:
    case ReactionType::pi_z_pi_p_rho_p:
      xsection = xs_object.xs_pi_pi0_rho(s);
      process_list.push_back(make_unique<CollisionBranch>(
          *hadron_out_t_, *photon_particle, xsection, ProcessType::TwoToTwo));
      break;

    case ReactionType::pi_m_rho_z_pi_m:
    case ReactionType::pi_p_rho_z_pi_p:
      xsection = xs_object.xs_pi_rho0_pi(s);
      process_list.push_back(make_unique<CollisionBranch>(
          *hadron_out_t_, *photon_particle, xsection, ProcessType::TwoToTwo));
      break;

    case ReactionType::pi_m_rho_p_pi_z:
    case ReactionType::pi_p_rho_m_pi_z:

      xsection = xs_object.xs_pi_rho_pi0(s);
      process_list.push_back(make_unique<CollisionBranch>(
          *hadron_out_t_, *photon_particle, xsection, ProcessType::TwoToTwo));
      break;

    case ReactionType::pi_z_rho_m_pi_m:
    case ReactionType::pi_z_rho_p_pi_p:
      xsection = xs_object.xs_pi0_rho_pi(s);
      process_list.push_back(make_unique<CollisionBranch>(
          *hadron_out_t_, *photon_particle, xsection, ProcessType::TwoToTwo));
      break;

    case ReactionType::pi_z_rho_z_pi_z:
      xsection = xs_object.xs_pi0_rho0_pi0(s);
      process_list.push_back(make_unique<CollisionBranch>(
          *hadron_out_t_, *photon_particle, xsection, ProcessType::TwoToTwo));
      break;

    case ReactionType::no_reaction:
      // never reached
      break;
=======
  if (pion_found) {

    // do a check according to incoming_particles_ and calculate the
    // cross sections (xsection) for all possible reactions

    const double s = mandelstam_s();
    double sqrts = sqrt_s();
    const double &m1 = part_a.effective_mass();
    const double &m2 = part_b.effective_mass();
    double m3 = 0.0;  // will be fixed according to reaction outcome
    ParticleTypePtr part_out = photon_particle;
    ParticleTypePtr photon_out = photon_particle;

    reac = is_photon_reaction(Action::incoming_particles());

   if (sqrts <= m1 + m2) {
      reac = ReactionType::no_reaction;
    }

    if (reac != ReactionType::no_reaction) {
      std::array<double, 2> mandelstam_t = get_t_range(sqrts, m1, m2, m3, 0.0);
      double t1;
      double t2;
      double xsection = 0.0;

      switch (reac) {
         case ReactionType::pi_pi:
        // there are three possible reaction channels
        // the first possible reaction produces eta
        /*  part_out = eta_particle;
          m3 = part_out->mass();

          if (sqrts > m3) {
            mandelstam_t = get_t_range(sqrts, m1, m2, m3, 0.0);
            t1 = mandelstam_t[1];
            t2 = mandelstam_t[0];

            xsection = to_be_determined * to_mb;
            process_list.push_back(make_unique<CollisionBranch>(
                *part_out, *photon_out, xsection, ProcessType::TwoToTwo));
          }*/

          // the second possible reaction (produces rho0)
          part_out = rho0_particle;
          m3 = part_out->mass();

          if (sqrts > m3) {
            mandelstam_t = get_t_range(sqrts, m1, m2, m3, 0.0);
            t1 = mandelstam_t[1];
            t2 = mandelstam_t[0];

            xsection = to_mb*((pow(Const,2)*pow(ghat,4)*((0.5*pow(-2. + delta,2)*pow(mpion,2)*(0. - 1.*t2))/pow(mrho,2) +
             0.25*(-2. + delta)*(eta1 - 1.*eta2)*(-0.5*eta2*pow(ma1,2) + 1.*eta1*pow(mpion,2) - 1.*eta2*pow(mpion,2) + 0.5*eta1*s -
                0.5*eta2*s)*(0. - 1.*t2) - (2.*(pow(mpion,2)*
                   (1.5 + 0.125*pow(delta,2) - 2.*C4*pow(mrho,2) + delta*(-1. + 1.*C4*pow(mrho,2))) +
                  (-0.5 - 0.375*pow(delta,2) - 2.*C4*pow(mrho,2) + delta*(1. + 1.*C4*pow(mrho,2)))*s)*(0. - 1.*t2))/pow(mrho,2) -
             0.25*(-2. + delta)*(eta1 - 1.*eta2)*(eta1*(1.*pow(mpion,2) - 0.5*s) +
                eta2*(-0.5*pow(ma1,2) - 1.*pow(mpion,2) - 0.5*pow(mrho,2) + 1.*s))*(0. - 1.*t2) -
             (0.25*(-2. + 1.*delta)*(-8.*C4*pow(mrho,4) + pow(mpion,2)*(2. + 1.*delta - 8.*C4*pow(mrho,2)) + (-2. - 3.*delta)*s +
                  pow(mrho,2)*(2. + 1.*delta + 16.*C4*s))*(0. - 1.*t2))/pow(mrho,2) -
             0.09375*pow(eta1 - 1.*eta2,2)*(eta1*eta2*(-2.*pow(ma1,4) - 4.*pow(mpion,4) + 0.6666666666666666*pow(mrho,4) +
                   pow(ma1,2)*(5.333333333333333*pow(mpion,2) - 2.6666666666666665*s) + 2.6666666666666665*pow(mpion,2)*s +
                   1.3333333333333333*pow(mrho,2)*s - 1.3333333333333333*pow(s,2)) +
                pow(eta1,2)*(1.*pow(ma1,4) + 2.*pow(mpion,4) + 0.3333333333333333*pow(mrho,4) +
                   pow(mpion,2)*(2.*pow(mrho,2) - 1.3333333333333333*s) - 1.3333333333333333*pow(mrho,2)*s + 0.6666666666666666*pow(s,2) +
                   pow(ma1,2)*(-2.6666666666666665*pow(mpion,2) - 1.3333333333333333*pow(mrho,2) + 1.3333333333333333*s)) +
                pow(eta2,2)*(1.*pow(ma1,4) + 2.*pow(mpion,4) + 0.3333333333333333*pow(mrho,4) +
                   pow(mpion,2)*(-2.*pow(mrho,2) - 1.3333333333333333*s) - 0.6666666666666666*pow(mrho,2)*s + 0.6666666666666666*pow(s,2) +
                   pow(ma1,2)*(-2.6666666666666665*pow(mpion,2) + 1.3333333333333333*pow(mrho,2) + 1.3333333333333333*s)))*(0. - 1.*t2) -
             0.0625*pow(eta1 - 1.*eta2,2)*(pow(eta2,2)*(pow(Gammaa1,2)*pow(ma1,2) - 1.*pow(ma1,4) - 2.*pow(mpion,4) -
                   2.*pow(mpion,2)*pow(mrho,2) + 2.*pow(mrho,4) + pow(ma1,2)*(2.*pow(mpion,2) + pow(mrho,2) - 1.*s) -
                   3.*pow(mrho,2)*s + pow(s,2)) + pow(eta1,2)*
                 (pow(Gammaa1,2)*pow(ma1,2) - 1.*pow(ma1,4) - 2.*pow(mpion,4) - 2.*pow(mpion,2)*pow(mrho,2) +
                   pow(ma1,2)*(2.*pow(mpion,2) + pow(mrho,2) - 1.*s) + pow(mrho,2)*s + pow(s,2)) +
                eta1*eta2*(-2.*pow(Gammaa1,2)*pow(ma1,2) + 2.*pow(ma1,4) + 4.*pow(mpion,4) + 4.*pow(mpion,2)*pow(mrho,2) +
                   2.*pow(mrho,4) - 2.*pow(s,2) + pow(ma1,2)*(-4.*pow(mpion,2) - 2.*pow(mrho,2) + 2.*s)))*(0. - 1.*t2) +
             (1.*(pow(eta1,2)*(0.5*pow(mrho,4) - 1.*C4*pow(mrho,6) + pow(mpion,2)*(1.*pow(mrho,2) - 2.*C4*pow(mrho,4)) +
                     pow(ma1,2)*(-0.5*pow(mrho,2) + 1.*C4*pow(mrho,4)) - 0.5*pow(mrho,2)*s + 0.25*delta*pow(mrho,2)*s -
                     0.25*delta*pow(s,2) + 1.*C4*pow(mrho,2)*pow(s,2)) +
                  pow(eta2,2)*(-0.5*pow(mrho,4) + 1.*C4*pow(mrho,6) + pow(mpion,2)*(1.*pow(mrho,2) - 2.*C4*pow(mrho,4)) +
                     pow(ma1,2)*(-0.5*pow(mrho,2) + 1.*C4*pow(mrho,4)) - 0.5*pow(mrho,2)*s + 0.75*delta*pow(mrho,2)*s -
                     2.*C4*pow(mrho,4)*s - 0.25*delta*pow(s,2) + 1.*C4*pow(mrho,2)*pow(s,2)) +
                  eta1*eta2*(pow(ma1,2)*(1.*pow(mrho,2) - 2.*C4*pow(mrho,4)) + pow(mpion,2)*(-2.*pow(mrho,2) + 4.*C4*pow(mrho,4)) +
                     s*(2.*C4*pow(mrho,4) + 0.5*delta*s + pow(mrho,2)*(1. - 1.*delta - 2.*C4*s))))*(0. - 1.*t2))/pow(mrho,2) +
             (0.03125*pow(eta1 - 1.*eta2,2)*(eta1*eta2*(-2.*pow(ma1,8) - 2.*pow(mpion,8) + 2.*pow(mpion,4)*pow(mrho,4) +
                     pow(ma1,6)*(8.*pow(mpion,2) - 4.*s) + pow(ma1,2)*pow(mpion,2)*
                      (8.*pow(mpion,4) - 8.*pow(mrho,4) - 4.*pow(mpion,2)*s + 4.*pow(mrho,2)*s) +
                     pow(ma1,4)*(-12.*pow(mpion,4) + 2.*pow(mrho,4) + 8.*pow(mpion,2)*s + 4.*pow(mrho,2)*s - 4.*pow(s,2))) +
                  pow(eta2,2)*(1.*pow(ma1,8) + 1.*pow(mpion,8) - 2.*pow(mpion,6)*pow(mrho,2) + 1.*pow(mpion,4)*pow(mrho,4) +
                     pow(ma1,6)*(-4.*pow(mpion,2) + 2.*pow(mrho,2) + 2.*s) +
                     pow(ma1,4)*(6.*pow(mpion,4) + 1.*pow(mrho,4) + pow(mpion,2)*(-6.*pow(mrho,2) - 4.*s) - 2.*pow(mrho,2)*s +
                        2.*pow(s,2)) + pow(ma1,2)*(-4.*pow(mpion,6) - 2.*pow(mpion,2)*pow(mrho,2)*s +
                        pow(mpion,4)*(6.*pow(mrho,2) + 2.*s))) +
                  pow(eta1,2)*(1.*pow(ma1,8) + pow(ma1,6)*(-4.*pow(mpion,2) - 2.*pow(mrho,2) + 2.*s) +
                     pow(ma1,4)*(6.*pow(mpion,4) + 1.*pow(mrho,4) + pow(mpion,2)*(6.*pow(mrho,2) - 4.*s) - 4.*pow(mrho,2)*s +
                        2.*pow(s,2)) + pow(ma1,2)*(-4.*pow(mpion,6) + 2.*pow(mpion,2)*pow(mrho,2)*s +
                        pow(mrho,2)*(2.*pow(mrho,2) - 2.*s)*s + pow(mpion,4)*(-6.*pow(mrho,2) + 2.*s)) +
                     pow(mpion,2)*(1.*pow(mpion,6) + 2.*pow(mpion,4)*pow(mrho,2) - 2.*pow(mrho,6) + 2.*pow(mrho,4)*s +
                        pow(mpion,2)*(1.*pow(mrho,4) - 2.*pow(mrho,2)*s)))))/(0. + 1.*pow(ma1,2) - 1.*t2) +
             (1.*pow(-2. + delta,2)*pow(mpion,2)*(1.*pow(mpion,2) - 0.25*pow(mrho,2)))/(0. + 1.*pow(mpion,2) - 1.*t2) +
             0.03125*pow(eta1 - 1.*eta2,2)*(pow(eta2,2)*(1.*pow(Gammaa1,2)*pow(ma1,2) - 3.*pow(ma1,4) - 2.*pow(mpion,4) +
                   2.*pow(mpion,2)*pow(mrho,2) - 1.*pow(mrho,4) + pow(ma1,2)*(4.*pow(mpion,2) - 4.*pow(mrho,2) - 4.*s) +
                   2.*pow(mrho,2)*s - 2.*pow(s,2)) + pow(eta1,2)*
                 (1.*pow(Gammaa1,2)*pow(ma1,2) - 3.*pow(ma1,4) - 2.*pow(mpion,4) - 2.*pow(mpion,2)*pow(mrho,2) - 1.*pow(mrho,4) +
                   pow(ma1,2)*(4.*pow(mpion,2) + 4.*pow(mrho,2) - 4.*s) + 4.*pow(mrho,2)*s - 2.*pow(s,2)) +
                eta1*eta2*(-2.*pow(Gammaa1,2)*pow(ma1,2) + 6.*pow(ma1,4) + 4.*pow(mpion,4) - 2.*pow(mrho,4) - 4.*pow(mrho,2)*s +
                   4.*pow(s,2) + pow(ma1,2)*(-8.*pow(mpion,2) + 8.*s)))*(0. + 1.*pow(mrho,2) - 1.*s - 1.*t2) -
             0.03125*pow(eta1 - 1.*eta2,3)*(eta2*(-1.*pow(ma1,2) - 1.*pow(mrho,2) - 1.*s) + eta1*(pow(ma1,2) - 1.*pow(mrho,2) + s))*
              pow(0. + 1.*pow(mrho,2) - 1.*s - 1.*t2,2) -
             0.010416666666666666*pow(eta1 - 1.*eta2,4)*pow(0. + 1.*pow(mrho,2) - 1.*s - 1.*t2,3) +
             (1.*pow(-2. + delta,2)*pow(mpion,2)*(1.*pow(mpion,2) - 0.25*pow(mrho,2)))/
              (0. + 1.*pow(mpion,2) + 1.*pow(mrho,2) - 1.*s - 1.*t2) -
             (1.*(1.*eta1 - 1.*eta2)*(eta1*(-0.5*pow(mrho,4) + 1.*C4*pow(mrho,6) + pow(ma1,2)*(1.*pow(mrho,2) - 2.*C4*pow(mrho,4)) +
                     pow(mpion,2)*(-1.*pow(mrho,2) + 2.*C4*pow(mrho,4)) + 0.25*delta*pow(s,2) - 1.*C4*pow(mrho,2)*pow(s,2)) +
                  eta2*(-0.75*pow(mrho,4) + 0.125*delta*pow(mrho,4) + 1.*C4*pow(mrho,6) +
                     pow(mpion,2)*(1.*pow(mrho,2) - 2.*C4*pow(mrho,4)) + pow(ma1,2)*(-1.*pow(mrho,2) + 2.*C4*pow(mrho,4)) +
                     0.25*pow(mrho,2)*s + 0.375*delta*pow(mrho,2)*s - 2.*C4*pow(mrho,4)*s - 0.25*delta*pow(s,2) +
                     1.*C4*pow(mrho,2)*pow(s,2)))*(0. - 1.*pow(ma1,2) + 2.*pow(mpion,2) + 1.*pow(mrho,2) - 1.*s - 1.*t2))/pow(mrho,2)\
              + 0.5*pow(1.*eta1 - 1.*eta2,2)*(-0.5 + 1.*C4*pow(mrho,2))*
              pow(0. - 1.*pow(ma1,2) + 2.*pow(mpion,2) + 1.*pow(mrho,2) - 1.*s - 1.*t2,2) +
             (0.25*(32.*pow(C4,2)*pow(mrho,8) + 2.*pow(delta,2)*pow(s,2) + 8.*C4*pow(mrho,6)*(-6. + delta - 8.*C4*s) +
                  2.*delta*pow(mrho,2)*s*(-6. + delta - 8.*C4*s) +
                  pow(mrho,4)*(12. - 1.*pow(delta,2) + 8.*C4*(6. + delta)*s + 32.*pow(C4,2)*pow(s,2)))*(0. + t2))/pow(mrho,4) -
             (0.125*(-2. + 1.*delta)*(2. + 1.*delta - 8.*C4*pow(mrho,2))*(0. + 1.*pow(t2,2)))/pow(mrho,2) -
             (1.*(0.5 - 0.125*pow(delta,2) - 2.*C4*pow(mrho,2) + 1.*C4*delta*pow(mrho,2))*(0. + 1.*pow(t2,2)))/pow(mrho,2) -
             0.5*(eta1*eta2*(1. - 2.*C4*pow(mrho,2)) + pow(eta1,2)*(-0.5 + 1.*C4*pow(mrho,2)) + pow(eta2,2)*(-0.5 + 1.*C4*pow(mrho,2)))*
              (0. + 1.*pow(t2,2)) + 0.0625*pow(1.*eta1 - 1.*eta2,4)*(1.*pow(mpion,2) + 0.5*pow(mrho,2) - 0.5*s)*(0. + 1.*pow(t2,2)) +
             0.03125*pow(eta1 - 1.*eta2,3)*(eta2*(-1.*pow(ma1,2) + 2.*pow(mpion,2) - 1.*pow(mrho,2) - 1.*s) +
                eta1*(pow(ma1,2) - 2.*pow(mpion,2) - 1.*pow(mrho,2) + s))*(0. + 1.*pow(t2,2)) +
             0.010416666666666666*pow(eta1 - 1.*eta2,4)*(0. + 1.*pow(t2,3)) -
             0.020833333333333332*pow(1.*eta1 - 1.*eta2,4)*(0. + 1.*pow(t2,3)) -
             (0.03125*pow(eta1 - 1.*eta2,2)*(eta1*eta2*(-2.*pow(ma1,8) - 2.*pow(mpion,8) + 2.*pow(mpion,4)*pow(mrho,4) +
                     pow(ma1,6)*(8.*pow(mpion,2) - 4.*s) + pow(ma1,2)*pow(mpion,2)*
                      (8.*pow(mpion,4) - 8.*pow(mrho,4) - 4.*pow(mpion,2)*s + 4.*pow(mrho,2)*s) +
                     pow(ma1,4)*(-12.*pow(mpion,4) + 2.*pow(mrho,4) + 8.*pow(mpion,2)*s + 4.*pow(mrho,2)*s - 4.*pow(s,2))) +
                  pow(eta2,2)*(1.*pow(ma1,8) + 1.*pow(mpion,8) - 2.*pow(mpion,6)*pow(mrho,2) + 1.*pow(mpion,4)*pow(mrho,4) +
                     pow(ma1,6)*(-4.*pow(mpion,2) + 2.*pow(mrho,2) + 2.*s) +
                     pow(ma1,4)*(6.*pow(mpion,4) + 1.*pow(mrho,4) + pow(mpion,2)*(-6.*pow(mrho,2) - 4.*s) - 2.*pow(mrho,2)*s +
                        2.*pow(s,2)) + pow(ma1,2)*(-4.*pow(mpion,6) - 2.*pow(mpion,2)*pow(mrho,2)*s +
                        pow(mpion,4)*(6.*pow(mrho,2) + 2.*s))) +
                  pow(eta1,2)*(1.*pow(ma1,8) + pow(ma1,6)*(-4.*pow(mpion,2) - 2.*pow(mrho,2) + 2.*s) +
                     pow(ma1,4)*(6.*pow(mpion,4) + 1.*pow(mrho,4) + pow(mpion,2)*(6.*pow(mrho,2) - 4.*s) - 4.*pow(mrho,2)*s +
                        2.*pow(s,2)) + pow(ma1,2)*(-4.*pow(mpion,6) + 2.*pow(mpion,2)*pow(mrho,2)*s +
                        pow(mrho,2)*(2.*pow(mrho,2) - 2.*s)*s + pow(mpion,4)*(-6.*pow(mrho,2) + 2.*s)) +
                     pow(mpion,2)*(1.*pow(mpion,6) + 2.*pow(mpion,4)*pow(mrho,2) - 2.*pow(mrho,6) + 2.*pow(mrho,4)*s +
                        pow(mpion,2)*(1.*pow(mrho,4) - 2.*pow(mrho,2)*s)))))/(1.*pow(ma1,2) - 1.*t1) -
             (1.*pow(-2. + delta,2)*pow(mpion,2)*(1.*pow(mpion,2) - 0.25*pow(mrho,2)))/(1.*pow(mpion,2) - 1.*t1) -
             0.03125*pow(eta1 - 1.*eta2,2)*(pow(eta2,2)*(1.*pow(Gammaa1,2)*pow(ma1,2) - 3.*pow(ma1,4) - 2.*pow(mpion,4) +
                   2.*pow(mpion,2)*pow(mrho,2) - 1.*pow(mrho,4) + pow(ma1,2)*(4.*pow(mpion,2) - 4.*pow(mrho,2) - 4.*s) +
                   2.*pow(mrho,2)*s - 2.*pow(s,2)) + pow(eta1,2)*
                 (1.*pow(Gammaa1,2)*pow(ma1,2) - 3.*pow(ma1,4) - 2.*pow(mpion,4) - 2.*pow(mpion,2)*pow(mrho,2) - 1.*pow(mrho,4) +
                   pow(ma1,2)*(4.*pow(mpion,2) + 4.*pow(mrho,2) - 4.*s) + 4.*pow(mrho,2)*s - 2.*pow(s,2)) +
                eta1*eta2*(-2.*pow(Gammaa1,2)*pow(ma1,2) + 6.*pow(ma1,4) + 4.*pow(mpion,4) - 2.*pow(mrho,4) - 4.*pow(mrho,2)*s +
                   4.*pow(s,2) + pow(ma1,2)*(-8.*pow(mpion,2) + 8.*s)))*(1.*pow(mrho,2) - 1.*s - 1.*t1) +
             0.03125*pow(eta1 - 1.*eta2,3)*(eta2*(-1.*pow(ma1,2) - 1.*pow(mrho,2) - 1.*s) + eta1*(pow(ma1,2) - 1.*pow(mrho,2) + s))*
              pow(1.*pow(mrho,2) - 1.*s - 1.*t1,2) + 0.010416666666666666*pow(eta1 - 1.*eta2,4)*pow(1.*pow(mrho,2) - 1.*s - 1.*t1,3) -
             (1.*pow(-2. + delta,2)*pow(mpion,2)*(1.*pow(mpion,2) - 0.25*pow(mrho,2)))/
              (1.*pow(mpion,2) + 1.*pow(mrho,2) - 1.*s - 1.*t1) + (0.5*pow(-2. + delta,2)*pow(mpion,2)*t1)/pow(mrho,2) +
             0.25*(-2. + delta)*(eta1 - 1.*eta2)*(-0.5*eta2*pow(ma1,2) + 1.*eta1*pow(mpion,2) - 1.*eta2*pow(mpion,2) + 0.5*eta1*s -
                0.5*eta2*s)*t1 - (0.25*(pow(mpion,2)*(12. + 1.*pow(delta,2) - 16.*C4*pow(mrho,2) + delta*(-8. + 8.*C4*pow(mrho,2))) +
                  (-4. - 3.*pow(delta,2) - 16.*C4*pow(mrho,2) + delta*(8. + 8.*C4*pow(mrho,2)))*s)*t1)/pow(mrho,2) -
             0.25*(-2. + delta)*(eta1 - 1.*eta2)*(eta1*(1.*pow(mpion,2) - 0.5*s) +
                eta2*(-0.5*pow(ma1,2) - 1.*pow(mpion,2) - 0.5*pow(mrho,2) + 1.*s))*t1 -
             (0.25*(-2. + 1.*delta)*(-8.*C4*pow(mrho,4) + pow(mpion,2)*(2. + 1.*delta - 8.*C4*pow(mrho,2)) + (-2. - 3.*delta)*s +
                  pow(mrho,2)*(2. + 1.*delta + 16.*C4*s))*t1)/pow(mrho,2) -
             (0.25*(32.*pow(C4,2)*pow(mrho,8) + 2.*pow(delta,2)*pow(s,2) + 8.*C4*pow(mrho,6)*(-6. + delta - 8.*C4*s) +
                  2.*delta*pow(mrho,2)*s*(-6. + delta - 8.*C4*s) +
                  pow(mrho,4)*(12. - 1.*pow(delta,2) + 8.*C4*(6. + delta)*s + 32.*pow(C4,2)*pow(s,2)))*t1)/pow(mrho,4) -
             0.09375*pow(eta1 - 1.*eta2,2)*(eta1*eta2*(-2.*pow(ma1,4) - 4.*pow(mpion,4) + 0.6666666666666666*pow(mrho,4) +
                   pow(ma1,2)*(5.333333333333333*pow(mpion,2) - 2.6666666666666665*s) + 2.6666666666666665*pow(mpion,2)*s +
                   1.3333333333333333*pow(mrho,2)*s - 1.3333333333333333*pow(s,2)) +
                pow(eta1,2)*(1.*pow(ma1,4) + 2.*pow(mpion,4) + 0.3333333333333333*pow(mrho,4) +
                   pow(mpion,2)*(2.*pow(mrho,2) - 1.3333333333333333*s) - 1.3333333333333333*pow(mrho,2)*s + 0.6666666666666666*pow(s,2) +
                   pow(ma1,2)*(-2.6666666666666665*pow(mpion,2) - 1.3333333333333333*pow(mrho,2) + 1.3333333333333333*s)) +
                pow(eta2,2)*(1.*pow(ma1,4) + 2.*pow(mpion,4) + 0.3333333333333333*pow(mrho,4) +
                   pow(mpion,2)*(-2.*pow(mrho,2) - 1.3333333333333333*s) - 0.6666666666666666*pow(mrho,2)*s + 0.6666666666666666*pow(s,2) +
                   pow(ma1,2)*(-2.6666666666666665*pow(mpion,2) + 1.3333333333333333*pow(mrho,2) + 1.3333333333333333*s)))*t1 -
             0.0625*pow(eta1 - 1.*eta2,2)*(pow(eta2,2)*(pow(Gammaa1,2)*pow(ma1,2) - 1.*pow(ma1,4) - 2.*pow(mpion,4) -
                   2.*pow(mpion,2)*pow(mrho,2) + 2.*pow(mrho,4) + pow(ma1,2)*(2.*pow(mpion,2) + pow(mrho,2) - 1.*s) -
                   3.*pow(mrho,2)*s + pow(s,2)) + pow(eta1,2)*
                 (pow(Gammaa1,2)*pow(ma1,2) - 1.*pow(ma1,4) - 2.*pow(mpion,4) - 2.*pow(mpion,2)*pow(mrho,2) +
                   pow(ma1,2)*(2.*pow(mpion,2) + pow(mrho,2) - 1.*s) + pow(mrho,2)*s + pow(s,2)) +
                eta1*eta2*(-2.*pow(Gammaa1,2)*pow(ma1,2) + 2.*pow(ma1,4) + 4.*pow(mpion,4) + 4.*pow(mpion,2)*pow(mrho,2) +
                   2.*pow(mrho,4) - 2.*pow(s,2) + pow(ma1,2)*(-4.*pow(mpion,2) - 2.*pow(mrho,2) + 2.*s)))*t1 +
             (1.*(pow(eta1,2)*(0.5*pow(mrho,4) - 1.*C4*pow(mrho,6) + pow(mpion,2)*(1.*pow(mrho,2) - 2.*C4*pow(mrho,4)) +
                     pow(ma1,2)*(-0.5*pow(mrho,2) + 1.*C4*pow(mrho,4)) - 0.5*pow(mrho,2)*s + 0.25*delta*pow(mrho,2)*s -
                     0.25*delta*pow(s,2) + 1.*C4*pow(mrho,2)*pow(s,2)) +
                  pow(eta2,2)*(-0.5*pow(mrho,4) + 1.*C4*pow(mrho,6) + pow(mpion,2)*(1.*pow(mrho,2) - 2.*C4*pow(mrho,4)) +
                     pow(ma1,2)*(-0.5*pow(mrho,2) + 1.*C4*pow(mrho,4)) - 0.5*pow(mrho,2)*s + 0.75*delta*pow(mrho,2)*s -
                     2.*C4*pow(mrho,4)*s - 0.25*delta*pow(s,2) + 1.*C4*pow(mrho,2)*pow(s,2)) +
                  eta1*eta2*(pow(ma1,2)*(1.*pow(mrho,2) - 2.*C4*pow(mrho,4)) + pow(mpion,2)*(-2.*pow(mrho,2) + 4.*C4*pow(mrho,4)) +
                     s*(2.*C4*pow(mrho,4) + 0.5*delta*s + pow(mrho,2)*(1. - 1.*delta - 2.*C4*s))))*t1)/pow(mrho,2) +
             (0.125*(-2. + 1.*delta)*(2. + 1.*delta - 8.*C4*pow(mrho,2))*pow(t1,2))/pow(mrho,2) +
             (1.*(0.5 - 0.125*pow(delta,2) - 2.*C4*pow(mrho,2) + 1.*C4*delta*pow(mrho,2))*pow(t1,2))/pow(mrho,2) +
             0.5*(eta1*eta2*(1. - 2.*C4*pow(mrho,2)) + pow(eta1,2)*(-0.5 + 1.*C4*pow(mrho,2)) + pow(eta2,2)*(-0.5 + 1.*C4*pow(mrho,2)))*
              pow(t1,2) - 0.0625*pow(1.*eta1 - 1.*eta2,4)*(1.*pow(mpion,2) + 0.5*pow(mrho,2) - 0.5*s)*pow(t1,2) -
             0.03125*pow(eta1 - 1.*eta2,3)*(eta2*(-1.*pow(ma1,2) + 2.*pow(mpion,2) - 1.*pow(mrho,2) - 1.*s) +
                eta1*(pow(ma1,2) - 2.*pow(mpion,2) - 1.*pow(mrho,2) + s))*pow(t1,2) -
             0.010416666666666666*pow(eta1 - 1.*eta2,4)*pow(t1,3) + 0.020833333333333332*pow(1.*eta1 - 1.*eta2,4)*pow(t1,3) +
             (2.*(1.*eta1 - 1.*eta2)*(eta2*(0.375*pow(mrho,4) - 0.0625*delta*pow(mrho,4) - 0.5*C4*pow(mrho,6) +
                     pow(ma1,2)*(0.5*pow(mrho,2) - 1.*C4*pow(mrho,4)) + pow(mpion,2)*(-0.5*pow(mrho,2) + 1.*C4*pow(mrho,4)) -
                     0.125*pow(mrho,2)*s - 0.1875*delta*pow(mrho,2)*s + 1.*C4*pow(mrho,4)*s + 0.125*delta*pow(s,2) -
                     0.5*C4*pow(mrho,2)*pow(s,2)) + eta1*(0.25*pow(mrho,4) - 0.5*C4*pow(mrho,6) +
                     pow(mpion,2)*(0.5*pow(mrho,2) - 1.*C4*pow(mrho,4)) + pow(ma1,2)*(-0.5*pow(mrho,2) + 1.*C4*pow(mrho,4)) -
                     0.125*delta*pow(s,2) + 0.5*C4*pow(mrho,2)*pow(s,2)))*
                (1.*pow(ma1,2) - 2.*pow(mpion,2) - 1.*pow(mrho,2) + 1.*s + 1.*t1))/pow(mrho,2) -
             0.5*pow(1.*eta1 - 1.*eta2,2)*(-0.5 + 1.*C4*pow(mrho,2))*
              pow(1.*pow(ma1,2) - 2.*pow(mpion,2) - 1.*pow(mrho,2) + 1.*s + 1.*t1,2) +
             (2.*(1.*eta1 - 1.*eta2)*Gammaa1*ma1*(eta2*(0.375*pow(mrho,4) - 0.0625*delta*pow(mrho,4) - 0.5*C4*pow(mrho,6) +
                     pow(ma1,2)*(0.5*pow(mrho,2) - 1.*C4*pow(mrho,4)) + pow(mpion,2)*(-0.5*pow(mrho,2) + 1.*C4*pow(mrho,4)) -
                     0.125*pow(mrho,2)*s - 0.1875*delta*pow(mrho,2)*s + 1.*C4*pow(mrho,4)*s + 0.125*delta*pow(s,2) -
                     0.5*C4*pow(mrho,2)*pow(s,2)) + eta1*(0.25*pow(mrho,4) - 0.5*C4*pow(mrho,6) +
                     pow(mpion,2)*(0.5*pow(mrho,2) - 1.*C4*pow(mrho,4)) + pow(ma1,2)*(-0.5*pow(mrho,2) + 1.*C4*pow(mrho,4)) -
                     0.125*delta*pow(s,2) + 0.5*C4*pow(mrho,2)*pow(s,2)))*
                atan((0. + pow(ma1,2) - 2.*pow(mpion,2) - 1.*pow(mrho,2) + s + t2)/(Gammaa1*ma1)))/pow(mrho,2) +
             (0.25*(-2. + delta)*(eta1 - 1.*eta2)*Gammaa1*ma1*(eta2*
                   (-1.*pow(ma1,6) + pow(Gammaa1,2)*pow(ma1,2)*(-1.*pow(ma1,2) + 0.5*pow(mrho,2) - 1.*s) +
                     pow(ma1,4)*(2.*pow(mpion,2) + 0.5*pow(mrho,2) - 1.*s) + pow(mpion,4)*(-1.5*pow(mrho,2) + 1.*s) +
                     pow(ma1,2)*pow(mpion,2)*(-1.*pow(mpion,2) - 1.*pow(mrho,2) + 2.*s)) +
                  eta1*(pow(Gammaa1,2)*pow(ma1,2)*(1.*pow(mpion,2) + 0.5*s) + pow(ma1,4)*(1.*pow(mpion,2) + 0.5*s) +
                     pow(ma1,2)*(-2.*pow(mpion,4) - 1.*pow(mpion,2)*s) +
                     pow(mpion,2)*(1.*pow(mpion,4) - 1.*pow(mrho,4) + pow(mpion,2)*(2.*pow(mrho,2) - 1.5*s) + 1.*pow(mrho,2)*s)))*
                atan((0. + pow(ma1,2) - 2.*pow(mpion,2) - 1.*pow(mrho,2) + s + t2)/(Gammaa1*ma1)))/
              (pow(Gammaa1,2)*pow(ma1,2) + pow(ma1,4) - 2.*pow(ma1,2)*pow(mpion,2) + pow(mpion,4)) -
             (0.25*(-2. + delta)*(eta1 - 1.*eta2)*Gammaa1*ma1*(eta2*
                   (-1.*pow(ma1,6) - 2.*pow(mpion,4)*pow(mrho,2) - 1.*pow(mpion,2)*pow(mrho,4) +
                     pow(ma1,4)*(2.*pow(mpion,2) + 2.*pow(mrho,2) - 1.5*s) + 2.5*pow(mpion,4)*s + 3.*pow(mpion,2)*pow(mrho,2)*s +
                     0.5*pow(mrho,4)*s - 2.*pow(mpion,2)*pow(s,2) - 1.*pow(mrho,2)*pow(s,2) + 0.5*pow(s,3) +
                     pow(Gammaa1,2)*(-1.*pow(ma1,4) + 0.5*pow(ma1,2)*s) +
                     pow(ma1,2)*(-1.*pow(mpion,4) - 1.*pow(mrho,4) + 1.*pow(mrho,2)*s + pow(mpion,2)*(-2.*pow(mrho,2) + 1.*s))) +
                  eta1*(1.*pow(mpion,6) + 4.*pow(mpion,4)*pow(mrho,2) + 1.*pow(mpion,2)*pow(mrho,4) +
                     pow(Gammaa1,2)*pow(ma1,2)*(1.*pow(mpion,2) - 0.5*s) + pow(ma1,4)*(1.*pow(mpion,2) - 0.5*s) - 4.5*pow(mpion,4)*s -
                     4.*pow(mpion,2)*pow(mrho,2)*s - 0.5*pow(mrho,4)*s + 3.*pow(mpion,2)*pow(s,2) + 1.*pow(mrho,2)*pow(s,2) -
                     0.5*pow(s,3) + pow(ma1,2)*(-2.*pow(mpion,4) + (1.*pow(mrho,2) - 1.*s)*s + pow(mpion,2)*(-2.*pow(mrho,2) + 3.*s))))*
                atan((0. + pow(ma1,2) - 2.*pow(mpion,2) - 1.*pow(mrho,2) + s + t2)/(Gammaa1*ma1)))/
              (pow(Gammaa1,2)*pow(ma1,2) + pow(ma1,4) + pow(mpion,4) + 2.*pow(mpion,2)*pow(mrho,2) + pow(mrho,4) -
                2.*pow(mpion,2)*s - 2.*pow(mrho,2)*s + pow(s,2) + pow(ma1,2)*(-2.*pow(mpion,2) - 2.*pow(mrho,2) + 2.*s)) +
             (0.03125*pow(eta1 - 1.*eta2,2)*(pow(eta2,2)*(pow(Gammaa1,4)*pow(ma1,4) + pow(ma1,8) + pow(mpion,8) -
                     2.*pow(mpion,6)*pow(mrho,2) + pow(mpion,4)*pow(mrho,4) + pow(ma1,6)*(-4.*pow(mpion,2) + 2.*pow(mrho,2) + 2.*s) +
                     pow(ma1,4)*(6.*pow(mpion,4) + pow(mrho,4) + pow(mpion,2)*(-6.*pow(mrho,2) - 4.*s) - 2.*pow(mrho,2)*s +
                        2.*pow(s,2)) + pow(ma1,2)*(-4.*pow(mpion,6) - 2.*pow(mpion,2)*pow(mrho,2)*s +
                        pow(mpion,4)*(6.*pow(mrho,2) + 2.*s)) +
                     pow(Gammaa1,2)*pow(ma1,2)*(-6.*pow(ma1,4) - 6.*pow(mpion,4) - 1.*pow(mrho,4) +
                        pow(ma1,2)*(12.*pow(mpion,2) - 6.*pow(mrho,2) - 6.*s) + 2.*pow(mrho,2)*s - 2.*pow(s,2) +
                        pow(mpion,2)*(6.*pow(mrho,2) + 4.*s))) +
                  eta1*eta2*(-2.*pow(Gammaa1,4)*pow(ma1,4) - 2.*pow(ma1,8) - 2.*pow(mpion,8) + 2.*pow(mpion,4)*pow(mrho,4) +
                     pow(ma1,6)*(8.*pow(mpion,2) - 4.*s) + pow(ma1,2)*pow(mpion,2)*
                      (8.*pow(mpion,4) - 8.*pow(mrho,4) - 4.*pow(mpion,2)*s + 4.*pow(mrho,2)*s) +
                     pow(ma1,4)*(-12.*pow(mpion,4) + 2.*pow(mrho,4) + 8.*pow(mpion,2)*s + 4.*pow(mrho,2)*s - 4.*pow(s,2)) +
                     pow(Gammaa1,2)*pow(ma1,2)*(12.*pow(ma1,4) + 12.*pow(mpion,4) - 2.*pow(mrho,4) - 8.*pow(mpion,2)*s -
                        4.*pow(mrho,2)*s + 4.*pow(s,2) + pow(ma1,2)*(-24.*pow(mpion,2) + 12.*s))) +
                  pow(eta1,2)*(pow(Gammaa1,4)*pow(ma1,4) + pow(ma1,8) + pow(ma1,6)*(-4.*pow(mpion,2) - 2.*pow(mrho,2) + 2.*s) +
                     pow(ma1,4)*(6.*pow(mpion,4) + pow(mrho,4) + pow(mpion,2)*(6.*pow(mrho,2) - 4.*s) - 4.*pow(mrho,2)*s +
                        2.*pow(s,2)) + pow(ma1,2)*(-4.*pow(mpion,6) + 2.*pow(mpion,2)*pow(mrho,2)*s +
                        pow(mrho,2)*(2.*pow(mrho,2) - 2.*s)*s + pow(mpion,4)*(-6.*pow(mrho,2) + 2.*s)) +
                     pow(Gammaa1,2)*pow(ma1,2)*(-6.*pow(ma1,4) - 6.*pow(mpion,4) - 1.*pow(mrho,4) +
                        pow(ma1,2)*(12.*pow(mpion,2) + 6.*pow(mrho,2) - 6.*s) + 4.*pow(mrho,2)*s - 2.*pow(s,2) +
                        pow(mpion,2)*(-6.*pow(mrho,2) + 4.*s)) +
                     pow(mpion,2)*(pow(mpion,6) + 2.*pow(mpion,4)*pow(mrho,2) - 2.*pow(mrho,6) + 2.*pow(mrho,4)*s +
                        pow(mpion,2)*(pow(mrho,4) - 2.*pow(mrho,2)*s))))*
                atan((0. + pow(ma1,2) - 2.*pow(mpion,2) - 1.*pow(mrho,2) + s + t2)/(Gammaa1*ma1)))/(Gammaa1*ma1) -
             (0.0625*pow(eta1 - 1.*eta2,2)*Gammaa1*ma1*(eta1*eta2*
                   (-2.*pow(Gammaa1,4)*pow(ma1,4) + 14.*pow(ma1,8) + 14.*pow(mpion,8) + 28.*pow(mpion,6)*pow(mrho,2) +
                     20.*pow(mpion,4)*pow(mrho,4) + 10.*pow(mpion,2)*pow(mrho,6) + 2.*pow(mrho,8) - 16.*pow(mpion,6)*s -
                     16.*pow(mpion,4)*pow(mrho,2)*s - 12.*pow(mpion,2)*pow(mrho,4)*s - 4.*pow(mrho,6)*s - 4.*pow(mpion,4)*pow(s,2) -
                     6.*pow(mpion,2)*pow(mrho,2)*pow(s,2) + 8.*pow(mpion,2)*pow(s,3) + 4.*pow(mrho,2)*pow(s,3) - 2.*pow(s,4) +
                     pow(ma1,6)*(-56.*pow(mpion,2) - 28.*pow(mrho,2) + 28.*s) +
                     pow(ma1,4)*(84.*pow(mpion,4) + 24.*pow(mrho,4) + pow(mpion,2)*(84.*pow(mrho,2) - 72.*s) - 36.*pow(mrho,2)*s +
                        12.*pow(s,2)) + pow(Gammaa1,2)*pow(ma1,2)*
                      (-4.*pow(ma1,4) - 4.*pow(mpion,4) + pow(ma1,2)*(8.*pow(mpion,2) + 4.*pow(mrho,2) - 4.*s) +
                        (4.*pow(mrho,2) - 4.*s)*s + pow(mpion,2)*(-4.*pow(mrho,2) + 8.*s)) +
                     pow(ma1,2)*(-56.*pow(mpion,6) - 10.*pow(mrho,6) + 18.*pow(mrho,4)*s - 6.*pow(mrho,2)*pow(s,2) - 2.*pow(s,3) +
                        pow(mpion,4)*(-84.*pow(mrho,2) + 60.*s) + pow(mpion,2)*(-48.*pow(mrho,4) + 60.*pow(mrho,2)*s - 12.*pow(s,2)))) +
                  pow(eta1,2)*(1.*pow(Gammaa1,4)*pow(ma1,4) - 7.*pow(ma1,8) - 7.*pow(mpion,8) - 14.*pow(mpion,6)*pow(mrho,2) -
                     7.*pow(mpion,4)*pow(mrho,4) - 2.*pow(mpion,2)*pow(mrho,6) +
                     pow(ma1,6)*(28.*pow(mpion,2) + 14.*pow(mrho,2) - 14.*s) + 8.*pow(mpion,6)*s + 11.*pow(mpion,4)*pow(mrho,2)*s +
                     6.*pow(mpion,2)*pow(mrho,4)*s + 1.*pow(mrho,6)*s + 2.*pow(mpion,4)*pow(s,2) - 1.*pow(mrho,4)*pow(s,2) -
                     4.*pow(mpion,2)*pow(s,3) - 1.*pow(mrho,2)*pow(s,3) + 1.*pow(s,4) +
                     pow(Gammaa1,2)*pow(ma1,2)*(2.*pow(ma1,4) + 2.*pow(mpion,4) + 1.*pow(mrho,4) +
                        pow(mpion,2)*(2.*pow(mrho,2) - 4.*s) - 1.*pow(mrho,2)*s + 2.*pow(s,2) +
                        pow(ma1,2)*(-4.*pow(mpion,2) - 2.*pow(mrho,2) + 2.*s)) +
                     pow(ma1,4)*(-42.*pow(mpion,4) - 9.*pow(mrho,4) + 21.*pow(mrho,2)*s - 6.*pow(s,2) +
                        pow(mpion,2)*(-42.*pow(mrho,2) + 36.*s)) +
                     pow(ma1,2)*(28.*pow(mpion,6) + 2.*pow(mrho,6) + pow(mpion,4)*(42.*pow(mrho,2) - 30.*s) - 9.*pow(mrho,4)*s +
                        6.*pow(mrho,2)*pow(s,2) + 1.*pow(s,3) + pow(mpion,2)*(18.*pow(mrho,4) - 36.*pow(mrho,2)*s + 6.*pow(s,2)))) +
                  pow(eta2,2)*(1.*pow(Gammaa1,4)*pow(ma1,4) - 7.*pow(ma1,8) - 7.*pow(mpion,8) - 14.*pow(mpion,6)*pow(mrho,2) -
                     1.*pow(mpion,4)*pow(mrho,4) + 6.*pow(mpion,2)*pow(mrho,6) + 2.*pow(mrho,8) +
                     pow(ma1,6)*(28.*pow(mpion,2) + 14.*pow(mrho,2) - 14.*s) + 8.*pow(mpion,6)*s - 1.*pow(mpion,4)*pow(mrho,2)*s -
                     16.*pow(mpion,2)*pow(mrho,4)*s - 7.*pow(mrho,6)*s + 2.*pow(mpion,4)*pow(s,2) +
                     14.*pow(mpion,2)*pow(mrho,2)*pow(s,2) + 9.*pow(mrho,4)*pow(s,2) - 4.*pow(mpion,2)*pow(s,3) -
                     5.*pow(mrho,2)*pow(s,3) + 1.*pow(s,4) +
                     pow(Gammaa1,2)*pow(ma1,2)*(2.*pow(ma1,4) + 2.*pow(mpion,4) + 3.*pow(mrho,4) +
                        pow(mpion,2)*(2.*pow(mrho,2) - 4.*s) - 5.*pow(mrho,2)*s + 2.*pow(s,2) +
                        pow(ma1,2)*(-4.*pow(mpion,2) - 2.*pow(mrho,2) + 2.*s)) +
                     pow(ma1,4)*(-42.*pow(mpion,4) - 3.*pow(mrho,4) + 9.*pow(mrho,2)*s - 6.*pow(s,2) +
                        pow(mpion,2)*(-42.*pow(mrho,2) + 36.*s)) +
                     pow(ma1,2)*(28.*pow(mpion,6) - 4.*pow(mrho,6) + pow(mpion,4)*(42.*pow(mrho,2) - 30.*s) + 9.*pow(mrho,4)*s -
                        6.*pow(mrho,2)*pow(s,2) + 1.*pow(s,3) + pow(mpion,2)*(6.*pow(mrho,4) - 12.*pow(mrho,2)*s + 6.*pow(s,2)))))*
                atan((0. + pow(ma1,2) - 2.*pow(mpion,2) - 1.*pow(mrho,2) + s + t2)/(Gammaa1*ma1)))/
              (pow(Gammaa1,2)*pow(ma1,2) + 4.*pow(ma1,4) + 4.*pow(mpion,4) + 4.*pow(mpion,2)*pow(mrho,2) + pow(mrho,4) -
                4.*pow(mpion,2)*s - 2.*pow(mrho,2)*s + pow(s,2) + pow(ma1,2)*(-8.*pow(mpion,2) - 4.*pow(mrho,2) + 4.*s)) -
             (2.*(1.*eta1 - 1.*eta2)*Gammaa1*ma1*(eta2*(0.375*pow(mrho,4) - 0.0625*delta*pow(mrho,4) - 0.5*C4*pow(mrho,6) +
                     pow(ma1,2)*(0.5*pow(mrho,2) - 1.*C4*pow(mrho,4)) + pow(mpion,2)*(-0.5*pow(mrho,2) + 1.*C4*pow(mrho,4)) -
                     0.125*pow(mrho,2)*s - 0.1875*delta*pow(mrho,2)*s + 1.*C4*pow(mrho,4)*s + 0.125*delta*pow(s,2) -
                     0.5*C4*pow(mrho,2)*pow(s,2)) + eta1*(0.25*pow(mrho,4) - 0.5*C4*pow(mrho,6) +
                     pow(mpion,2)*(0.5*pow(mrho,2) - 1.*C4*pow(mrho,4)) + pow(ma1,2)*(-0.5*pow(mrho,2) + 1.*C4*pow(mrho,4)) -
                     0.125*delta*pow(s,2) + 0.5*C4*pow(mrho,2)*pow(s,2)))*
                atan((pow(ma1,2) - 2.*pow(mpion,2) - 1.*pow(mrho,2) + s + t1)/(Gammaa1*ma1)))/pow(mrho,2) -
             (0.25*(-2. + delta)*(eta1 - 1.*eta2)*Gammaa1*ma1*(eta2*
                   (-1.*pow(ma1,6) + pow(Gammaa1,2)*pow(ma1,2)*(-1.*pow(ma1,2) + 0.5*pow(mrho,2) - 1.*s) +
                     pow(ma1,4)*(2.*pow(mpion,2) + 0.5*pow(mrho,2) - 1.*s) + pow(mpion,4)*(-1.5*pow(mrho,2) + 1.*s) +
                     pow(ma1,2)*pow(mpion,2)*(-1.*pow(mpion,2) - 1.*pow(mrho,2) + 2.*s)) +
                  eta1*(pow(Gammaa1,2)*pow(ma1,2)*(1.*pow(mpion,2) + 0.5*s) + pow(ma1,4)*(1.*pow(mpion,2) + 0.5*s) +
                     pow(ma1,2)*(-2.*pow(mpion,4) - 1.*pow(mpion,2)*s) +
                     pow(mpion,2)*(1.*pow(mpion,4) - 1.*pow(mrho,4) + pow(mpion,2)*(2.*pow(mrho,2) - 1.5*s) + 1.*pow(mrho,2)*s)))*
                atan((pow(ma1,2) - 2.*pow(mpion,2) - 1.*pow(mrho,2) + s + t1)/(Gammaa1*ma1)))/
              (pow(Gammaa1,2)*pow(ma1,2) + pow(ma1,4) - 2.*pow(ma1,2)*pow(mpion,2) + pow(mpion,4)) +
             (0.25*(-2. + delta)*(eta1 - 1.*eta2)*Gammaa1*ma1*(eta2*
                   (-1.*pow(ma1,6) - 2.*pow(mpion,4)*pow(mrho,2) - 1.*pow(mpion,2)*pow(mrho,4) +
                     pow(ma1,4)*(2.*pow(mpion,2) + 2.*pow(mrho,2) - 1.5*s) + 2.5*pow(mpion,4)*s + 3.*pow(mpion,2)*pow(mrho,2)*s +
                     0.5*pow(mrho,4)*s - 2.*pow(mpion,2)*pow(s,2) - 1.*pow(mrho,2)*pow(s,2) + 0.5*pow(s,3) +
                     pow(Gammaa1,2)*(-1.*pow(ma1,4) + 0.5*pow(ma1,2)*s) +
                     pow(ma1,2)*(-1.*pow(mpion,4) - 1.*pow(mrho,4) + 1.*pow(mrho,2)*s + pow(mpion,2)*(-2.*pow(mrho,2) + 1.*s))) +
                  eta1*(1.*pow(mpion,6) + 4.*pow(mpion,4)*pow(mrho,2) + 1.*pow(mpion,2)*pow(mrho,4) +
                     pow(Gammaa1,2)*pow(ma1,2)*(1.*pow(mpion,2) - 0.5*s) + pow(ma1,4)*(1.*pow(mpion,2) - 0.5*s) - 4.5*pow(mpion,4)*s -
                     4.*pow(mpion,2)*pow(mrho,2)*s - 0.5*pow(mrho,4)*s + 3.*pow(mpion,2)*pow(s,2) + 1.*pow(mrho,2)*pow(s,2) -
                     0.5*pow(s,3) + pow(ma1,2)*(-2.*pow(mpion,4) + (1.*pow(mrho,2) - 1.*s)*s + pow(mpion,2)*(-2.*pow(mrho,2) + 3.*s))))*
                atan((pow(ma1,2) - 2.*pow(mpion,2) - 1.*pow(mrho,2) + s + t1)/(Gammaa1*ma1)))/
              (pow(Gammaa1,2)*pow(ma1,2) + pow(ma1,4) + pow(mpion,4) + 2.*pow(mpion,2)*pow(mrho,2) + pow(mrho,4) -
                2.*pow(mpion,2)*s - 2.*pow(mrho,2)*s + pow(s,2) + pow(ma1,2)*(-2.*pow(mpion,2) - 2.*pow(mrho,2) + 2.*s)) -
             (0.03125*pow(eta1 - 1.*eta2,2)*(pow(eta2,2)*(pow(Gammaa1,4)*pow(ma1,4) + pow(ma1,8) + pow(mpion,8) -
                     2.*pow(mpion,6)*pow(mrho,2) + pow(mpion,4)*pow(mrho,4) + pow(ma1,6)*(-4.*pow(mpion,2) + 2.*pow(mrho,2) + 2.*s) +
                     pow(ma1,4)*(6.*pow(mpion,4) + pow(mrho,4) + pow(mpion,2)*(-6.*pow(mrho,2) - 4.*s) - 2.*pow(mrho,2)*s +
                        2.*pow(s,2)) + pow(ma1,2)*(-4.*pow(mpion,6) - 2.*pow(mpion,2)*pow(mrho,2)*s +
                        pow(mpion,4)*(6.*pow(mrho,2) + 2.*s)) +
                     pow(Gammaa1,2)*pow(ma1,2)*(-6.*pow(ma1,4) - 6.*pow(mpion,4) - 1.*pow(mrho,4) +
                        pow(ma1,2)*(12.*pow(mpion,2) - 6.*pow(mrho,2) - 6.*s) + 2.*pow(mrho,2)*s - 2.*pow(s,2) +
                        pow(mpion,2)*(6.*pow(mrho,2) + 4.*s))) +
                  eta1*eta2*(-2.*pow(Gammaa1,4)*pow(ma1,4) - 2.*pow(ma1,8) - 2.*pow(mpion,8) + 2.*pow(mpion,4)*pow(mrho,4) +
                     pow(ma1,6)*(8.*pow(mpion,2) - 4.*s) + pow(ma1,2)*pow(mpion,2)*
                      (8.*pow(mpion,4) - 8.*pow(mrho,4) - 4.*pow(mpion,2)*s + 4.*pow(mrho,2)*s) +
                     pow(ma1,4)*(-12.*pow(mpion,4) + 2.*pow(mrho,4) + 8.*pow(mpion,2)*s + 4.*pow(mrho,2)*s - 4.*pow(s,2)) +
                     pow(Gammaa1,2)*pow(ma1,2)*(12.*pow(ma1,4) + 12.*pow(mpion,4) - 2.*pow(mrho,4) - 8.*pow(mpion,2)*s -
                        4.*pow(mrho,2)*s + 4.*pow(s,2) + pow(ma1,2)*(-24.*pow(mpion,2) + 12.*s))) +
                  pow(eta1,2)*(pow(Gammaa1,4)*pow(ma1,4) + pow(ma1,8) + pow(ma1,6)*(-4.*pow(mpion,2) - 2.*pow(mrho,2) + 2.*s) +
                     pow(ma1,4)*(6.*pow(mpion,4) + pow(mrho,4) + pow(mpion,2)*(6.*pow(mrho,2) - 4.*s) - 4.*pow(mrho,2)*s +
                        2.*pow(s,2)) + pow(ma1,2)*(-4.*pow(mpion,6) + 2.*pow(mpion,2)*pow(mrho,2)*s +
                        pow(mrho,2)*(2.*pow(mrho,2) - 2.*s)*s + pow(mpion,4)*(-6.*pow(mrho,2) + 2.*s)) +
                     pow(Gammaa1,2)*pow(ma1,2)*(-6.*pow(ma1,4) - 6.*pow(mpion,4) - 1.*pow(mrho,4) +
                        pow(ma1,2)*(12.*pow(mpion,2) + 6.*pow(mrho,2) - 6.*s) + 4.*pow(mrho,2)*s - 2.*pow(s,2) +
                        pow(mpion,2)*(-6.*pow(mrho,2) + 4.*s)) +
                     pow(mpion,2)*(pow(mpion,6) + 2.*pow(mpion,4)*pow(mrho,2) - 2.*pow(mrho,6) + 2.*pow(mrho,4)*s +
                        pow(mpion,2)*(pow(mrho,4) - 2.*pow(mrho,2)*s))))*
                atan((pow(ma1,2) - 2.*pow(mpion,2) - 1.*pow(mrho,2) + s + t1)/(Gammaa1*ma1)))/(Gammaa1*ma1) +
             (0.0625*pow(eta1 - 1.*eta2,2)*Gammaa1*ma1*(eta1*eta2*
                   (-2.*pow(Gammaa1,4)*pow(ma1,4) + 14.*pow(ma1,8) + 14.*pow(mpion,8) + 28.*pow(mpion,6)*pow(mrho,2) +
                     20.*pow(mpion,4)*pow(mrho,4) + 10.*pow(mpion,2)*pow(mrho,6) + 2.*pow(mrho,8) - 16.*pow(mpion,6)*s -
                     16.*pow(mpion,4)*pow(mrho,2)*s - 12.*pow(mpion,2)*pow(mrho,4)*s - 4.*pow(mrho,6)*s - 4.*pow(mpion,4)*pow(s,2) -
                     6.*pow(mpion,2)*pow(mrho,2)*pow(s,2) + 8.*pow(mpion,2)*pow(s,3) + 4.*pow(mrho,2)*pow(s,3) - 2.*pow(s,4) +
                     pow(ma1,6)*(-56.*pow(mpion,2) - 28.*pow(mrho,2) + 28.*s) +
                     pow(ma1,4)*(84.*pow(mpion,4) + 24.*pow(mrho,4) + pow(mpion,2)*(84.*pow(mrho,2) - 72.*s) - 36.*pow(mrho,2)*s +
                        12.*pow(s,2)) + pow(Gammaa1,2)*pow(ma1,2)*
                      (-4.*pow(ma1,4) - 4.*pow(mpion,4) + pow(ma1,2)*(8.*pow(mpion,2) + 4.*pow(mrho,2) - 4.*s) +
                        (4.*pow(mrho,2) - 4.*s)*s + pow(mpion,2)*(-4.*pow(mrho,2) + 8.*s)) +
                     pow(ma1,2)*(-56.*pow(mpion,6) - 10.*pow(mrho,6) + 18.*pow(mrho,4)*s - 6.*pow(mrho,2)*pow(s,2) - 2.*pow(s,3) +
                        pow(mpion,4)*(-84.*pow(mrho,2) + 60.*s) + pow(mpion,2)*(-48.*pow(mrho,4) + 60.*pow(mrho,2)*s - 12.*pow(s,2)))) +
                  pow(eta1,2)*(1.*pow(Gammaa1,4)*pow(ma1,4) - 7.*pow(ma1,8) - 7.*pow(mpion,8) - 14.*pow(mpion,6)*pow(mrho,2) -
                     7.*pow(mpion,4)*pow(mrho,4) - 2.*pow(mpion,2)*pow(mrho,6) +
                     pow(ma1,6)*(28.*pow(mpion,2) + 14.*pow(mrho,2) - 14.*s) + 8.*pow(mpion,6)*s + 11.*pow(mpion,4)*pow(mrho,2)*s +
                     6.*pow(mpion,2)*pow(mrho,4)*s + 1.*pow(mrho,6)*s + 2.*pow(mpion,4)*pow(s,2) - 1.*pow(mrho,4)*pow(s,2) -
                     4.*pow(mpion,2)*pow(s,3) - 1.*pow(mrho,2)*pow(s,3) + 1.*pow(s,4) +
                     pow(Gammaa1,2)*pow(ma1,2)*(2.*pow(ma1,4) + 2.*pow(mpion,4) + 1.*pow(mrho,4) +
                        pow(mpion,2)*(2.*pow(mrho,2) - 4.*s) - 1.*pow(mrho,2)*s + 2.*pow(s,2) +
                        pow(ma1,2)*(-4.*pow(mpion,2) - 2.*pow(mrho,2) + 2.*s)) +
                     pow(ma1,4)*(-42.*pow(mpion,4) - 9.*pow(mrho,4) + 21.*pow(mrho,2)*s - 6.*pow(s,2) +
                        pow(mpion,2)*(-42.*pow(mrho,2) + 36.*s)) +
                     pow(ma1,2)*(28.*pow(mpion,6) + 2.*pow(mrho,6) + pow(mpion,4)*(42.*pow(mrho,2) - 30.*s) - 9.*pow(mrho,4)*s +
                        6.*pow(mrho,2)*pow(s,2) + 1.*pow(s,3) + pow(mpion,2)*(18.*pow(mrho,4) - 36.*pow(mrho,2)*s + 6.*pow(s,2)))) +
                  pow(eta2,2)*(1.*pow(Gammaa1,4)*pow(ma1,4) - 7.*pow(ma1,8) - 7.*pow(mpion,8) - 14.*pow(mpion,6)*pow(mrho,2) -
                     1.*pow(mpion,4)*pow(mrho,4) + 6.*pow(mpion,2)*pow(mrho,6) + 2.*pow(mrho,8) +
                     pow(ma1,6)*(28.*pow(mpion,2) + 14.*pow(mrho,2) - 14.*s) + 8.*pow(mpion,6)*s - 1.*pow(mpion,4)*pow(mrho,2)*s -
                     16.*pow(mpion,2)*pow(mrho,4)*s - 7.*pow(mrho,6)*s + 2.*pow(mpion,4)*pow(s,2) +
                     14.*pow(mpion,2)*pow(mrho,2)*pow(s,2) + 9.*pow(mrho,4)*pow(s,2) - 4.*pow(mpion,2)*pow(s,3) -
                     5.*pow(mrho,2)*pow(s,3) + 1.*pow(s,4) +
                     pow(Gammaa1,2)*pow(ma1,2)*(2.*pow(ma1,4) + 2.*pow(mpion,4) + 3.*pow(mrho,4) +
                        pow(mpion,2)*(2.*pow(mrho,2) - 4.*s) - 5.*pow(mrho,2)*s + 2.*pow(s,2) +
                        pow(ma1,2)*(-4.*pow(mpion,2) - 2.*pow(mrho,2) + 2.*s)) +
                     pow(ma1,4)*(-42.*pow(mpion,4) - 3.*pow(mrho,4) + 9.*pow(mrho,2)*s - 6.*pow(s,2) +
                        pow(mpion,2)*(-42.*pow(mrho,2) + 36.*s)) +
                     pow(ma1,2)*(28.*pow(mpion,6) - 4.*pow(mrho,6) + pow(mpion,4)*(42.*pow(mrho,2) - 30.*s) + 9.*pow(mrho,4)*s -
                        6.*pow(mrho,2)*pow(s,2) + 1.*pow(s,3) + pow(mpion,2)*(6.*pow(mrho,4) - 12.*pow(mrho,2)*s + 6.*pow(s,2)))))*
                atan((pow(ma1,2) - 2.*pow(mpion,2) - 1.*pow(mrho,2) + s + t1)/(Gammaa1*ma1)))/
              (pow(Gammaa1,2)*pow(ma1,2) + 4.*pow(ma1,4) + 4.*pow(mpion,4) + 4.*pow(mpion,2)*pow(mrho,2) + pow(mrho,4) -
                4.*pow(mpion,2)*s - 2.*pow(mrho,2)*s + pow(s,2) + pow(ma1,2)*(-8.*pow(mpion,2) - 4.*pow(mrho,2) + 4.*s)) +
             0.0625*pow(eta1 - 1.*eta2,2)*(eta1*eta2*(-4.*pow(ma1,6) + pow(ma1,4)*(12.*pow(mpion,2) - 6.*s) +
                   pow(mpion,2)*(4.*pow(mpion,4) - 4.*pow(mrho,4) - 2.*pow(mpion,2)*s + 2.*pow(mrho,2)*s) +
                   pow(ma1,2)*(-12.*pow(mpion,4) + 2.*pow(mrho,4) + 8.*pow(mpion,2)*s + 4.*pow(mrho,2)*s - 4.*pow(s,2))) +
                pow(eta1,2)*(2.*pow(ma1,6) - 2.*pow(mpion,6) + pow(mpion,2)*pow(mrho,2)*s + pow(mrho,2)*(pow(mrho,2) - 1.*s)*s +
                   pow(mpion,4)*(-3.*pow(mrho,2) + s) + pow(ma1,4)*(-6.*pow(mpion,2) - 3.*pow(mrho,2) + 3.*s) +
                   pow(ma1,2)*(6.*pow(mpion,4) + pow(mrho,4) + pow(mpion,2)*(6.*pow(mrho,2) - 4.*s) - 4.*pow(mrho,2)*s + 2.*pow(s,2)))\
                 + pow(eta2,2)*(2.*pow(ma1,6) - 2.*pow(mpion,6) - 1.*pow(mpion,2)*pow(mrho,2)*s + pow(mpion,4)*(3.*pow(mrho,2) + s) +
                   pow(ma1,4)*(-6.*pow(mpion,2) + 3.*pow(mrho,2) + 3.*s) +
                   pow(ma1,2)*(6.*pow(mpion,4) + pow(mrho,4) + pow(mpion,2)*(-6.*pow(mrho,2) - 4.*s) - 2.*pow(mrho,2)*s + 2.*pow(s,2)))
                )*log(fabs(-pow(ma1,2) + t2)) - (0.03125*pow(eta1 - 1.*eta2,2)*(1.*pow(ma1,2) - 1.*pow(mpion,2) - 0.5*pow(mrho,2) + 0.5*s)*
                (eta1*eta2*(-2.*pow(ma1,8) + pow(ma1,6)*(8.*pow(mpion,2) + 4.*pow(mrho,2) - 4.*s) +
                     pow(ma1,4)*(-12.*pow(mpion,4) - 4.*pow(mrho,4) + 4.*pow(mrho,2)*s + pow(mpion,2)*(-12.*pow(mrho,2) + 8.*s)) +
                     pow(mpion,2)*(-2.*pow(mpion,6) - 4.*pow(mpion,4)*pow(mrho,2) - 2.*pow(mrho,6) + 4.*pow(mrho,4)*s -
                        2.*pow(mrho,2)*pow(s,2) + pow(mpion,2)*(-8.*pow(mrho,4) + 8.*pow(mrho,2)*s)) +
                     pow(ma1,2)*(8.*pow(mpion,6) + 2.*pow(mrho,6) + pow(mpion,4)*(12.*pow(mrho,2) - 4.*s) - 2.*pow(mrho,4)*s -
                        2.*pow(mrho,2)*pow(s,2) + 2.*pow(s,3) + pow(mpion,2)*(8.*pow(mrho,4) - 4.*pow(mrho,2)*s - 4.*pow(s,2)))) +
                  pow(eta2,2)*(pow(ma1,8) + pow(ma1,6)*(-4.*pow(mpion,2) - 2.*pow(mrho,2) + 2.*s) +
                     pow(mpion,4)*(pow(mpion,4) + 2.*pow(mpion,2)*pow(mrho,2) + pow(mrho,4) - 1.*pow(mrho,2)*s) +
                     pow(ma1,4)*(6.*pow(mpion,4) - 1.*pow(mrho,4) + pow(mpion,2)*(6.*pow(mrho,2) - 4.*s) + pow(mrho,2)*s) +
                     pow(ma1,2)*(-4.*pow(mpion,6) + 2.*pow(mrho,6) - 5.*pow(mrho,4)*s + 4.*pow(mrho,2)*pow(s,2) - 1.*pow(s,3) +
                        pow(mpion,4)*(-6.*pow(mrho,2) + 2.*s) + pow(mpion,2)*(2.*pow(mrho,4) - 4.*pow(mrho,2)*s + 2.*pow(s,2)))) +
                  pow(eta1,2)*(pow(ma1,8) + pow(ma1,6)*(-4.*pow(mpion,2) - 2.*pow(mrho,2) + 2.*s) +
                     pow(ma1,4)*(6.*pow(mpion,4) + pow(mrho,4) + pow(mpion,2)*(6.*pow(mrho,2) - 4.*s) - 3.*pow(mrho,2)*s) +
                     pow(mpion,2)*(pow(mpion,6) + 2.*pow(mpion,4)*pow(mrho,2) + pow(mrho,2)*s*(-2.*pow(mrho,2) + 2.*s) +
                        pow(mpion,2)*(3.*pow(mrho,4) - 5.*pow(mrho,2)*s)) +
                     pow(ma1,2)*(-4.*pow(mpion,6) + pow(mrho,4)*s - 1.*pow(s,3) + pow(mpion,4)*(-6.*pow(mrho,2) + 2.*s) +
                        pow(mpion,2)*(-2.*pow(mrho,4) + 4.*pow(mrho,2)*s + 2.*pow(s,2)))))*log(fabs(-pow(ma1,2) + t2)))/
              (0.25*pow(Gammaa1,2)*pow(ma1,2) + 1.*pow(ma1,4) + 1.*pow(mpion,4) + 1.*pow(mpion,2)*pow(mrho,2) + 0.25*pow(mrho,4) -
                1.*pow(mpion,2)*s - 0.5*pow(mrho,2)*s + 0.25*pow(s,2) + pow(ma1,2)*(-2.*pow(mpion,2) - 1.*pow(mrho,2) + 1.*s)) -
             (1.*(eta1*eta2*(pow(ma1,8)*(1.*pow(mrho,2) - 2.*C4*pow(mrho,4)) +
                     pow(ma1,6)*(-1.*pow(mrho,4) + 2.*C4*pow(mrho,6) + pow(mpion,2)*(-4.*pow(mrho,2) + 8.*C4*pow(mrho,4)) +
                        0.5*delta*pow(s,2) + pow(mrho,2)*s*(2. - 1.*delta - 2.*C4*s)) +
                     pow(ma1,2)*(pow(mpion,6)*(-4.*pow(mrho,2) + 8.*C4*pow(mrho,4)) +
                        pow(mrho,4)*s*((0.5 - 0.25*delta)*pow(mrho,2) + (-0.5 + 0.25*delta)*s) +
                        pow(mpion,4)*(10.*C4*pow(mrho,6) + 0.5*delta*pow(s,2) + pow(mrho,4)*(-3. - 1.*delta - 8.*C4*s) +
                           pow(mrho,2)*s*(2. + 1.*delta - 2.*C4*s)) +
                        pow(mpion,2)*(2.*C4*pow(mrho,8) - 0.5*delta*pow(s,3) + pow(mrho,6)*(1. - 1.*delta - 2.*C4*s) +
                           pow(mrho,4)*s*(-1. + 1.*delta - 2.*C4*s) + pow(mrho,2)*pow(s,2)*(1. + 2.*C4*s))) +
                     pow(mpion,2)*pow(mrho,2)*(pow(mpion,6)*(1. - 2.*C4*pow(mrho,2)) +
                        pow(mrho,4)*((-0.5 + 0.25*delta)*pow(mrho,2) + (0.5 - 0.25*delta)*s) +
                        pow(mpion,2)*(-2.*C4*pow(mrho,6) + 0.5*delta*pow(s,2) + pow(mrho,2)*s*(-1.5 - 0.25*delta - 2.*C4*s) +
                           pow(mrho,4)*(1. + 4.*C4*s)) + pow(mpion,4)*
                         (-4.*C4*pow(mrho,4) - 1.*delta*s + pow(mrho,2)*(1. + 0.5*delta + 4.*C4*s))) +
                     pow(ma1,4)*(pow(mpion,4)*(6.*pow(mrho,2) - 12.*C4*pow(mrho,4)) +
                        pow(mpion,2)*(-8.*C4*pow(mrho,6) - 1.*delta*pow(s,2) + pow(mrho,4)*(3. + 0.5*delta + 4.*C4*s) +
                           pow(mrho,2)*s*(-4. + 1.*delta + 4.*C4*s)) +
                        s*(-2.*C4*pow(mrho,6) + 0.5*delta*pow(s,2) + pow(mrho,2)*s*(1. - 1.5*delta - 2.*C4*s) +
                           pow(mrho,4)*(-1.5 + 1.25*delta + 4.*C4*s)))) +
                  pow(eta1,2)*(pow(ma1,8)*(-0.5*pow(mrho,2) + 1.*C4*pow(mrho,4)) +
                     pow(ma1,6)*(-2.*C4*pow(mrho,6) + pow(mpion,2)*(2.*pow(mrho,2) - 4.*C4*pow(mrho,4)) - 0.25*delta*pow(s,2) +
                        pow(mrho,4)*(1. + 1.*C4*s) + pow(mrho,2)*s*(-1. + 0.25*delta + 1.*C4*s)) +
                     pow(ma1,4)*(1.*C4*pow(mrho,8) + pow(mpion,4)*(-3.*pow(mrho,2) + 6.*C4*pow(mrho,4)) - 0.25*delta*pow(s,3) +
                        pow(mrho,6)*(-0.5 - 1.*C4*s) + pow(mrho,4)*s*(1.5 - 0.5*delta - 1.*C4*s) +
                        pow(mrho,2)*pow(s,2)*(-0.5 + 0.5*delta + 1.*C4*s) +
                        pow(mpion,2)*(7.*C4*pow(mrho,6) + 0.5*delta*pow(s,2) + pow(mrho,4)*(-3. - 0.25*delta - 5.*C4*s) +
                           pow(mrho,2)*s*(2. + 0.25*delta - 2.*C4*s))) +
                     pow(mpion,2)*pow(mrho,2)*(pow(mpion,6)*(-0.5 + 1.*C4*pow(mrho,2)) +
                        pow(mrho,4)*((0.5 - 0.25*delta)*pow(mrho,2) + (-0.5 + 0.25*delta)*s) +
                        pow(mpion,4)*(3.*C4*pow(mrho,4) + 0.75*delta*s + pow(mrho,2)*(-1. - 0.25*delta - 3.*C4*s)) +
                        pow(mpion,2)*(2.*C4*pow(mrho,6) - 0.5*delta*pow(s,2) + pow(mrho,4)*(-1. - 4.*C4*s) +
                           pow(mrho,2)*s*(1.5 + 0.25*delta + 2.*C4*s))) +
                     pow(ma1,2)*(pow(mpion,6)*(2.*pow(mrho,2) - 4.*C4*pow(mrho,4)) +
                        pow(mrho,4)*s*((-0.5 + 0.25*delta)*pow(mrho,2) + (0.5 - 0.25*delta)*s) +
                        pow(mpion,2)*(-3.*C4*pow(mrho,8) + 0.25*delta*pow(s,3) + pow(mrho,4)*s*(-1. - 0.75*delta - 1.*C4*s) +
                           pow(mrho,2)*pow(s,2)*(-0.5 + 0.5*delta - 1.*C4*s) + pow(mrho,6)*(0.5 + 0.5*delta + 5.*C4*s)) +
                        pow(mpion,4)*(-8.*C4*pow(mrho,6) - 0.25*delta*pow(s,2) + pow(mrho,2)*s*(-1. - 1.25*delta + 1.*C4*s) +
                           pow(mrho,4)*(3. + 0.5*delta + 7.*C4*s)))) +
                  pow(eta2,2)*(pow(ma1,8)*(-0.5*pow(mrho,2) + 1.*C4*pow(mrho,4)) +
                     pow(mpion,6)*pow(mrho,2)*(-0.25*delta*pow(mrho,2) + 1.*C4*pow(mrho,4) + pow(mpion,2)*(-0.5 + 1.*C4*pow(mrho,2)) +
                        0.25*delta*s - 1.*C4*pow(mrho,2)*s) +
                     pow(ma1,6)*(pow(mpion,2)*(2.*pow(mrho,2) - 4.*C4*pow(mrho,4)) +
                        s*(-1.*C4*pow(mrho,4) - 0.25*delta*s + pow(mrho,2)*(-1. + 0.75*delta + 1.*C4*s))) +
                     pow(ma1,4)*(-1.*C4*pow(mrho,8) + pow(mpion,4)*(-3.*pow(mrho,2) + 6.*C4*pow(mrho,4)) - 0.25*delta*pow(s,3) +
                        pow(mrho,4)*s*(-0.75*delta - 3.*C4*s) + pow(mrho,2)*pow(s,2)*(-0.5 + 1.*delta + 1.*C4*s) +
                        pow(mrho,6)*(0.5 + 3.*C4*s) + pow(mpion,2)*
                         (delta*(-0.25*pow(mrho,4) - 1.25*pow(mrho,2)*s + 0.5*pow(s,2)) +
                           pow(mrho,2)*(1.*C4*pow(mrho,4) + 2.*s + 1.*C4*pow(mrho,2)*s - 2.*C4*pow(s,2)))) +
                     pow(ma1,2)*pow(mpion,2)*(1.*C4*pow(mrho,8) + pow(mpion,4)*(2.*pow(mrho,2) - 4.*C4*pow(mrho,4)) +
                        0.25*delta*pow(s,3) + pow(mrho,6)*(-1.5 + 0.5*delta - 3.*C4*s) + pow(mrho,2)*pow(s,2)*(-0.5 - 0.5*delta - 1.*C4*s) +
                        pow(mrho,4)*s*(2. - 0.25*delta + 3.*C4*s) +
                        pow(mpion,2)*(delta*(0.5*pow(mrho,4) + 0.25*pow(mrho,2)*s - 0.25*pow(s,2)) +
                           pow(mrho,2)*(-2.*C4*pow(mrho,4) - 1.*s + 1.*C4*pow(mrho,2)*s + 1.*C4*pow(s,2))))))*log(fabs(-pow(ma1,2) + t2)))/
              ((pow(ma1,2) - 1.*pow(mpion,2))*pow(mrho,2)*(1.*pow(ma1,2) - 1.*pow(mpion,2) - 1.*pow(mrho,2) + 1.*s)) +
             (0.5*pow(mpion,2)*(pow(eta2,2)*pow(mpion,2)*((-2. + 1.*delta)*pow(mrho,4) + (4. - 2.*delta)*pow(mrho,2)*s +
                     (-2. + 1.*delta)*pow(s,2)) + eta1*eta2*(pow(mpion,2)*
                      ((4. - 2.*delta)*pow(mrho,4) + (-8. + 4.*delta)*pow(mrho,2)*s + (4. - 2.*delta)*pow(s,2)) +
                     pow(mrho,2)*((-1. + 0.5*delta)*pow(mrho,4) + (2. - 1.*delta)*pow(mrho,2)*s + (-1. + 0.5*delta)*pow(s,2))) +
                  pow(eta1,2)*(pow(mrho,2)*((1. - 0.5*delta)*pow(mrho,4) + (-2. + 1.*delta)*pow(mrho,2)*s + (1. - 0.5*delta)*pow(s,2)) +
                     pow(mpion,2)*((-2. + 1.*delta)*pow(mrho,4) + (4. - 2.*delta)*pow(mrho,2)*s + (-2. + 1.*delta)*pow(s,2))))*
                log(fabs(-pow(mpion,2) + t2)))/((-1.*pow(ma1,2) + 1.*pow(mpion,2))*(pow(mrho,2) - 1.*s)) -
             (0.5*(-2. + delta)*(eta1 - 1.*eta2)*pow(mpion,2)*
                (eta1*(pow(mpion,4)*(-1.*pow(mrho,2) + 1.*s) +
                     pow(ma1,2)*(pow(mpion,2)*(1.*pow(mrho,2) - 1.*s) + (-0.5*pow(mrho,2) + 0.5*s)*s) +
                     pow(mpion,2)*(-1.*pow(mrho,4) + 2.5*pow(mrho,2)*s - 1.5*pow(s,2)) +
                     s*(0.5*pow(mrho,4) - 1.*pow(mrho,2)*s + 0.5*pow(s,2))) +
                  eta2*(0.5*pow(mrho,6) + pow(mpion,4)*(1.*pow(mrho,2) - 1.*s) - 1.5*pow(mrho,4)*s + 1.5*pow(mrho,2)*pow(s,2) -
                     0.5*pow(s,3) + pow(mpion,2)*(1.5*pow(mrho,4) - 3.*pow(mrho,2)*s + 1.5*pow(s,2)) +
                     pow(ma1,2)*(-0.5*pow(mrho,4) + 1.*pow(mrho,2)*s - 0.5*pow(s,2) + pow(mpion,2)*(-1.*pow(mrho,2) + 1.*s))))*
                log(fabs(-pow(mpion,2) + t2)))/
              (pow(Gammaa1,2)*pow(ma1,2) + pow(ma1,4) + pow(mpion,4) + 2.*pow(mpion,2)*pow(mrho,2) + pow(mrho,4) -
                2.*pow(mpion,2)*s - 2.*pow(mrho,2)*s + pow(s,2) + pow(ma1,2)*(-2.*pow(mpion,2) - 2.*pow(mrho,2) + 2.*s)) -
             (0.5*pow(mpion,2)*(eta1*eta2*((1. - 0.5*delta)*pow(mrho,6) + (-4. + 2.*delta)*pow(mrho,4)*s +
                     (5. - 2.5*delta)*pow(mrho,2)*pow(s,2) + (-2. + 1.*delta)*pow(s,3) +
                     pow(mpion,2)*((4. - 2.*delta)*pow(mrho,4) + (-8. + 4.*delta)*pow(mrho,2)*s + (4. - 2.*delta)*pow(s,2))) +
                  pow(eta2,2)*((-1. + 0.5*delta)*pow(mrho,6) + (3. - 1.5*delta)*pow(mrho,4)*s + (-3. + 1.5*delta)*pow(mrho,2)*pow(s,2) +
                     (1. - 0.5*delta)*pow(s,3) + pow(mpion,2)*
                      ((-2. + 1.*delta)*pow(mrho,4) + (4. - 2.*delta)*pow(mrho,2)*s + (-2. + 1.*delta)*pow(s,2))) +
                  pow(eta1,2)*(s*((1. - 0.5*delta)*pow(mrho,4) + (-2. + 1.*delta)*pow(mrho,2)*s + (1. - 0.5*delta)*pow(s,2)) +
                     pow(mpion,2)*((-2. + 1.*delta)*pow(mrho,4) + (4. - 2.*delta)*pow(mrho,2)*s + (-2. + 1.*delta)*pow(s,2))))*
                log(fabs(-pow(mpion,2) - pow(mrho,2) + s + t2)))/
              ((pow(mrho,2) - 1.*s)*(-1.*pow(ma1,2) + pow(mpion,2) + pow(mrho,2) - 1.*s)) +
             0.5*pow(-2. + delta,2)*pow(mpion,2)*log(fabs(-pow(mpion,2) - pow(mrho,2) + s + t2)) +
             (0.25000000000000006*pow(2. - 1.*delta,2)*(7.999999999999998*pow(mpion,4) - 5.999999999999998*pow(mpion,2)*s + 1.*pow(s,2))*
                log(fabs(-pow(mpion,2) - pow(mrho,2) + s + t2)))/(pow(mrho,2) - 1.*s) -
             (1.*(-2. + 1.*delta)*((0.5 - 0.25*delta)*pow(mrho,2)*s +
                  pow(mpion,2)*(4.*C4*pow(mrho,4) + 1.*delta*s + pow(mrho,2)*(-2. - 4.*C4*s)))*log(fabs(-pow(mpion,2) - pow(mrho,2) + s + t2)))/pow(mrho,2)
               - 0.5*pow(-2. + delta,2)*pow(mpion,2)*log(fabs(-pow(mpion,2) - pow(mrho,2) + s + t2)) -
             (2.*(1.*pow(2. - 1.*delta,2)*pow(mpion,4)*pow(mrho,2) + 0.12500000000000003*pow(2. - 1.*delta,2)*pow(mrho,4)*s +
                  pow(mpion,2)*(C4*(4. - 2.*delta)*pow(mrho,6) + (-1. + 0.5*delta)*delta*pow(s,2) +
                     pow(mrho,2)*s*(-1. + 3.*delta - 1.25*pow(delta,2) + 4.*C4*s - 2.*C4*delta*s) +
                     pow(mrho,4)*(-2. + 1.*delta - 8.*C4*s + 4.*C4*delta*s)))*log(fabs(-pow(mpion,2) - pow(mrho,2) + s + t2)))/
              (pow(mrho,4) - 1.*pow(mrho,2)*s) + (0.5*(-2. + delta)*(eta1 - 1.*eta2)*pow(mpion,2)*
                (eta2*pow(mpion,2)*(pow(mpion,2)*(1.*pow(mrho,2) - 1.*s) + pow(ma1,2)*(-1.*pow(mrho,2) + 1.*s)) +
                  eta1*(pow(ma1,2)*(-0.5*pow(mrho,4) + pow(mpion,2)*(1.*pow(mrho,2) - 1.*s) + 0.5*pow(mrho,2)*s) +
                     pow(mpion,2)*(0.5*pow(mrho,4) - 0.5*pow(mrho,2)*s + pow(mpion,2)*(-1.*pow(mrho,2) + 1.*s))))*
                log(fabs(-pow(mpion,2) - pow(mrho,2) + s + t2)))/
              (pow(Gammaa1,2)*pow(ma1,2) + pow(ma1,4) - 2.*pow(ma1,2)*pow(mpion,2) + pow(mpion,4)) +
             (0.125*(-2. + delta)*(eta1 - 1.*eta2)*(eta2*(0.5*pow(Gammaa1,4)*pow(ma1,4) - 0.5*pow(ma1,8) + 0.5*pow(mpion,8) +
                     0.5*pow(ma1,4)*pow(mpion,2)*pow(mrho,2) - 0.5*pow(mpion,6)*pow(mrho,2) +
                     pow(Gammaa1,2)*pow(ma1,2)*(pow(mpion,2)*(1.*pow(mpion,2) + 1.5*pow(mrho,2) - 2.*s) +
                        pow(ma1,2)*(-1.*pow(mpion,2) + 0.5*pow(mrho,2) - 1.*s)) +
                     pow(ma1,6)*(1.*pow(mpion,2) + 0.5*pow(mrho,2) - 1.*s) +
                     pow(ma1,2)*pow(mpion,4)*(-1.*pow(mpion,2) - 0.5*pow(mrho,2) + 1.*s)) +
                  eta1*(pow(ma1,6)*(1.*pow(mpion,2) + 0.5*s) +
                     pow(ma1,2)*(3.*pow(mpion,6) + 1.*pow(mpion,2)*pow(mrho,4) - 0.5*pow(mpion,4)*s) +
                     pow(ma1,4)*(-3.*pow(mpion,4) + pow(mpion,2)*(-1.*pow(mrho,2) + 0.5*s) - 0.5*pow(mrho,2)*s) +
                     pow(mpion,4)*(-1.*pow(mpion,4) - 1.*pow(mrho,4) + pow(mpion,2)*(1.*pow(mrho,2) - 0.5*s) + 0.5*pow(mrho,2)*s) +
                     pow(Gammaa1,2)*pow(ma1,2)*(-1.*pow(mpion,4) + pow(ma1,2)*(1.*pow(mpion,2) + 0.5*s) - 0.5*pow(mrho,2)*s +
                        pow(mpion,2)*(-1.*pow(mrho,2) + 1.5*s))))*
                log(fabs(pow(Gammaa1,2)*pow(ma1,2) + pow(ma1,4) + 4.*pow(mpion,4) + 4.*pow(mpion,2)*pow(mrho,2) + pow(mrho,4) - 4.*pow(mpion,2)*s - 2.*pow(mrho,2)*s + pow(s,2) - 4.*pow(mpion,2)*t2 - 2.*pow(mrho,2)*t2 + 2.*s*t2 + pow(t2,2) + pow(ma1,2)*(-4.*pow(mpion,2) - 2.*pow(mrho,2) + 2.*s + 2.*t2))))/
              (pow(Gammaa1,2)*pow(ma1,2) + pow(ma1,4) - 2.*pow(ma1,2)*pow(mpion,2) + pow(mpion,4)) -
             (0.125*(-2. + delta)*(eta1 - 1.*eta2)*(eta1*(-1.*pow(mpion,8) + 1.*pow(mpion,4)*pow(mrho,4) +
                     pow(ma1,6)*(1.*pow(mpion,2) - 0.5*s) - 0.5*pow(mpion,6)*s - 4.*pow(mpion,4)*pow(mrho,2)*s -
                     1.5*pow(mpion,2)*pow(mrho,4)*s + 3.5*pow(mpion,4)*pow(s,2) + 4.*pow(mpion,2)*pow(mrho,2)*pow(s,2) +
                     0.5*pow(mrho,4)*pow(s,2) - 2.5*pow(mpion,2)*pow(s,3) - 1.*pow(mrho,2)*pow(s,3) + 0.5*pow(s,4) +
                     pow(Gammaa1,2)*pow(ma1,2)*(-1.*pow(mpion,4) + pow(ma1,2)*(1.*pow(mpion,2) - 0.5*s) - 0.5*pow(mpion,2)*s +
                        0.5*pow(s,2)) + pow(ma1,4)*(-3.*pow(mpion,4) + (1.*pow(mrho,2) - 0.5*s)*s +
                        pow(mpion,2)*(-2.*pow(mrho,2) + 2.5*s)) +
                     pow(ma1,2)*(3.*pow(mpion,6) + pow(mpion,4)*(2.*pow(mrho,2) - 1.5*s) - 0.5*pow(mrho,4)*s + 0.5*pow(s,3) +
                        pow(mpion,2)*(1.*pow(mrho,4) - 1.*pow(mrho,2)*s - 1.*pow(s,2)))) +
                  eta2*(0.5*pow(Gammaa1,4)*pow(ma1,4) - 0.5*pow(ma1,8) + pow(ma1,6)*(1.*pow(mpion,2) + 1.*pow(mrho,2) - 0.5*s) +
                     pow(ma1,4)*(-0.5*pow(mrho,4) + (-0.5*pow(mpion,2) + 0.5*s)*s) +
                     pow(Gammaa1,2)*pow(ma1,2)*(1.*pow(mpion,4) + 0.5*pow(mrho,4) + pow(mpion,2)*(2.*pow(mrho,2) - 1.5*s) -
                        1.*pow(mrho,2)*s + 0.5*pow(s,2) + pow(ma1,2)*(-1.*pow(mpion,2) - 1.*pow(mrho,2) + 1.5*s)) +
                     pow(mpion,2)*(0.5*pow(mpion,6) + 0.5*pow(mpion,4)*s +
                        pow(mpion,2)*(-0.5*pow(mrho,4) + 2.*pow(mrho,2)*s - 1.5*pow(s,2)) +
                        s*(0.5*pow(mrho,4) - 1.*pow(mrho,2)*s + 0.5*pow(s,2))) +
                     pow(ma1,2)*(-1.*pow(mpion,6) + pow(mpion,4)*(-1.*pow(mrho,2) + 0.5*s) +
                        pow(mpion,2)*(-1.*pow(mrho,4) + 2.*pow(mrho,2)*s - 1.*pow(s,2)) +
                        s*(0.5*pow(mrho,4) - 1.*pow(mrho,2)*s + 0.5*pow(s,2)))))*
                log(fabs(pow(Gammaa1,2)*pow(ma1,2) + pow(ma1,4) + 4.*pow(mpion,4) + 4.*pow(mpion,2)*pow(mrho,2) + pow(mrho,4) - 4.*pow(mpion,2)*s - 2.*pow(mrho,2)*s + pow(s,2) - 4.*pow(mpion,2)*t2 - 2.*pow(mrho,2)*t2 + 2.*s*t2 + pow(t2,2) + pow(ma1,2)*(-4.*pow(mpion,2) - 2.*pow(mrho,2) + 2.*s + 2.*t2))))/
              (pow(Gammaa1,2)*pow(ma1,2) + pow(ma1,4) + pow(mpion,4) + 2.*pow(mpion,2)*pow(mrho,2) + pow(mrho,4) -
                2.*pow(mpion,2)*s - 2.*pow(mrho,2)*s + pow(s,2) + pow(ma1,2)*(-2.*pow(mpion,2) - 2.*pow(mrho,2) + 2.*s)) -
             (0.0625*pow(eta1 - 1.*eta2,2)*(pow(eta2,2)*(-1.*pow(ma1,10) + pow(ma1,8)*(5.*pow(mpion,2) + 2.5*pow(mrho,2) - 2.5*s) +
                     pow(Gammaa1,4)*pow(ma1,4)*(1.*pow(ma1,2) - 1.*pow(mpion,2) - 0.5*pow(mrho,2) + 0.5*s) +
                     pow(ma1,4)*(10.*pow(mpion,6) - 2.5*pow(mrho,6) + pow(mpion,4)*(15.*pow(mrho,2) - 9.*s) + 6.*pow(mrho,4)*s -
                        4.5*pow(mrho,2)*pow(s,2) + 1.*pow(s,3)) +
                     pow(ma1,6)*(-10.*pow(mpion,4) + (1.*pow(mrho,2) - 1.*s)*s + pow(mpion,2)*(-10.*pow(mrho,2) + 8.*s)) +
                     pow(mpion,4)*(1.*pow(mpion,6) + 0.5*pow(mrho,6) + pow(mpion,4)*(2.5*pow(mrho,2) - 0.5*s) - 1.*pow(mrho,4)*s +
                        0.5*pow(mrho,2)*pow(s,2) + pow(mpion,2)*(2.*pow(mrho,4) - 2.*pow(mrho,2)*s)) +
                     pow(Gammaa1,2)*pow(ma1,2)*(4.*pow(ma1,6) - 4.*pow(mpion,6) - 0.5*pow(mrho,6) + 1.5*pow(mrho,4)*s -
                        1.5*pow(mrho,2)*pow(s,2) + 0.5*pow(s,3) + pow(mpion,4)*(-6.*pow(mrho,2) + 6.*s) +
                        pow(ma1,4)*(-12.*pow(mpion,2) - 6.*pow(mrho,2) + 6.*s) +
                        pow(mpion,2)*(-3.*pow(mrho,4) + 6.*pow(mrho,2)*s - 3.*pow(s,2)) +
                        pow(ma1,2)*(12.*pow(mpion,4) + 3.*pow(mrho,4) + pow(mpion,2)*(12.*pow(mrho,2) - 12.*s) - 6.*pow(mrho,2)*s +
                           3.*pow(s,2))) + pow(ma1,2)*(-5.*pow(mpion,8) + 1.*pow(mrho,8) - 3.5*pow(mrho,6)*s +
                        4.5*pow(mrho,4)*pow(s,2) - 2.5*pow(mrho,2)*pow(s,3) + 0.5*pow(s,4) + pow(mpion,6)*(-10.*pow(mrho,2) + 4.*s) +
                        pow(mpion,4)*(-2.*pow(mrho,4) + 1.*pow(mrho,2)*s + 1.*pow(s,2)) +
                        pow(mpion,2)*(3.*pow(mrho,6) - 8.*pow(mrho,4)*s + 7.*pow(mrho,2)*pow(s,2) - 2.*pow(s,3)))) +
                  pow(eta1,2)*(-1.*pow(ma1,10) + pow(ma1,8)*(5.*pow(mpion,2) + 2.5*pow(mrho,2) - 2.5*s) +
                     pow(Gammaa1,4)*pow(ma1,4)*(1.*pow(ma1,2) - 1.*pow(mpion,2) - 0.5*pow(mrho,2) + 0.5*s) +
                     pow(ma1,6)*(-10.*pow(mpion,4) - 2.*pow(mrho,4) + 5.*pow(mrho,2)*s - 1.*pow(s,2) +
                        pow(mpion,2)*(-10.*pow(mrho,2) + 8.*s)) +
                     pow(ma1,4)*(10.*pow(mpion,6) + 0.5*pow(mrho,6) + pow(mpion,4)*(15.*pow(mrho,2) - 9.*s) - 3.*pow(mrho,4)*s +
                        1.5*pow(mrho,2)*pow(s,2) + 1.*pow(s,3) + pow(mpion,2)*(6.*pow(mrho,4) - 12.*pow(mrho,2)*s)) +
                     pow(Gammaa1,2)*pow(ma1,2)*(4.*pow(ma1,6) - 4.*pow(mpion,6) - 0.5*pow(mrho,6) + 1.5*pow(mrho,4)*s -
                        1.5*pow(mrho,2)*pow(s,2) + 0.5*pow(s,3) + pow(mpion,4)*(-6.*pow(mrho,2) + 6.*s) +
                        pow(ma1,4)*(-12.*pow(mpion,2) - 6.*pow(mrho,2) + 6.*s) +
                        pow(mpion,2)*(-3.*pow(mrho,4) + 6.*pow(mrho,2)*s - 3.*pow(s,2)) +
                        pow(ma1,2)*(12.*pow(mpion,4) + 3.*pow(mrho,4) + pow(mpion,2)*(12.*pow(mrho,2) - 12.*s) - 6.*pow(mrho,2)*s +
                           3.*pow(s,2))) + pow(mpion,2)*(1.*pow(mpion,8) + pow(mpion,6)*(2.5*pow(mrho,2) - 0.5*s) +
                        pow(mpion,4)*(4.*pow(mrho,4) - 6.*pow(mrho,2)*s) +
                        pow(mrho,2)*s*(-1.*pow(mrho,4) + 2.*pow(mrho,2)*s - 1.*pow(s,2)) +
                        pow(mpion,2)*(1.5*pow(mrho,6) - 6.*pow(mrho,4)*s + 4.5*pow(mrho,2)*pow(s,2))) +
                     pow(ma1,2)*(-5.*pow(mpion,8) + pow(mpion,6)*(-10.*pow(mrho,2) + 4.*s) +
                        pow(mpion,4)*(-8.*pow(mrho,4) + 13.*pow(mrho,2)*s + 1.*pow(s,2)) +
                        pow(mpion,2)*(-1.*pow(mrho,6) + 6.*pow(mrho,4)*s - 3.*pow(mrho,2)*pow(s,2) - 2.*pow(s,3)) +
                        s*(0.5*pow(mrho,6) - 0.5*pow(mrho,4)*s - 0.5*pow(mrho,2)*pow(s,2) + 0.5*pow(s,3)))) +
                  eta1*eta2*(2.*pow(ma1,10) + pow(Gammaa1,4)*pow(ma1,4)*(-2.*pow(ma1,2) + 2.*pow(mpion,2) + 1.*pow(mrho,2) - 1.*s) +
                     pow(ma1,8)*(-10.*pow(mpion,2) - 5.*pow(mrho,2) + 5.*s) +
                     pow(ma1,6)*(20.*pow(mpion,4) + 6.*pow(mrho,4) + pow(mpion,2)*(20.*pow(mrho,2) - 16.*s) - 8.*pow(mrho,2)*s +
                        2.*pow(s,2)) + pow(ma1,4)*(-20.*pow(mpion,6) - 4.*pow(mrho,6) + 6.*pow(mrho,4)*s - 2.*pow(s,3) +
                        pow(mpion,4)*(-30.*pow(mrho,2) + 18.*s) + pow(mpion,2)*(-18.*pow(mrho,4) + 18.*pow(mrho,2)*s)) +
                     pow(mpion,2)*(-2.*pow(mpion,8) - 1.*pow(mrho,8) + 3.*pow(mrho,6)*s - 3.*pow(mrho,4)*pow(s,2) +
                        1.*pow(mrho,2)*pow(s,3) + pow(mpion,6)*(-5.*pow(mrho,2) + 1.*s) +
                        pow(mpion,4)*(-10.*pow(mrho,4) + 10.*pow(mrho,2)*s) +
                        pow(mpion,2)*(-6.*pow(mrho,6) + 12.*pow(mrho,4)*s - 6.*pow(mrho,2)*pow(s,2))) +
                     pow(ma1,2)*(10.*pow(mpion,8) + 1.*pow(mrho,8) + pow(mpion,6)*(20.*pow(mrho,2) - 8.*s) - 2.*pow(mrho,6)*s +
                        2.*pow(mrho,2)*pow(s,3) - 1.*pow(s,4) + pow(mpion,4)*(22.*pow(mrho,4) - 20.*pow(mrho,2)*s - 2.*pow(s,2)) +
                        pow(mpion,2)*(8.*pow(mrho,6) - 12.*pow(mrho,4)*s + 4.*pow(s,3))) +
                     pow(Gammaa1,2)*pow(ma1,2)*(-8.*pow(ma1,6) + 8.*pow(mpion,6) + 1.*pow(mrho,6) +
                        pow(mpion,4)*(12.*pow(mrho,2) - 12.*s) + pow(ma1,4)*(24.*pow(mpion,2) + 12.*pow(mrho,2) - 12.*s) -
                        3.*pow(mrho,4)*s + 3.*pow(mrho,2)*pow(s,2) - 1.*pow(s,3) +
                        pow(mpion,2)*(6.*pow(mrho,4) - 12.*pow(mrho,2)*s + 6.*pow(s,2)) +
                        pow(ma1,2)*(-24.*pow(mpion,4) - 6.*pow(mrho,4) + 12.*pow(mrho,2)*s - 6.*pow(s,2) +
                           pow(mpion,2)*(-24.*pow(mrho,2) + 24.*s)))))*
                log(fabs(pow(Gammaa1,2)*pow(ma1,2) + pow(ma1,4) + 4.*pow(mpion,4) + 4.*pow(mpion,2)*pow(mrho,2) + pow(mrho,4) - 4.*pow(mpion,2)*s - 2.*pow(mrho,2)*s + pow(s,2) - 4.*pow(mpion,2)*t2 - 2.*pow(mrho,2)*t2 + 2.*s*t2 + pow(t2,2) + pow(ma1,2)*(-4.*pow(mpion,2) - 2.*pow(mrho,2) + 2.*s + 2.*t2))))/
              (pow(Gammaa1,2)*pow(ma1,2) + 4.*pow(ma1,4) + 4.*pow(mpion,4) + 4.*pow(mpion,2)*pow(mrho,2) + pow(mrho,4) -
                4.*pow(mpion,2)*s - 2.*pow(mrho,2)*s + pow(s,2) + pow(ma1,2)*(-8.*pow(mpion,2) - 4.*pow(mrho,2) + 4.*s)) +
             0.03125*pow(eta1 - 1.*eta2,2)*(eta1*eta2*(4.*pow(ma1,6) +
                   pow(Gammaa1,2)*pow(ma1,2)*(-4.*pow(ma1,2) + 4.*pow(mpion,2) - 2.*s) + pow(ma1,4)*(-12.*pow(mpion,2) + 6.*s) +
                   pow(mpion,2)*(-4.*pow(mpion,4) + 4.*pow(mrho,4) + 2.*pow(mpion,2)*s - 2.*pow(mrho,2)*s) +
                   pow(ma1,2)*(12.*pow(mpion,4) - 2.*pow(mrho,4) - 8.*pow(mpion,2)*s - 4.*pow(mrho,2)*s + 4.*pow(s,2))) +
                pow(eta1,2)*(-2.*pow(ma1,6) + 2.*pow(mpion,6) + 3.*pow(mpion,4)*pow(mrho,2) +
                   pow(ma1,4)*(6.*pow(mpion,2) + 3.*pow(mrho,2) - 3.*s) - 1.*pow(mpion,4)*s - 1.*pow(mpion,2)*pow(mrho,2)*s -
                   1.*pow(mrho,4)*s + pow(mrho,2)*pow(s,2) +
                   pow(Gammaa1,2)*pow(ma1,2)*(2.*pow(ma1,2) - 2.*pow(mpion,2) - 1.*pow(mrho,2) + s) +
                   pow(ma1,2)*(-6.*pow(mpion,4) - 1.*pow(mrho,4) + 4.*pow(mrho,2)*s - 2.*pow(s,2) +
                      pow(mpion,2)*(-6.*pow(mrho,2) + 4.*s))) +
                pow(eta2,2)*(-2.*pow(ma1,6) + 2.*pow(mpion,6) - 3.*pow(mpion,4)*pow(mrho,2) +
                   pow(ma1,4)*(6.*pow(mpion,2) - 3.*pow(mrho,2) - 3.*s) - 1.*pow(mpion,4)*s + pow(mpion,2)*pow(mrho,2)*s +
                   pow(Gammaa1,2)*pow(ma1,2)*(2.*pow(ma1,2) - 2.*pow(mpion,2) + pow(mrho,2) + s) +
                   pow(ma1,2)*(-6.*pow(mpion,4) - 1.*pow(mrho,4) + 2.*pow(mrho,2)*s - 2.*pow(s,2) +
                      pow(mpion,2)*(6.*pow(mrho,2) + 4.*s))))*
              log(fabs(pow(Gammaa1,2)*pow(ma1,2) + pow(ma1,4) + 4.*pow(mpion,4) + 4.*pow(mpion,2)*pow(mrho,2) + 1.*pow(mrho,4) - 4.*pow(mpion,2)*s - 2.*pow(mrho,2)*s + pow(s,2) - 4.*pow(mpion,2)*t2 - 2.*pow(mrho,2)*t2 + 2.*s*t2 + pow(t2,2) + pow(ma1,2)*(-4.*pow(mpion,2) - 2.*pow(mrho,2) + 2.*s + 2.*t2))) -
             (0.5*(1.*eta1 - 1.*eta2)*(eta2*(pow(Gammaa1,2)*pow(ma1,2)*pow(mrho,2)*(0.5 - 1.*C4*pow(mrho,2)) +
                     pow(ma1,4)*(-0.5*pow(mrho,2) + 1.*C4*pow(mrho,4)) +
                     pow(mpion,2)*pow(mrho,2)*(pow(mpion,2)*(-0.5 + 1.*C4*pow(mrho,2)) + (0.25 - 0.125*delta)*(pow(mrho,2) + s)) +
                     pow(ma1,2)*(1.*C4*pow(mrho,6) + pow(mpion,2)*(1.*pow(mrho,2) - 2.*C4*pow(mrho,4)) - 0.25*delta*pow(s,2) +
                        pow(mrho,4)*(-0.75 + 0.125*delta - 2.*C4*s) + pow(mrho,2)*s*(0.25 + 0.375*delta + 1.*C4*s))) +
                  eta1*(pow(Gammaa1,2)*pow(ma1,2)*pow(mrho,2)*(-0.5 + 1.*C4*pow(mrho,2)) +
                     pow(ma1,4)*(0.5*pow(mrho,2) - 1.*C4*pow(mrho,4)) +
                     pow(ma1,2)*(-0.5*pow(mrho,4) + 1.*C4*pow(mrho,6) + pow(mpion,2)*(-1.*pow(mrho,2) + 2.*C4*pow(mrho,4)) +
                        0.25*delta*pow(s,2) - 1.*C4*pow(mrho,2)*pow(s,2)) +
                     pow(mrho,2)*(pow(mpion,4)*(0.5 - 1.*C4*pow(mrho,2)) + s*((-0.25 + 0.125*delta)*pow(mrho,2) + (0.25 - 0.125*delta)*s) +
                        pow(mpion,2)*(-2.*C4*pow(mrho,4) + (-0.5 - 0.25*delta)*s + pow(mrho,2)*(1. + 2.*C4*s)))))*
                log(fabs(pow(Gammaa1,2)*pow(ma1,2) + pow(ma1,4) + 4.*pow(mpion,4) + 4.*pow(mpion,2)*pow(mrho,2) + 1.*pow(mrho,4) - 4.*pow(mpion,2)*s - 2.*pow(mrho,2)*s + pow(s,2) - 4.*pow(mpion,2)*t2 - 2.*pow(mrho,2)*t2 + 2.*s*t2 + pow(t2,2) + pow(ma1,2)*(-4.*pow(mpion,2) - 2.*pow(mrho,2) + 2.*s + 2.*t2))))/pow(mrho,2) -
             0.0625*pow(eta1 - 1.*eta2,2)*(eta1*eta2*(-4.*pow(ma1,6) + pow(ma1,4)*(12.*pow(mpion,2) - 6.*s) +
                   pow(mpion,2)*(4.*pow(mpion,4) - 4.*pow(mrho,4) - 2.*pow(mpion,2)*s + 2.*pow(mrho,2)*s) +
                   pow(ma1,2)*(-12.*pow(mpion,4) + 2.*pow(mrho,4) + 8.*pow(mpion,2)*s + 4.*pow(mrho,2)*s - 4.*pow(s,2))) +
                pow(eta1,2)*(2.*pow(ma1,6) - 2.*pow(mpion,6) + pow(mpion,2)*pow(mrho,2)*s + pow(mrho,2)*(pow(mrho,2) - 1.*s)*s +
                   pow(mpion,4)*(-3.*pow(mrho,2) + s) + pow(ma1,4)*(-6.*pow(mpion,2) - 3.*pow(mrho,2) + 3.*s) +
                   pow(ma1,2)*(6.*pow(mpion,4) + pow(mrho,4) + pow(mpion,2)*(6.*pow(mrho,2) - 4.*s) - 4.*pow(mrho,2)*s + 2.*pow(s,2)))\
                 + pow(eta2,2)*(2.*pow(ma1,6) - 2.*pow(mpion,6) - 1.*pow(mpion,2)*pow(mrho,2)*s + pow(mpion,4)*(3.*pow(mrho,2) + s) +
                   pow(ma1,4)*(-6.*pow(mpion,2) + 3.*pow(mrho,2) + 3.*s) +
                   pow(ma1,2)*(6.*pow(mpion,4) + pow(mrho,4) + pow(mpion,2)*(-6.*pow(mrho,2) - 4.*s) - 2.*pow(mrho,2)*s + 2.*pow(s,2)))
                )*log(fabs(-pow(ma1,2) + t1)) + (0.03125*pow(eta1 - 1.*eta2,2)*(1.*pow(ma1,2) - 1.*pow(mpion,2) - 0.5*pow(mrho,2) + 0.5*s)*
                (eta1*eta2*(-2.*pow(ma1,8) + pow(ma1,6)*(8.*pow(mpion,2) + 4.*pow(mrho,2) - 4.*s) +
                     pow(ma1,4)*(-12.*pow(mpion,4) - 4.*pow(mrho,4) + 4.*pow(mrho,2)*s + pow(mpion,2)*(-12.*pow(mrho,2) + 8.*s)) +
                     pow(mpion,2)*(-2.*pow(mpion,6) - 4.*pow(mpion,4)*pow(mrho,2) - 2.*pow(mrho,6) + 4.*pow(mrho,4)*s -
                        2.*pow(mrho,2)*pow(s,2) + pow(mpion,2)*(-8.*pow(mrho,4) + 8.*pow(mrho,2)*s)) +
                     pow(ma1,2)*(8.*pow(mpion,6) + 2.*pow(mrho,6) + pow(mpion,4)*(12.*pow(mrho,2) - 4.*s) - 2.*pow(mrho,4)*s -
                        2.*pow(mrho,2)*pow(s,2) + 2.*pow(s,3) + pow(mpion,2)*(8.*pow(mrho,4) - 4.*pow(mrho,2)*s - 4.*pow(s,2)))) +
                  pow(eta2,2)*(pow(ma1,8) + pow(ma1,6)*(-4.*pow(mpion,2) - 2.*pow(mrho,2) + 2.*s) +
                     pow(mpion,4)*(pow(mpion,4) + 2.*pow(mpion,2)*pow(mrho,2) + pow(mrho,4) - 1.*pow(mrho,2)*s) +
                     pow(ma1,4)*(6.*pow(mpion,4) - 1.*pow(mrho,4) + pow(mpion,2)*(6.*pow(mrho,2) - 4.*s) + pow(mrho,2)*s) +
                     pow(ma1,2)*(-4.*pow(mpion,6) + 2.*pow(mrho,6) - 5.*pow(mrho,4)*s + 4.*pow(mrho,2)*pow(s,2) - 1.*pow(s,3) +
                        pow(mpion,4)*(-6.*pow(mrho,2) + 2.*s) + pow(mpion,2)*(2.*pow(mrho,4) - 4.*pow(mrho,2)*s + 2.*pow(s,2)))) +
                  pow(eta1,2)*(pow(ma1,8) + pow(ma1,6)*(-4.*pow(mpion,2) - 2.*pow(mrho,2) + 2.*s) +
                     pow(ma1,4)*(6.*pow(mpion,4) + pow(mrho,4) + pow(mpion,2)*(6.*pow(mrho,2) - 4.*s) - 3.*pow(mrho,2)*s) +
                     pow(mpion,2)*(pow(mpion,6) + 2.*pow(mpion,4)*pow(mrho,2) + pow(mrho,2)*s*(-2.*pow(mrho,2) + 2.*s) +
                        pow(mpion,2)*(3.*pow(mrho,4) - 5.*pow(mrho,2)*s)) +
                     pow(ma1,2)*(-4.*pow(mpion,6) + pow(mrho,4)*s - 1.*pow(s,3) + pow(mpion,4)*(-6.*pow(mrho,2) + 2.*s) +
                        pow(mpion,2)*(-2.*pow(mrho,4) + 4.*pow(mrho,2)*s + 2.*pow(s,2)))))*log(fabs(-pow(ma1,2) + t1)))/
              (0.25*pow(Gammaa1,2)*pow(ma1,2) + 1.*pow(ma1,4) + 1.*pow(mpion,4) + 1.*pow(mpion,2)*pow(mrho,2) + 0.25*pow(mrho,4) -
                1.*pow(mpion,2)*s - 0.5*pow(mrho,2)*s + 0.25*pow(s,2) + pow(ma1,2)*(-2.*pow(mpion,2) - 1.*pow(mrho,2) + 1.*s)) +
             (1.*(eta1*eta2*(pow(ma1,8)*(1.*pow(mrho,2) - 2.*C4*pow(mrho,4)) +
                     pow(ma1,6)*(-1.*pow(mrho,4) + 2.*C4*pow(mrho,6) + pow(mpion,2)*(-4.*pow(mrho,2) + 8.*C4*pow(mrho,4)) +
                        0.5*delta*pow(s,2) + pow(mrho,2)*s*(2. - 1.*delta - 2.*C4*s)) +
                     pow(ma1,2)*(pow(mpion,6)*(-4.*pow(mrho,2) + 8.*C4*pow(mrho,4)) +
                        pow(mrho,4)*s*((0.5 - 0.25*delta)*pow(mrho,2) + (-0.5 + 0.25*delta)*s) +
                        pow(mpion,4)*(10.*C4*pow(mrho,6) + 0.5*delta*pow(s,2) + pow(mrho,4)*(-3. - 1.*delta - 8.*C4*s) +
                           pow(mrho,2)*s*(2. + 1.*delta - 2.*C4*s)) +
                        pow(mpion,2)*(2.*C4*pow(mrho,8) - 0.5*delta*pow(s,3) + pow(mrho,6)*(1. - 1.*delta - 2.*C4*s) +
                           pow(mrho,4)*s*(-1. + 1.*delta - 2.*C4*s) + pow(mrho,2)*pow(s,2)*(1. + 2.*C4*s))) +
                     pow(mpion,2)*pow(mrho,2)*(pow(mpion,6)*(1. - 2.*C4*pow(mrho,2)) +
                        pow(mrho,4)*((-0.5 + 0.25*delta)*pow(mrho,2) + (0.5 - 0.25*delta)*s) +
                        pow(mpion,2)*(-2.*C4*pow(mrho,6) + 0.5*delta*pow(s,2) + pow(mrho,2)*s*(-1.5 - 0.25*delta - 2.*C4*s) +
                           pow(mrho,4)*(1. + 4.*C4*s)) + pow(mpion,4)*
                         (-4.*C4*pow(mrho,4) - 1.*delta*s + pow(mrho,2)*(1. + 0.5*delta + 4.*C4*s))) +
                     pow(ma1,4)*(pow(mpion,4)*(6.*pow(mrho,2) - 12.*C4*pow(mrho,4)) +
                        pow(mpion,2)*(-8.*C4*pow(mrho,6) - 1.*delta*pow(s,2) + pow(mrho,4)*(3. + 0.5*delta + 4.*C4*s) +
                           pow(mrho,2)*s*(-4. + 1.*delta + 4.*C4*s)) +
                        s*(-2.*C4*pow(mrho,6) + 0.5*delta*pow(s,2) + pow(mrho,2)*s*(1. - 1.5*delta - 2.*C4*s) +
                           pow(mrho,4)*(-1.5 + 1.25*delta + 4.*C4*s)))) +
                  pow(eta1,2)*(pow(ma1,8)*(-0.5*pow(mrho,2) + 1.*C4*pow(mrho,4)) +
                     pow(ma1,6)*(-2.*C4*pow(mrho,6) + pow(mpion,2)*(2.*pow(mrho,2) - 4.*C4*pow(mrho,4)) - 0.25*delta*pow(s,2) +
                        pow(mrho,4)*(1. + 1.*C4*s) + pow(mrho,2)*s*(-1. + 0.25*delta + 1.*C4*s)) +
                     pow(ma1,4)*(1.*C4*pow(mrho,8) + pow(mpion,4)*(-3.*pow(mrho,2) + 6.*C4*pow(mrho,4)) - 0.25*delta*pow(s,3) +
                        pow(mrho,6)*(-0.5 - 1.*C4*s) + pow(mrho,4)*s*(1.5 - 0.5*delta - 1.*C4*s) +
                        pow(mrho,2)*pow(s,2)*(-0.5 + 0.5*delta + 1.*C4*s) +
                        pow(mpion,2)*(7.*C4*pow(mrho,6) + 0.5*delta*pow(s,2) + pow(mrho,4)*(-3. - 0.25*delta - 5.*C4*s) +
                           pow(mrho,2)*s*(2. + 0.25*delta - 2.*C4*s))) +
                     pow(mpion,2)*pow(mrho,2)*(pow(mpion,6)*(-0.5 + 1.*C4*pow(mrho,2)) +
                        pow(mrho,4)*((0.5 - 0.25*delta)*pow(mrho,2) + (-0.5 + 0.25*delta)*s) +
                        pow(mpion,4)*(3.*C4*pow(mrho,4) + 0.75*delta*s + pow(mrho,2)*(-1. - 0.25*delta - 3.*C4*s)) +
                        pow(mpion,2)*(2.*C4*pow(mrho,6) - 0.5*delta*pow(s,2) + pow(mrho,4)*(-1. - 4.*C4*s) +
                           pow(mrho,2)*s*(1.5 + 0.25*delta + 2.*C4*s))) +
                     pow(ma1,2)*(pow(mpion,6)*(2.*pow(mrho,2) - 4.*C4*pow(mrho,4)) +
                        pow(mrho,4)*s*((-0.5 + 0.25*delta)*pow(mrho,2) + (0.5 - 0.25*delta)*s) +
                        pow(mpion,2)*(-3.*C4*pow(mrho,8) + 0.25*delta*pow(s,3) + pow(mrho,4)*s*(-1. - 0.75*delta - 1.*C4*s) +
                           pow(mrho,2)*pow(s,2)*(-0.5 + 0.5*delta - 1.*C4*s) + pow(mrho,6)*(0.5 + 0.5*delta + 5.*C4*s)) +
                        pow(mpion,4)*(-8.*C4*pow(mrho,6) - 0.25*delta*pow(s,2) + pow(mrho,2)*s*(-1. - 1.25*delta + 1.*C4*s) +
                           pow(mrho,4)*(3. + 0.5*delta + 7.*C4*s)))) +
                  pow(eta2,2)*(pow(ma1,8)*(-0.5*pow(mrho,2) + 1.*C4*pow(mrho,4)) +
                     pow(mpion,6)*pow(mrho,2)*(-0.25*delta*pow(mrho,2) + 1.*C4*pow(mrho,4) + pow(mpion,2)*(-0.5 + 1.*C4*pow(mrho,2)) +
                        0.25*delta*s - 1.*C4*pow(mrho,2)*s) +
                     pow(ma1,6)*(pow(mpion,2)*(2.*pow(mrho,2) - 4.*C4*pow(mrho,4)) +
                        s*(-1.*C4*pow(mrho,4) - 0.25*delta*s + pow(mrho,2)*(-1. + 0.75*delta + 1.*C4*s))) +
                     pow(ma1,4)*(-1.*C4*pow(mrho,8) + pow(mpion,4)*(-3.*pow(mrho,2) + 6.*C4*pow(mrho,4)) - 0.25*delta*pow(s,3) +
                        pow(mrho,4)*s*(-0.75*delta - 3.*C4*s) + pow(mrho,2)*pow(s,2)*(-0.5 + 1.*delta + 1.*C4*s) +
                        pow(mrho,6)*(0.5 + 3.*C4*s) + pow(mpion,2)*
                         (delta*(-0.25*pow(mrho,4) - 1.25*pow(mrho,2)*s + 0.5*pow(s,2)) +
                           pow(mrho,2)*(1.*C4*pow(mrho,4) + 2.*s + 1.*C4*pow(mrho,2)*s - 2.*C4*pow(s,2)))) +
                     pow(ma1,2)*pow(mpion,2)*(1.*C4*pow(mrho,8) + pow(mpion,4)*(2.*pow(mrho,2) - 4.*C4*pow(mrho,4)) +
                        0.25*delta*pow(s,3) + pow(mrho,6)*(-1.5 + 0.5*delta - 3.*C4*s) + pow(mrho,2)*pow(s,2)*(-0.5 - 0.5*delta - 1.*C4*s) +
                        pow(mrho,4)*s*(2. - 0.25*delta + 3.*C4*s) +
                        pow(mpion,2)*(delta*(0.5*pow(mrho,4) + 0.25*pow(mrho,2)*s - 0.25*pow(s,2)) +
                           pow(mrho,2)*(-2.*C4*pow(mrho,4) - 1.*s + 1.*C4*pow(mrho,2)*s + 1.*C4*pow(s,2))))))*log(fabs(-pow(ma1,2) + t1)))/
              ((pow(ma1,2) - 1.*pow(mpion,2))*pow(mrho,2)*(1.*pow(ma1,2) - 1.*pow(mpion,2) - 1.*pow(mrho,2) + 1.*s)) -
             (0.5*pow(mpion,2)*(pow(eta2,2)*pow(mpion,2)*((-2. + 1.*delta)*pow(mrho,4) + (4. - 2.*delta)*pow(mrho,2)*s +
                     (-2. + 1.*delta)*pow(s,2)) + eta1*eta2*(pow(mpion,2)*
                      ((4. - 2.*delta)*pow(mrho,4) + (-8. + 4.*delta)*pow(mrho,2)*s + (4. - 2.*delta)*pow(s,2)) +
                     pow(mrho,2)*((-1. + 0.5*delta)*pow(mrho,4) + (2. - 1.*delta)*pow(mrho,2)*s + (-1. + 0.5*delta)*pow(s,2))) +
                  pow(eta1,2)*(pow(mrho,2)*((1. - 0.5*delta)*pow(mrho,4) + (-2. + 1.*delta)*pow(mrho,2)*s + (1. - 0.5*delta)*pow(s,2)) +
                     pow(mpion,2)*((-2. + 1.*delta)*pow(mrho,4) + (4. - 2.*delta)*pow(mrho,2)*s + (-2. + 1.*delta)*pow(s,2))))*
                log(fabs(-pow(mpion,2) + t1)))/((-1.*pow(ma1,2) + 1.*pow(mpion,2))*(pow(mrho,2) - 1.*s)) +
             (0.5*(-2. + delta)*(eta1 - 1.*eta2)*pow(mpion,2)*
                (eta1*(pow(mpion,4)*(-1.*pow(mrho,2) + 1.*s) +
                     pow(ma1,2)*(pow(mpion,2)*(1.*pow(mrho,2) - 1.*s) + (-0.5*pow(mrho,2) + 0.5*s)*s) +
                     pow(mpion,2)*(-1.*pow(mrho,4) + 2.5*pow(mrho,2)*s - 1.5*pow(s,2)) +
                     s*(0.5*pow(mrho,4) - 1.*pow(mrho,2)*s + 0.5*pow(s,2))) +
                  eta2*(0.5*pow(mrho,6) + pow(mpion,4)*(1.*pow(mrho,2) - 1.*s) - 1.5*pow(mrho,4)*s + 1.5*pow(mrho,2)*pow(s,2) -
                     0.5*pow(s,3) + pow(mpion,2)*(1.5*pow(mrho,4) - 3.*pow(mrho,2)*s + 1.5*pow(s,2)) +
                     pow(ma1,2)*(-0.5*pow(mrho,4) + 1.*pow(mrho,2)*s - 0.5*pow(s,2) + pow(mpion,2)*(-1.*pow(mrho,2) + 1.*s))))*
                log(fabs(-pow(mpion,2) + t1)))/
              (pow(Gammaa1,2)*pow(ma1,2) + pow(ma1,4) + pow(mpion,4) + 2.*pow(mpion,2)*pow(mrho,2) + pow(mrho,4) -
                2.*pow(mpion,2)*s - 2.*pow(mrho,2)*s + pow(s,2) + pow(ma1,2)*(-2.*pow(mpion,2) - 2.*pow(mrho,2) + 2.*s)) +
             (0.5*pow(mpion,2)*(eta1*eta2*((1. - 0.5*delta)*pow(mrho,6) + (-4. + 2.*delta)*pow(mrho,4)*s +
                     (5. - 2.5*delta)*pow(mrho,2)*pow(s,2) + (-2. + 1.*delta)*pow(s,3) +
                     pow(mpion,2)*((4. - 2.*delta)*pow(mrho,4) + (-8. + 4.*delta)*pow(mrho,2)*s + (4. - 2.*delta)*pow(s,2))) +
                  pow(eta2,2)*((-1. + 0.5*delta)*pow(mrho,6) + (3. - 1.5*delta)*pow(mrho,4)*s + (-3. + 1.5*delta)*pow(mrho,2)*pow(s,2) +
                     (1. - 0.5*delta)*pow(s,3) + pow(mpion,2)*
                      ((-2. + 1.*delta)*pow(mrho,4) + (4. - 2.*delta)*pow(mrho,2)*s + (-2. + 1.*delta)*pow(s,2))) +
                  pow(eta1,2)*(s*((1. - 0.5*delta)*pow(mrho,4) + (-2. + 1.*delta)*pow(mrho,2)*s + (1. - 0.5*delta)*pow(s,2)) +
                     pow(mpion,2)*((-2. + 1.*delta)*pow(mrho,4) + (4. - 2.*delta)*pow(mrho,2)*s + (-2. + 1.*delta)*pow(s,2))))*
                log(fabs(-pow(mpion,2) - pow(mrho,2) + s + t1)))/
              ((pow(mrho,2) - 1.*s)*(-1.*pow(ma1,2) + pow(mpion,2) + pow(mrho,2) - 1.*s)) -
             0.5*pow(-2. + delta,2)*pow(mpion,2)*log(fabs(-pow(mpion,2) + t1)) -
             (0.25000000000000006*pow(2. - 1.*delta,2)*(7.999999999999998*pow(mpion,4) - 5.999999999999998*pow(mpion,2)*s + 1.*pow(s,2))*
                log(fabs(-pow(mpion,2) + t1)))/(pow(mrho,2) - 1.*s) +
             (1.*(-2. + 1.*delta)*((0.5 - 0.25*delta)*pow(mrho,2)*s +
                  pow(mpion,2)*(4.*C4*pow(mrho,4) + 1.*delta*s + pow(mrho,2)*(-2. - 4.*C4*s)))*log(fabs(-pow(mpion,2) + t1)))/pow(mrho,2)
               + 0.5*pow(-2. + delta,2)*pow(mpion,2)*log(fabs(-pow(mpion,2) - pow(mrho,2) + s + t1)) +
             (2.*(1.*pow(2. - 1.*delta,2)*pow(mpion,4)*pow(mrho,2) + 0.12500000000000003*pow(2. - 1.*delta,2)*pow(mrho,4)*s +
                  pow(mpion,2)*(C4*(4. - 2.*delta)*pow(mrho,6) + (-1. + 0.5*delta)*delta*pow(s,2) +
                     pow(mrho,2)*s*(-1. + 3.*delta - 1.25*pow(delta,2) + 4.*C4*s - 2.*C4*delta*s) +
                     pow(mrho,4)*(-2. + 1.*delta - 8.*C4*s + 4.*C4*delta*s)))*log(fabs(-pow(mpion,2) - pow(mrho,2) + s + t1)))/
              (pow(mrho,4) - 1.*pow(mrho,2)*s) - (0.5*(-2. + delta)*(eta1 - 1.*eta2)*pow(mpion,2)*
                (eta2*pow(mpion,2)*(pow(mpion,2)*(1.*pow(mrho,2) - 1.*s) + pow(ma1,2)*(-1.*pow(mrho,2) + 1.*s)) +
                  eta1*(pow(ma1,2)*(-0.5*pow(mrho,4) + pow(mpion,2)*(1.*pow(mrho,2) - 1.*s) + 0.5*pow(mrho,2)*s) +
                     pow(mpion,2)*(0.5*pow(mrho,4) - 0.5*pow(mrho,2)*s + pow(mpion,2)*(-1.*pow(mrho,2) + 1.*s))))*
                log(fabs(-pow(mpion,2) - pow(mrho,2) + s + t1)))/
              (pow(Gammaa1,2)*pow(ma1,2) + pow(ma1,4) - 2.*pow(ma1,2)*pow(mpion,2) + pow(mpion,4)) -
             (0.125*(-2. + delta)*(eta1 - 1.*eta2)*(eta2*(0.5*pow(Gammaa1,4)*pow(ma1,4) - 0.5*pow(ma1,8) + 0.5*pow(mpion,8) +
                     0.5*pow(ma1,4)*pow(mpion,2)*pow(mrho,2) - 0.5*pow(mpion,6)*pow(mrho,2) +
                     pow(Gammaa1,2)*pow(ma1,2)*(pow(mpion,2)*(1.*pow(mpion,2) + 1.5*pow(mrho,2) - 2.*s) +
                        pow(ma1,2)*(-1.*pow(mpion,2) + 0.5*pow(mrho,2) - 1.*s)) +
                     pow(ma1,6)*(1.*pow(mpion,2) + 0.5*pow(mrho,2) - 1.*s) +
                     pow(ma1,2)*pow(mpion,4)*(-1.*pow(mpion,2) - 0.5*pow(mrho,2) + 1.*s)) +
                  eta1*(pow(ma1,6)*(1.*pow(mpion,2) + 0.5*s) +
                     pow(ma1,2)*(3.*pow(mpion,6) + 1.*pow(mpion,2)*pow(mrho,4) - 0.5*pow(mpion,4)*s) +
                     pow(ma1,4)*(-3.*pow(mpion,4) + pow(mpion,2)*(-1.*pow(mrho,2) + 0.5*s) - 0.5*pow(mrho,2)*s) +
                     pow(mpion,4)*(-1.*pow(mpion,4) - 1.*pow(mrho,4) + pow(mpion,2)*(1.*pow(mrho,2) - 0.5*s) + 0.5*pow(mrho,2)*s) +
                     pow(Gammaa1,2)*pow(ma1,2)*(-1.*pow(mpion,4) + pow(ma1,2)*(1.*pow(mpion,2) + 0.5*s) - 0.5*pow(mrho,2)*s +
                        pow(mpion,2)*(-1.*pow(mrho,2) + 1.5*s))))*
                log(fabs(pow(Gammaa1,2)*pow(ma1,2) + pow(ma1,4) + 4.*pow(mpion,4) + 4.*pow(mpion,2)*pow(mrho,2) + pow(mrho,4) - 4.*pow(mpion,2)*s - 2.*pow(mrho,2)*s + pow(s,2) - 4.*pow(mpion,2)*t1 - 2.*pow(mrho,2)*t1 + 2.*s*t1 + pow(t1,2) + pow(ma1,2)*(-4.*pow(mpion,2) - 2.*pow(mrho,2) + 2.*s + 2.*t1))))/
              (pow(Gammaa1,2)*pow(ma1,2) + pow(ma1,4) - 2.*pow(ma1,2)*pow(mpion,2) + pow(mpion,4)) +
             (0.125*(-2. + delta)*(eta1 - 1.*eta2)*(eta1*(-1.*pow(mpion,8) + 1.*pow(mpion,4)*pow(mrho,4) +
                     pow(ma1,6)*(1.*pow(mpion,2) - 0.5*s) - 0.5*pow(mpion,6)*s - 4.*pow(mpion,4)*pow(mrho,2)*s -
                     1.5*pow(mpion,2)*pow(mrho,4)*s + 3.5*pow(mpion,4)*pow(s,2) + 4.*pow(mpion,2)*pow(mrho,2)*pow(s,2) +
                     0.5*pow(mrho,4)*pow(s,2) - 2.5*pow(mpion,2)*pow(s,3) - 1.*pow(mrho,2)*pow(s,3) + 0.5*pow(s,4) +
                     pow(Gammaa1,2)*pow(ma1,2)*(-1.*pow(mpion,4) + pow(ma1,2)*(1.*pow(mpion,2) - 0.5*s) - 0.5*pow(mpion,2)*s +
                        0.5*pow(s,2)) + pow(ma1,4)*(-3.*pow(mpion,4) + (1.*pow(mrho,2) - 0.5*s)*s +
                        pow(mpion,2)*(-2.*pow(mrho,2) + 2.5*s)) +
                     pow(ma1,2)*(3.*pow(mpion,6) + pow(mpion,4)*(2.*pow(mrho,2) - 1.5*s) - 0.5*pow(mrho,4)*s + 0.5*pow(s,3) +
                        pow(mpion,2)*(1.*pow(mrho,4) - 1.*pow(mrho,2)*s - 1.*pow(s,2)))) +
                  eta2*(0.5*pow(Gammaa1,4)*pow(ma1,4) - 0.5*pow(ma1,8) + pow(ma1,6)*(1.*pow(mpion,2) + 1.*pow(mrho,2) - 0.5*s) +
                     pow(ma1,4)*(-0.5*pow(mrho,4) + (-0.5*pow(mpion,2) + 0.5*s)*s) +
                     pow(Gammaa1,2)*pow(ma1,2)*(1.*pow(mpion,4) + 0.5*pow(mrho,4) + pow(mpion,2)*(2.*pow(mrho,2) - 1.5*s) -
                        1.*pow(mrho,2)*s + 0.5*pow(s,2) + pow(ma1,2)*(-1.*pow(mpion,2) - 1.*pow(mrho,2) + 1.5*s)) +
                     pow(mpion,2)*(0.5*pow(mpion,6) + 0.5*pow(mpion,4)*s +
                        pow(mpion,2)*(-0.5*pow(mrho,4) + 2.*pow(mrho,2)*s - 1.5*pow(s,2)) +
                        s*(0.5*pow(mrho,4) - 1.*pow(mrho,2)*s + 0.5*pow(s,2))) +
                     pow(ma1,2)*(-1.*pow(mpion,6) + pow(mpion,4)*(-1.*pow(mrho,2) + 0.5*s) +
                        pow(mpion,2)*(-1.*pow(mrho,4) + 2.*pow(mrho,2)*s - 1.*pow(s,2)) +
                        s*(0.5*pow(mrho,4) - 1.*pow(mrho,2)*s + 0.5*pow(s,2)))))*
                log(fabs(pow(Gammaa1,2)*pow(ma1,2) + pow(ma1,4) + 4.*pow(mpion,4) + 4.*pow(mpion,2)*pow(mrho,2) + pow(mrho,4) - 4.*pow(mpion,2)*s - 2.*pow(mrho,2)*s + pow(s,2) - 4.*pow(mpion,2)*t1 - 2.*pow(mrho,2)*t1 + 2.*s*t1 + pow(t1,2) + pow(ma1,2)*(-4.*pow(mpion,2) - 2.*pow(mrho,2) + 2.*s + 2.*t1))))/
              (pow(Gammaa1,2)*pow(ma1,2) + pow(ma1,4) + pow(mpion,4) + 2.*pow(mpion,2)*pow(mrho,2) + pow(mrho,4) -
                2.*pow(mpion,2)*s - 2.*pow(mrho,2)*s + pow(s,2) + pow(ma1,2)*(-2.*pow(mpion,2) - 2.*pow(mrho,2) + 2.*s)) +
             (0.0625*pow(eta1 - 1.*eta2,2)*(pow(eta2,2)*(-1.*pow(ma1,10) + pow(ma1,8)*(5.*pow(mpion,2) + 2.5*pow(mrho,2) - 2.5*s) +
                     pow(Gammaa1,4)*pow(ma1,4)*(1.*pow(ma1,2) - 1.*pow(mpion,2) - 0.5*pow(mrho,2) + 0.5*s) +
                     pow(ma1,4)*(10.*pow(mpion,6) - 2.5*pow(mrho,6) + pow(mpion,4)*(15.*pow(mrho,2) - 9.*s) + 6.*pow(mrho,4)*s -
                        4.5*pow(mrho,2)*pow(s,2) + 1.*pow(s,3)) +
                     pow(ma1,6)*(-10.*pow(mpion,4) + (1.*pow(mrho,2) - 1.*s)*s + pow(mpion,2)*(-10.*pow(mrho,2) + 8.*s)) +
                     pow(mpion,4)*(1.*pow(mpion,6) + 0.5*pow(mrho,6) + pow(mpion,4)*(2.5*pow(mrho,2) - 0.5*s) - 1.*pow(mrho,4)*s +
                        0.5*pow(mrho,2)*pow(s,2) + pow(mpion,2)*(2.*pow(mrho,4) - 2.*pow(mrho,2)*s)) +
                     pow(Gammaa1,2)*pow(ma1,2)*(4.*pow(ma1,6) - 4.*pow(mpion,6) - 0.5*pow(mrho,6) + 1.5*pow(mrho,4)*s -
                        1.5*pow(mrho,2)*pow(s,2) + 0.5*pow(s,3) + pow(mpion,4)*(-6.*pow(mrho,2) + 6.*s) +
                        pow(ma1,4)*(-12.*pow(mpion,2) - 6.*pow(mrho,2) + 6.*s) +
                        pow(mpion,2)*(-3.*pow(mrho,4) + 6.*pow(mrho,2)*s - 3.*pow(s,2)) +
                        pow(ma1,2)*(12.*pow(mpion,4) + 3.*pow(mrho,4) + pow(mpion,2)*(12.*pow(mrho,2) - 12.*s) - 6.*pow(mrho,2)*s +
                           3.*pow(s,2))) + pow(ma1,2)*(-5.*pow(mpion,8) + 1.*pow(mrho,8) - 3.5*pow(mrho,6)*s +
                        4.5*pow(mrho,4)*pow(s,2) - 2.5*pow(mrho,2)*pow(s,3) + 0.5*pow(s,4) + pow(mpion,6)*(-10.*pow(mrho,2) + 4.*s) +
                        pow(mpion,4)*(-2.*pow(mrho,4) + 1.*pow(mrho,2)*s + 1.*pow(s,2)) +
                        pow(mpion,2)*(3.*pow(mrho,6) - 8.*pow(mrho,4)*s + 7.*pow(mrho,2)*pow(s,2) - 2.*pow(s,3)))) +
                  pow(eta1,2)*(-1.*pow(ma1,10) + pow(ma1,8)*(5.*pow(mpion,2) + 2.5*pow(mrho,2) - 2.5*s) +
                     pow(Gammaa1,4)*pow(ma1,4)*(1.*pow(ma1,2) - 1.*pow(mpion,2) - 0.5*pow(mrho,2) + 0.5*s) +
                     pow(ma1,6)*(-10.*pow(mpion,4) - 2.*pow(mrho,4) + 5.*pow(mrho,2)*s - 1.*pow(s,2) +
                        pow(mpion,2)*(-10.*pow(mrho,2) + 8.*s)) +
                     pow(ma1,4)*(10.*pow(mpion,6) + 0.5*pow(mrho,6) + pow(mpion,4)*(15.*pow(mrho,2) - 9.*s) - 3.*pow(mrho,4)*s +
                        1.5*pow(mrho,2)*pow(s,2) + 1.*pow(s,3) + pow(mpion,2)*(6.*pow(mrho,4) - 12.*pow(mrho,2)*s)) +
                     pow(Gammaa1,2)*pow(ma1,2)*(4.*pow(ma1,6) - 4.*pow(mpion,6) - 0.5*pow(mrho,6) + 1.5*pow(mrho,4)*s -
                        1.5*pow(mrho,2)*pow(s,2) + 0.5*pow(s,3) + pow(mpion,4)*(-6.*pow(mrho,2) + 6.*s) +
                        pow(ma1,4)*(-12.*pow(mpion,2) - 6.*pow(mrho,2) + 6.*s) +
                        pow(mpion,2)*(-3.*pow(mrho,4) + 6.*pow(mrho,2)*s - 3.*pow(s,2)) +
                        pow(ma1,2)*(12.*pow(mpion,4) + 3.*pow(mrho,4) + pow(mpion,2)*(12.*pow(mrho,2) - 12.*s) - 6.*pow(mrho,2)*s +
                           3.*pow(s,2))) + pow(mpion,2)*(1.*pow(mpion,8) + pow(mpion,6)*(2.5*pow(mrho,2) - 0.5*s) +
                        pow(mpion,4)*(4.*pow(mrho,4) - 6.*pow(mrho,2)*s) +
                        pow(mrho,2)*s*(-1.*pow(mrho,4) + 2.*pow(mrho,2)*s - 1.*pow(s,2)) +
                        pow(mpion,2)*(1.5*pow(mrho,6) - 6.*pow(mrho,4)*s + 4.5*pow(mrho,2)*pow(s,2))) +
                     pow(ma1,2)*(-5.*pow(mpion,8) + pow(mpion,6)*(-10.*pow(mrho,2) + 4.*s) +
                        pow(mpion,4)*(-8.*pow(mrho,4) + 13.*pow(mrho,2)*s + 1.*pow(s,2)) +
                        pow(mpion,2)*(-1.*pow(mrho,6) + 6.*pow(mrho,4)*s - 3.*pow(mrho,2)*pow(s,2) - 2.*pow(s,3)) +
                        s*(0.5*pow(mrho,6) - 0.5*pow(mrho,4)*s - 0.5*pow(mrho,2)*pow(s,2) + 0.5*pow(s,3)))) +
                  eta1*eta2*(2.*pow(ma1,10) + pow(Gammaa1,4)*pow(ma1,4)*(-2.*pow(ma1,2) + 2.*pow(mpion,2) + 1.*pow(mrho,2) - 1.*s) +
                     pow(ma1,8)*(-10.*pow(mpion,2) - 5.*pow(mrho,2) + 5.*s) +
                     pow(ma1,6)*(20.*pow(mpion,4) + 6.*pow(mrho,4) + pow(mpion,2)*(20.*pow(mrho,2) - 16.*s) - 8.*pow(mrho,2)*s +
                        2.*pow(s,2)) + pow(ma1,4)*(-20.*pow(mpion,6) - 4.*pow(mrho,6) + 6.*pow(mrho,4)*s - 2.*pow(s,3) +
                        pow(mpion,4)*(-30.*pow(mrho,2) + 18.*s) + pow(mpion,2)*(-18.*pow(mrho,4) + 18.*pow(mrho,2)*s)) +
                     pow(mpion,2)*(-2.*pow(mpion,8) - 1.*pow(mrho,8) + 3.*pow(mrho,6)*s - 3.*pow(mrho,4)*pow(s,2) +
                        1.*pow(mrho,2)*pow(s,3) + pow(mpion,6)*(-5.*pow(mrho,2) + 1.*s) +
                        pow(mpion,4)*(-10.*pow(mrho,4) + 10.*pow(mrho,2)*s) +
                        pow(mpion,2)*(-6.*pow(mrho,6) + 12.*pow(mrho,4)*s - 6.*pow(mrho,2)*pow(s,2))) +
                     pow(ma1,2)*(10.*pow(mpion,8) + 1.*pow(mrho,8) + pow(mpion,6)*(20.*pow(mrho,2) - 8.*s) - 2.*pow(mrho,6)*s +
                        2.*pow(mrho,2)*pow(s,3) - 1.*pow(s,4) + pow(mpion,4)*(22.*pow(mrho,4) - 20.*pow(mrho,2)*s - 2.*pow(s,2)) +
                        pow(mpion,2)*(8.*pow(mrho,6) - 12.*pow(mrho,4)*s + 4.*pow(s,3))) +
                     pow(Gammaa1,2)*pow(ma1,2)*(-8.*pow(ma1,6) + 8.*pow(mpion,6) + 1.*pow(mrho,6) +
                        pow(mpion,4)*(12.*pow(mrho,2) - 12.*s) + pow(ma1,4)*(24.*pow(mpion,2) + 12.*pow(mrho,2) - 12.*s) -
                        3.*pow(mrho,4)*s + 3.*pow(mrho,2)*pow(s,2) - 1.*pow(s,3) +
                        pow(mpion,2)*(6.*pow(mrho,4) - 12.*pow(mrho,2)*s + 6.*pow(s,2)) +
                        pow(ma1,2)*(-24.*pow(mpion,4) - 6.*pow(mrho,4) + 12.*pow(mrho,2)*s - 6.*pow(s,2) +
                           pow(mpion,2)*(-24.*pow(mrho,2) + 24.*s)))))*
                log(fabs(pow(Gammaa1,2)*pow(ma1,2) + pow(ma1,4) + 4.*pow(mpion,4) + 4.*pow(mpion,2)*pow(mrho,2) + pow(mrho,4) - 4.*pow(mpion,2)*s - 2.*pow(mrho,2)*s + pow(s,2) - 4.*pow(mpion,2)*t1 - 2.*pow(mrho,2)*t1 + 2.*s*t1 + pow(t1,2) + pow(ma1,2)*(-4.*pow(mpion,2) - 2.*pow(mrho,2) + 2.*s + 2.*t1))))/
              (pow(Gammaa1,2)*pow(ma1,2) + 4.*pow(ma1,4) + 4.*pow(mpion,4) + 4.*pow(mpion,2)*pow(mrho,2) + pow(mrho,4) -
                4.*pow(mpion,2)*s - 2.*pow(mrho,2)*s + pow(s,2) + pow(ma1,2)*(-8.*pow(mpion,2) - 4.*pow(mrho,2) + 4.*s)) -
             0.03125*pow(eta1 - 1.*eta2,2)*(eta1*eta2*(4.*pow(ma1,6) +
                   pow(Gammaa1,2)*pow(ma1,2)*(-4.*pow(ma1,2) + 4.*pow(mpion,2) - 2.*s) + pow(ma1,4)*(-12.*pow(mpion,2) + 6.*s) +
                   pow(mpion,2)*(-4.*pow(mpion,4) + 4.*pow(mrho,4) + 2.*pow(mpion,2)*s - 2.*pow(mrho,2)*s) +
                   pow(ma1,2)*(12.*pow(mpion,4) - 2.*pow(mrho,4) - 8.*pow(mpion,2)*s - 4.*pow(mrho,2)*s + 4.*pow(s,2))) +
                pow(eta1,2)*(-2.*pow(ma1,6) + 2.*pow(mpion,6) + 3.*pow(mpion,4)*pow(mrho,2) +
                   pow(ma1,4)*(6.*pow(mpion,2) + 3.*pow(mrho,2) - 3.*s) - 1.*pow(mpion,4)*s - 1.*pow(mpion,2)*pow(mrho,2)*s -
                   1.*pow(mrho,4)*s + pow(mrho,2)*pow(s,2) +
                   pow(Gammaa1,2)*pow(ma1,2)*(2.*pow(ma1,2) - 2.*pow(mpion,2) - 1.*pow(mrho,2) + s) +
                   pow(ma1,2)*(-6.*pow(mpion,4) - 1.*pow(mrho,4) + 4.*pow(mrho,2)*s - 2.*pow(s,2) +
                      pow(mpion,2)*(-6.*pow(mrho,2) + 4.*s))) +
                pow(eta2,2)*(-2.*pow(ma1,6) + 2.*pow(mpion,6) - 3.*pow(mpion,4)*pow(mrho,2) +
                   pow(ma1,4)*(6.*pow(mpion,2) - 3.*pow(mrho,2) - 3.*s) - 1.*pow(mpion,4)*s + pow(mpion,2)*pow(mrho,2)*s +
                   pow(Gammaa1,2)*pow(ma1,2)*(2.*pow(ma1,2) - 2.*pow(mpion,2) + pow(mrho,2) + s) +
                   pow(ma1,2)*(-6.*pow(mpion,4) - 1.*pow(mrho,4) + 2.*pow(mrho,2)*s - 2.*pow(s,2) +
                      pow(mpion,2)*(6.*pow(mrho,2) + 4.*s))))*
              log(fabs(pow(Gammaa1,2)*pow(ma1,2) + pow(ma1,4) + 4.*pow(mpion,4) + 4.*pow(mpion,2)*pow(mrho,2) + 1.*pow(mrho,4) - 4.*pow(mpion,2)*s - 2.*pow(mrho,2)*s + pow(s,2) - 4.*pow(mpion,2)*t1 - 2.*pow(mrho,2)*t1 + 2.*s*t1 + pow(t1,2) + pow(ma1,2)*(-4.*pow(mpion,2) - 2.*pow(mrho,2) + 2.*s + 2.*t1))) +
             (0.5*(1.*eta1 - 1.*eta2)*(eta2*(pow(Gammaa1,2)*pow(ma1,2)*pow(mrho,2)*(0.5 - 1.*C4*pow(mrho,2)) +
                     pow(ma1,4)*(-0.5*pow(mrho,2) + 1.*C4*pow(mrho,4)) +
                     pow(mpion,2)*pow(mrho,2)*(pow(mpion,2)*(-0.5 + 1.*C4*pow(mrho,2)) + (0.25 - 0.125*delta)*(pow(mrho,2) + s)) +
                     pow(ma1,2)*(1.*C4*pow(mrho,6) + pow(mpion,2)*(1.*pow(mrho,2) - 2.*C4*pow(mrho,4)) - 0.25*delta*pow(s,2) +
                        pow(mrho,4)*(-0.75 + 0.125*delta - 2.*C4*s) + pow(mrho,2)*s*(0.25 + 0.375*delta + 1.*C4*s))) +
                  eta1*(pow(Gammaa1,2)*pow(ma1,2)*pow(mrho,2)*(-0.5 + 1.*C4*pow(mrho,2)) +
                     pow(ma1,4)*(0.5*pow(mrho,2) - 1.*C4*pow(mrho,4)) +
                     pow(ma1,2)*(-0.5*pow(mrho,4) + 1.*C4*pow(mrho,6) + pow(mpion,2)*(-1.*pow(mrho,2) + 2.*C4*pow(mrho,4)) +
                        0.25*delta*pow(s,2) - 1.*C4*pow(mrho,2)*pow(s,2)) +
                     pow(mrho,2)*(pow(mpion,4)*(0.5 - 1.*C4*pow(mrho,2)) + s*((-0.25 + 0.125*delta)*pow(mrho,2) + (0.25 - 0.125*delta)*s) +
                        pow(mpion,2)*(-2.*C4*pow(mrho,4) + (-0.5 - 0.25*delta)*s + pow(mrho,2)*(1. + 2.*C4*s)))))*
                log(fabs(pow(Gammaa1,2)*pow(ma1,2) + pow(ma1,4) + 4.*pow(mpion,4) + 4.*pow(mpion,2)*pow(mrho,2) + 1.*pow(mrho,4) - 4.*pow(mpion,2)*s - 2.*pow(mrho,2)*s + pow(s,2) - 4.*pow(mpion,2)*t1 - 2.*pow(mrho,2)*t1 + 2.*s*t1 + pow(t1,2) + pow(ma1,2)*(-4.*pow(mpion,2) - 2.*pow(mrho,2) + 2.*s + 2.*t1))))/pow(mrho,2))))/
                  (16.*M_PI*s*(-4*pow(mpion,2) + s));
            process_list.push_back(make_unique<CollisionBranch>(
                *part_out, *photon_out, xsection, ProcessType::TwoToTwo));
          }

          // the third possible reaction (produces photon)
          part_out = photon_particle;
          m3 = 0.0;

          mandelstam_t = get_t_range(sqrts, m1, m2, m3, 0.0);
          t1 = mandelstam_t[1];
          t2 = mandelstam_t[0];

          xsection = 0.0000000000001 * to_mb;
          process_list.push_back(make_unique<CollisionBranch>(
              *part_out, *photon_out, xsection, ProcessType::TwoToTwo));
          break; // pi-pi

        case ReactionType::pi0_pi:
          if (part_a.type().pdgcode() == pdg::pi_p ||
              part_b.type().pdgcode() == pdg::pi_p) {
            part_out = rho_plus_particle;
          } else {
            part_out = rho_minus_particle;
          }
          m3 = part_out->mass();

          if (sqrts > m3) {
           mandelstam_t = get_t_range(sqrts, m1, m2, m3, 0.0);
           t1 = mandelstam_t[1];
           t2 = mandelstam_t[0];

           xsection = to_mb*(-(pow(Const,2)*pow(ghat,4)*((0.03125*pow(eta1 - 1.*eta2,2)*
        				   (eta1*eta2*(-2.*pow(ma1,8) - 2.*pow(mpion,8) + 2.*pow(mpion,4)*pow(mrho,4) + pow(ma1,6)*(8.*pow(mpion,2) - 4.*s) +
        						pow(ma1,2)*pow(mpion,2)*(8.*pow(mpion,4) - 8.*pow(mrho,4) - 4.*pow(mpion,2)*s + 4.*pow(mrho,2)*s) +
        						pow(ma1,4)*(-12.*pow(mpion,4) + 2.*pow(mrho,4) + 8.*pow(mpion,2)*s + 4.*pow(mrho,2)*s - 4.*pow(s,2))) +
        					 pow(eta2,2)*(1.*pow(ma1,8) + 1.*pow(mpion,8) - 2.*pow(mpion,6)*pow(mrho,2) + 1.*pow(mpion,4)*pow(mrho,4) +
        						pow(ma1,6)*(-4.*pow(mpion,2) + 2.*pow(mrho,2) + 2.*s) +
        						pow(ma1,4)*(6.*pow(mpion,4) + 1.*pow(mrho,4) + pow(mpion,2)*(-6.*pow(mrho,2) - 4.*s) - 2.*pow(mrho,2)*s +
        						   2.*pow(s,2)) + pow(ma1,2)*(-4.*pow(mpion,6) - 2.*pow(mpion,2)*pow(mrho,2)*s + pow(mpion,4)*(6.*pow(mrho,2) + 2.*s)))
        					   + pow(eta1,2)*(1.*pow(ma1,8) + pow(ma1,6)*(-4.*pow(mpion,2) - 2.*pow(mrho,2) + 2.*s) +
        						pow(ma1,4)*(6.*pow(mpion,4) + 1.*pow(mrho,4) + pow(mpion,2)*(6.*pow(mrho,2) - 4.*s) - 4.*pow(mrho,2)*s +
        						   2.*pow(s,2)) + pow(ma1,2)*(-4.*pow(mpion,6) + 2.*pow(mpion,2)*pow(mrho,2)*s +
        						   pow(mrho,2)*(2.*pow(mrho,2) - 2.*s)*s + pow(mpion,4)*(-6.*pow(mrho,2) + 2.*s)) +
        						pow(mpion,2)*(1.*pow(mpion,6) + 2.*pow(mpion,4)*pow(mrho,2) - 2.*pow(mrho,6) + 2.*pow(mrho,4)*s +
        						   pow(mpion,2)*(1.*pow(mrho,4) - 2.*pow(mrho,2)*s)))))/(1.*pow(ma1,2) - 1.*t2) +
        				(1.*pow(-2. + delta,2)*pow(mpion,2)*(1.*pow(mpion,2) - 0.25*pow(mrho,2)))/(1.*pow(mpion,2) - 1.*t2) -
        				(0.25*pow(-2. + delta,2)*pow(mpion,2)*t2)/pow(mrho,2) -
        				0.125*(-2. + delta)*(eta1 - 1.*eta2)*(eta2*(-1.*pow(ma1,2) + pow(mrho,2) - 2.*s) + eta1*(2.*pow(mpion,2) + s))*t2 +
        				(0.5*pow(1.*pow(mrho,2) - 0.5*delta*s,2)*(4.*pow(mpion,4)*pow(mrho,2) + 1.*pow(mrho,6) - 3.5*pow(mrho,4)*s + 0.5*pow(s,3) +
        					 pow(mpion,2)*(10.*pow(mrho,4) - 2.*pow(s,2)))*t2)/(pow(mrho,6)*pow(pow(mrho,2) - 1.*s,2)) -
        				(0.25*(eta1 - 1.*eta2)*(1.*pow(mrho,2) - 0.5*delta*s)*
        				   (eta2*(-2.*pow(ma1,4) - 6.*pow(mpion,4) + 1.5*pow(mrho,4) + pow(ma1,2)*(6.*pow(mpion,2) - 2.*pow(mrho,2) - 2.*s) -
        						1.*pow(mrho,2)*s - 0.5*pow(s,2) + pow(mpion,2)*(2.*pow(mrho,2) + 2.*s)) +
        					 eta1*(2.*pow(ma1,4) + 6.*pow(mpion,4) + 1.*pow(mrho,4) + pow(mpion,2)*(8.*pow(mrho,2) - 4.*s) - 4.*pow(mrho,2)*s +
        						1.*pow(s,2) + pow(ma1,2)*(-6.*pow(mpion,2) - 3.*pow(mrho,2) + 3.*s)))*t2)/(pow(mrho,4) - 1.*pow(mrho,2)*s) +
        				0.03125*pow(eta1 - 1.*eta2,2)*(eta1*eta2*(-6.*pow(ma1,4) - 12.*pow(mpion,4) + 2.*pow(mrho,4) +
        					  pow(ma1,2)*(16.*pow(mpion,2) - 8.*s) + 8.*pow(mpion,2)*s + 4.*pow(mrho,2)*s - 4.*pow(s,2)) +
        				   pow(eta1,2)*(3.*pow(ma1,4) + 6.*pow(mpion,4) + pow(mrho,4) + pow(mpion,2)*(6.*pow(mrho,2) - 4.*s) - 4.*pow(mrho,2)*s +
        					  2.*pow(s,2) + pow(ma1,2)*(-8.*pow(mpion,2) - 4.*pow(mrho,2) + 4.*s)) +
        				   pow(eta2,2)*(3.*pow(ma1,4) + 6.*pow(mpion,4) + pow(mrho,4) + pow(mpion,2)*(-6.*pow(mrho,2) - 4.*s) - 2.*pow(mrho,2)*s +
        					  2.*pow(s,2) + pow(ma1,2)*(-8.*pow(mpion,2) + 4.*pow(mrho,2) + 4.*s)))*t2 -
        				(1.*(pow(mpion,2)*(C4*(-2. + 1.*delta)*pow(mrho,6) + (1.5 - 2.*delta + 0.625*pow(delta,2))*pow(mrho,2)*s +
        						(0.25 - 0.125*delta)*delta*pow(s,2) + pow(mrho,4)*(2.5 - 2.25*delta + 0.5*pow(delta,2) + 2.*C4*s - 1.*C4*delta*s)) +
        					 pow(mrho,2)*(C4*(-2. + 1.*delta)*pow(mrho,6) + (0.75 - 0.375*delta)*delta*pow(s,2) +
        						pow(mrho,4)*(0.5 - 0.25*delta + 6.*C4*s - 3.*C4*delta*s) +
        						pow(mrho,2)*s*(-0.5 - 0.5*delta + 0.375*pow(delta,2) - 4.*C4*s + 2.*C4*delta*s)))*t2)/(pow(mrho,6) - 1.*pow(mrho,4)*s) +
        				(0.25*(1.*eta1 - 1.*eta2)*(pow(mrho,2)*(eta1*(-1.*pow(mrho,2) + 2.*C4*pow(mrho,4) + pow(ma1,2)*(1. - 2.*C4*pow(mrho,2)) +
        						   pow(mpion,2)*(-2. + 4.*C4*pow(mrho,2)) - 2.*C4*pow(s,2)) +
        						eta2*(-1.5*pow(mrho,2) + 2.*C4*pow(mrho,4) + pow(mpion,2)*(2. - 4.*C4*pow(mrho,2)) +
        						   pow(ma1,2)*(-1. + 2.*C4*pow(mrho,2)) + 0.5*s - 4.*C4*pow(mrho,2)*s + 2.*C4*pow(s,2))) +
        					 delta*(eta2*(-1.*pow(ma1,4) - 3.*pow(mpion,4) + 1.*pow(mrho,4) + pow(ma1,2)*(3.*pow(mpion,2) - 1.*pow(mrho,2) - 1.*s) +
        						   0.25*pow(mrho,2)*s - 0.75*pow(s,2) + pow(mpion,2)*(1.*pow(mrho,2) + 1.*s)) +
        						eta1*(1.*pow(ma1,4) + 3.*pow(mpion,4) + 0.5*pow(mrho,4) + pow(mpion,2)*(4.*pow(mrho,2) - 2.*s) - 2.*pow(mrho,2)*s +
        						   1.*pow(s,2) + pow(ma1,2)*(-3.*pow(mpion,2) - 1.5*pow(mrho,2) + 1.5*s))))*t2)/pow(mrho,2) +
        				(0.5*(pow(delta,2)*(1.*pow(mpion,4)*pow(mrho,2) + 0.25*pow(mrho,6) - 0.75*pow(mrho,4)*s + 0.125*pow(mrho,2)*pow(s,2) +
        						0.25*pow(s,3) + pow(mpion,2)*(2.5*pow(mrho,4) + 0.25*pow(mrho,2)*s - 0.75*pow(s,2))) +
        					 pow(mrho,6)*(1.5 + C4*(-6.*pow(mrho,2) + 6.*s) + pow(C4,2)*(4.*pow(mrho,4) - 8.*pow(mrho,2)*s + 4.*pow(s,2))) +
        					 delta*pow(mrho,2)*(4.*C4*pow(mrho,6) - 0.5*pow(s,2) + pow(mrho,4)*(-1.5 - 3.*C4*s) + pow(mrho,2)*s*(0.5 - 1.*C4*s) +
        						pow(mpion,2)*(6.*C4*pow(mrho,4) + 0.5*s + pow(mrho,2)*(-2.5 - 2.*C4*s))))*t2)/pow(mrho,6) -
        				(3.*(1.*pow(mrho,2) - 0.5*delta*s)*(delta*(0.666667*pow(mpion,4)*pow(mrho,2) + 0.166667*pow(mrho,6) - 0.541667*pow(mrho,4)*s -
        						0.0833333*pow(mrho,2)*pow(s,2) + 0.125*pow(s,3) +
        						pow(mpion,2)*(1.66667*pow(mrho,4) + 0.0833333*pow(mrho,2)*s - 0.416667*pow(s,2))) +
        					 pow(mrho,2)*(1.*C4*pow(mrho,6) - 0.0833333*pow(s,2) + pow(mrho,4)*(-0.416667 - 1.33333*C4*s) +
        						pow(mrho,2)*s*(0.5 + 0.333333*C4*s) + pow(mpion,2)*(2.*C4*pow(mrho,4) + 0.166667*s + pow(mrho,2)*(-0.833333 - 0.666667*C4*s))
        						))*t2)/(pow(mrho,8) - 1.*pow(mrho,6)*s) - 1.*C4*pow(t2,2) - 1.*C4*delta*pow(t2,2) +
        				0.0625*(-2. + delta)*(eta1 - 1.*eta2)*eta2*pow(t2,2) - (0.5*pow(delta,2)*pow(mpion,2)*pow(t2,2))/pow(mrho,4) +
        				(0.25*pow(t2,2))/pow(mrho,2) + (0.5*delta*pow(t2,2))/pow(mrho,2) - (0.25*pow(delta,2)*pow(t2,2))/pow(mrho,2) -
        				(0.25*delta*s*pow(t2,2))/pow(mrho,4) + (0.25*pow(delta,2)*s*pow(t2,2))/pow(mrho,4) +
        				(0.5*C4*delta*s*pow(t2,2))/pow(mrho,2) + (0.0625*pow(delta,2)*pow(s,2)*pow(t2,2))/pow(mrho,6) -
        				(1.*(2.*pow(mpion,2) + pow(mrho,2) - 1.*s)*pow(1.*pow(mrho,2) - 0.5*delta*s,2)*pow(t2,2))/
        				 (pow(mrho,4)*pow(pow(mrho,2) - 1.*s,2)) + (0.375*(eta1 - 1.*eta2)*
        				   (eta1*(-0.6666666666666666*pow(ma1,2) + 2.*pow(mpion,2) + 1.*pow(mrho,2) - 1.*s) +
        					 eta2*(0.6666666666666666*pow(ma1,2) - 2.*pow(mpion,2) + 0.6666666666666666*pow(mrho,2) + 0.6666666666666666*s))*
        				   (1.*pow(mrho,2) - 0.5*delta*s)*pow(t2,2))/(pow(mrho,4) - 1.*pow(mrho,2)*s) +
        				0.03125*pow(eta1 - 1.*eta2,3)*(eta2*(-1.*pow(ma1,2) + 2.*pow(mpion,2) - 1.*pow(mrho,2) - 1.*s) +
        				   eta1*(pow(ma1,2) - 2.*pow(mpion,2) - 1.*pow(mrho,2) + s))*pow(t2,2) +
        				(3.*(1.*pow(mrho,2) - 0.5*delta*s)*(1.*C4*pow(mrho,6) + 0.0833335*pow(mrho,2)*s + pow(mrho,4)*(-0.416667 - 0.333334*C4*s) +
        					 delta*(0.666665*pow(mpion,2)*pow(mrho,2) + 0.333334*pow(mrho,4) - 0.291667*pow(mrho,2)*s - 0.0416667*pow(s,2)))*pow(t2,2))
        				  /(pow(mrho,8) - 1.*pow(mrho,6)*s) + (0.125*(1.*eta1 - 1.*eta2)*
        				   (pow(mrho,2)*(eta1*(1. - 2.*C4*pow(mrho,2)) + eta2*(-1. + 2.*C4*pow(mrho,2))) +
        					 delta*(eta2*(-1.*pow(ma1,2) + 3.*pow(mpion,2) - 1.*pow(mrho,2) - 1.*s) +
        						eta1*(1.*pow(ma1,2) - 3.*pow(mpion,2) - 1.5*pow(mrho,2) + 1.5*s)))*pow(t2,2))/pow(mrho,2) +
        				0.0104167*pow(eta1 - 1.*eta2,4)*pow(t2,3) + (0.166667*pow(delta,2)*pow(t2,3))/pow(mrho,4) +
        				(0.0833333*delta*pow(1.*eta1 - 1.*eta2,2)*pow(t2,3))/pow(mrho,2) +
        				(0.666667*pow(1.*pow(mrho,2) - 0.5*delta*s,2)*pow(t2,3))/(pow(mrho,4)*pow(pow(mrho,2) - 1.*s,2)) -
        				(0.166667*pow(1.*eta1 - 1.*eta2,2)*(1.*pow(mrho,2) - 0.5*delta*s)*pow(t2,3))/(pow(mrho,4) - 1.*pow(mrho,2)*s) +
        				(0.333334*delta*(-2.*pow(mrho,2) + 1.*delta*s)*pow(t2,3))/(pow(mrho,6) - 1.*pow(mrho,4)*s) -
        				(0.03125*pow(eta1 - 1.*eta2,2)*(eta1*eta2*(-2.*pow(ma1,8) - 2.*pow(mpion,8) + 2.*pow(mpion,4)*pow(mrho,4) +
        						pow(ma1,6)*(8.*pow(mpion,2) - 4.*s) + pow(ma1,2)*pow(mpion,2)*
        						 (8.*pow(mpion,4) - 8.*pow(mrho,4) - 4.*pow(mpion,2)*s + 4.*pow(mrho,2)*s) +
        						pow(ma1,4)*(-12.*pow(mpion,4) + 2.*pow(mrho,4) + 8.*pow(mpion,2)*s + 4.*pow(mrho,2)*s - 4.*pow(s,2))) +
        					 pow(eta2,2)*(1.*pow(ma1,8) + 1.*pow(mpion,8) - 2.*pow(mpion,6)*pow(mrho,2) + 1.*pow(mpion,4)*pow(mrho,4) +
        						pow(ma1,6)*(-4.*pow(mpion,2) + 2.*pow(mrho,2) + 2.*s) +
        						pow(ma1,4)*(6.*pow(mpion,4) + 1.*pow(mrho,4) + pow(mpion,2)*(-6.*pow(mrho,2) - 4.*s) - 2.*pow(mrho,2)*s +
        						   2.*pow(s,2)) + pow(ma1,2)*(-4.*pow(mpion,6) - 2.*pow(mpion,2)*pow(mrho,2)*s + pow(mpion,4)*(6.*pow(mrho,2) + 2.*s)))
        					   + pow(eta1,2)*(1.*pow(ma1,8) + pow(ma1,6)*(-4.*pow(mpion,2) - 2.*pow(mrho,2) + 2.*s) +
        						pow(ma1,4)*(6.*pow(mpion,4) + 1.*pow(mrho,4) + pow(mpion,2)*(6.*pow(mrho,2) - 4.*s) - 4.*pow(mrho,2)*s +
        						   2.*pow(s,2)) + pow(ma1,2)*(-4.*pow(mpion,6) + 2.*pow(mpion,2)*pow(mrho,2)*s +
        						   pow(mrho,2)*(2.*pow(mrho,2) - 2.*s)*s + pow(mpion,4)*(-6.*pow(mrho,2) + 2.*s)) +
        						pow(mpion,2)*(1.*pow(mpion,6) + 2.*pow(mpion,4)*pow(mrho,2) - 2.*pow(mrho,6) + 2.*pow(mrho,4)*s +
        						   pow(mpion,2)*(1.*pow(mrho,4) - 2.*pow(mrho,2)*s)))))/(1.*pow(ma1,2) - 1.*t1) -
        				(1.*pow(-2. + delta,2)*pow(mpion,2)*(1.*pow(mpion,2) - 0.25*pow(mrho,2)))/(1.*pow(mpion,2) - 1.*t1) +
        				(0.25*pow(-2. + delta,2)*pow(mpion,2)*t1)/pow(mrho,2) +
        				0.125*(-2. + delta)*(eta1 - 1.*eta2)*(eta2*(-1.*pow(ma1,2) + pow(mrho,2) - 2.*s) + eta1*(2.*pow(mpion,2) + s))*t1 -
        				(0.5*pow(1.*pow(mrho,2) - 0.5*delta*s,2)*(4.*pow(mpion,4)*pow(mrho,2) + 1.*pow(mrho,6) - 3.5*pow(mrho,4)*s + 0.5*pow(s,3) +
        					 pow(mpion,2)*(10.*pow(mrho,4) - 2.*pow(s,2)))*t1)/(pow(mrho,6)*pow(pow(mrho,2) - 1.*s,2)) +
        				(0.25*(eta1 - 1.*eta2)*(1.*pow(mrho,2) - 0.5*delta*s)*
        				   (eta2*(-2.*pow(ma1,4) - 6.*pow(mpion,4) + 1.5*pow(mrho,4) + pow(ma1,2)*(6.*pow(mpion,2) - 2.*pow(mrho,2) - 2.*s) -
        						1.*pow(mrho,2)*s - 0.5*pow(s,2) + pow(mpion,2)*(2.*pow(mrho,2) + 2.*s)) +
        					 eta1*(2.*pow(ma1,4) + 6.*pow(mpion,4) + 1.*pow(mrho,4) + pow(mpion,2)*(8.*pow(mrho,2) - 4.*s) - 4.*pow(mrho,2)*s +
        						1.*pow(s,2) + pow(ma1,2)*(-6.*pow(mpion,2) - 3.*pow(mrho,2) + 3.*s)))*t1)/(pow(mrho,4) - 1.*pow(mrho,2)*s) -
        				0.03125*pow(eta1 - 1.*eta2,2)*(eta1*eta2*(-6.*pow(ma1,4) - 12.*pow(mpion,4) + 2.*pow(mrho,4) +
        					  pow(ma1,2)*(16.*pow(mpion,2) - 8.*s) + 8.*pow(mpion,2)*s + 4.*pow(mrho,2)*s - 4.*pow(s,2)) +
        				   pow(eta1,2)*(3.*pow(ma1,4) + 6.*pow(mpion,4) + pow(mrho,4) + pow(mpion,2)*(6.*pow(mrho,2) - 4.*s) - 4.*pow(mrho,2)*s +
        					  2.*pow(s,2) + pow(ma1,2)*(-8.*pow(mpion,2) - 4.*pow(mrho,2) + 4.*s)) +
        				   pow(eta2,2)*(3.*pow(ma1,4) + 6.*pow(mpion,4) + pow(mrho,4) + pow(mpion,2)*(-6.*pow(mrho,2) - 4.*s) - 2.*pow(mrho,2)*s +
        					  2.*pow(s,2) + pow(ma1,2)*(-8.*pow(mpion,2) + 4.*pow(mrho,2) + 4.*s)))*t1 +
        				(1.*(pow(mpion,2)*(C4*(-2. + 1.*delta)*pow(mrho,6) + (1.5 - 2.*delta + 0.625*pow(delta,2))*pow(mrho,2)*s +
        						(0.25 - 0.125*delta)*delta*pow(s,2) + pow(mrho,4)*(2.5 - 2.25*delta + 0.5*pow(delta,2) + 2.*C4*s - 1.*C4*delta*s)) +
        					 pow(mrho,2)*(C4*(-2. + 1.*delta)*pow(mrho,6) + (0.75 - 0.375*delta)*delta*pow(s,2) +
        						pow(mrho,4)*(0.5 - 0.25*delta + 6.*C4*s - 3.*C4*delta*s) +
        						pow(mrho,2)*s*(-0.5 - 0.5*delta + 0.375*pow(delta,2) - 4.*C4*s + 2.*C4*delta*s)))*t1)/(pow(mrho,6) - 1.*pow(mrho,4)*s) -
        				(0.25*(1.*eta1 - 1.*eta2)*(pow(mrho,2)*(eta1*(-1.*pow(mrho,2) + 2.*C4*pow(mrho,4) + pow(ma1,2)*(1. - 2.*C4*pow(mrho,2)) +
        						   pow(mpion,2)*(-2. + 4.*C4*pow(mrho,2)) - 2.*C4*pow(s,2)) +
        						eta2*(-1.5*pow(mrho,2) + 2.*C4*pow(mrho,4) + pow(mpion,2)*(2. - 4.*C4*pow(mrho,2)) +
        						   pow(ma1,2)*(-1. + 2.*C4*pow(mrho,2)) + 0.5*s - 4.*C4*pow(mrho,2)*s + 2.*C4*pow(s,2))) +
        					 delta*(eta2*(-1.*pow(ma1,4) - 3.*pow(mpion,4) + 1.*pow(mrho,4) + pow(ma1,2)*(3.*pow(mpion,2) - 1.*pow(mrho,2) - 1.*s) +
        						   0.25*pow(mrho,2)*s - 0.75*pow(s,2) + pow(mpion,2)*(1.*pow(mrho,2) + 1.*s)) +
        						eta1*(1.*pow(ma1,4) + 3.*pow(mpion,4) + 0.5*pow(mrho,4) + pow(mpion,2)*(4.*pow(mrho,2) - 2.*s) - 2.*pow(mrho,2)*s +
        						   1.*pow(s,2) + pow(ma1,2)*(-3.*pow(mpion,2) - 1.5*pow(mrho,2) + 1.5*s))))*t1)/pow(mrho,2) -
        				(0.5*(pow(delta,2)*(1.*pow(mpion,4)*pow(mrho,2) + 0.25*pow(mrho,6) - 0.75*pow(mrho,4)*s + 0.125*pow(mrho,2)*pow(s,2) +
        						0.25*pow(s,3) + pow(mpion,2)*(2.5*pow(mrho,4) + 0.25*pow(mrho,2)*s - 0.75*pow(s,2))) +
        					 pow(mrho,6)*(1.5 + C4*(-6.*pow(mrho,2) + 6.*s) + pow(C4,2)*(4.*pow(mrho,4) - 8.*pow(mrho,2)*s + 4.*pow(s,2))) +
        					 delta*pow(mrho,2)*(4.*C4*pow(mrho,6) - 0.5*pow(s,2) + pow(mrho,4)*(-1.5 - 3.*C4*s) + pow(mrho,2)*s*(0.5 - 1.*C4*s) +
        						pow(mpion,2)*(6.*C4*pow(mrho,4) + 0.5*s + pow(mrho,2)*(-2.5 - 2.*C4*s))))*t1)/pow(mrho,6) +
        				(3.*(1.*pow(mrho,2) - 0.5*delta*s)*(delta*(0.666667*pow(mpion,4)*pow(mrho,2) + 0.166667*pow(mrho,6) - 0.541667*pow(mrho,4)*s -
        						0.0833333*pow(mrho,2)*pow(s,2) + 0.125*pow(s,3) +
        						pow(mpion,2)*(1.66667*pow(mrho,4) + 0.0833333*pow(mrho,2)*s - 0.416667*pow(s,2))) +
        					 pow(mrho,2)*(1.*C4*pow(mrho,6) - 0.0833333*pow(s,2) + pow(mrho,4)*(-0.416667 - 1.33333*C4*s) +
        						pow(mrho,2)*s*(0.5 + 0.333333*C4*s) + pow(mpion,2)*(2.*C4*pow(mrho,4) + 0.166667*s + pow(mrho,2)*(-0.833333 - 0.666667*C4*s))
        						))*t1)/(pow(mrho,8) - 1.*pow(mrho,6)*s) + 1.*C4*pow(t1,2) + 1.*C4*delta*pow(t1,2) -
        				0.0625*(-2. + delta)*(eta1 - 1.*eta2)*eta2*pow(t1,2) + (0.5*pow(delta,2)*pow(mpion,2)*pow(t1,2))/pow(mrho,4) -
        				(0.25*pow(t1,2))/pow(mrho,2) - (0.5*delta*pow(t1,2))/pow(mrho,2) + (0.25*pow(delta,2)*pow(t1,2))/pow(mrho,2) +
        				(0.25*delta*s*pow(t1,2))/pow(mrho,4) - (0.25*pow(delta,2)*s*pow(t1,2))/pow(mrho,4) -
        				(0.5*C4*delta*s*pow(t1,2))/pow(mrho,2) - (0.0625*pow(delta,2)*pow(s,2)*pow(t1,2))/pow(mrho,6) +
        				(1.*(2.*pow(mpion,2) + pow(mrho,2) - 1.*s)*pow(1.*pow(mrho,2) - 0.5*delta*s,2)*pow(t1,2))/
        				 (pow(mrho,4)*pow(pow(mrho,2) - 1.*s,2)) - (0.375*(eta1 - 1.*eta2)*
        				   (eta1*(-0.6666666666666666*pow(ma1,2) + 2.*pow(mpion,2) + 1.*pow(mrho,2) - 1.*s) +
        					 eta2*(0.6666666666666666*pow(ma1,2) - 2.*pow(mpion,2) + 0.6666666666666666*pow(mrho,2) + 0.6666666666666666*s))*
        				   (1.*pow(mrho,2) - 0.5*delta*s)*pow(t1,2))/(pow(mrho,4) - 1.*pow(mrho,2)*s) -
        				0.03125*pow(eta1 - 1.*eta2,3)*(eta2*(-1.*pow(ma1,2) + 2.*pow(mpion,2) - 1.*pow(mrho,2) - 1.*s) +
        				   eta1*(pow(ma1,2) - 2.*pow(mpion,2) - 1.*pow(mrho,2) + s))*pow(t1,2) -
        				(3.*(1.*pow(mrho,2) - 0.5*delta*s)*(1.*C4*pow(mrho,6) + 0.0833335*pow(mrho,2)*s + pow(mrho,4)*(-0.416667 - 0.333334*C4*s) +
        					 delta*(0.666665*pow(mpion,2)*pow(mrho,2) + 0.333334*pow(mrho,4) - 0.291667*pow(mrho,2)*s - 0.0416667*pow(s,2)))*pow(t1,2))
        				  /(pow(mrho,8) - 1.*pow(mrho,6)*s) - (0.125*(1.*eta1 - 1.*eta2)*
        				   (pow(mrho,2)*(eta1*(1. - 2.*C4*pow(mrho,2)) + eta2*(-1. + 2.*C4*pow(mrho,2))) +
        					 delta*(eta2*(-1.*pow(ma1,2) + 3.*pow(mpion,2) - 1.*pow(mrho,2) - 1.*s) +
        						eta1*(1.*pow(ma1,2) - 3.*pow(mpion,2) - 1.5*pow(mrho,2) + 1.5*s)))*pow(t1,2))/pow(mrho,2) -
        				0.0104167*pow(eta1 - 1.*eta2,4)*pow(t1,3) - (0.166667*pow(delta,2)*pow(t1,3))/pow(mrho,4) -
        				(0.0833333*delta*pow(1.*eta1 - 1.*eta2,2)*pow(t1,3))/pow(mrho,2) -
        				(0.666667*pow(1.*pow(mrho,2) - 0.5*delta*s,2)*pow(t1,3))/(pow(mrho,4)*pow(pow(mrho,2) - 1.*s,2)) +
        				(0.166667*pow(1.*eta1 - 1.*eta2,2)*(1.*pow(mrho,2) - 0.5*delta*s)*pow(t1,3))/(pow(mrho,4) - 1.*pow(mrho,2)*s) -
        				(0.333334*delta*(-2.*pow(mrho,2) + 1.*delta*s)*pow(t1,3))/(pow(mrho,6) - 1.*pow(mrho,4)*s) +
        				0.0625*pow(eta1 - 1.*eta2,2)*(eta1*eta2*(-4.*pow(ma1,6) + pow(ma1,4)*(12.*pow(mpion,2) - 6.*s) +
        					  pow(mpion,2)*(4.*pow(mpion,4) - 4.*pow(mrho,4) - 2.*pow(mpion,2)*s + 2.*pow(mrho,2)*s) +
        					  pow(ma1,2)*(-12.*pow(mpion,4) + 2.*pow(mrho,4) + 8.*pow(mpion,2)*s + 4.*pow(mrho,2)*s - 4.*pow(s,2))) +
        				   pow(eta1,2)*(2.*pow(ma1,6) - 2.*pow(mpion,6) + pow(mpion,2)*pow(mrho,2)*s + pow(mrho,2)*(pow(mrho,2) - 1.*s)*s +
        					  pow(mpion,4)*(-3.*pow(mrho,2) + s) + pow(ma1,4)*(-6.*pow(mpion,2) - 3.*pow(mrho,2) + 3.*s) +
        					  pow(ma1,2)*(6.*pow(mpion,4) + pow(mrho,4) + pow(mpion,2)*(6.*pow(mrho,2) - 4.*s) - 4.*pow(mrho,2)*s + 2.*pow(s,2))) +
        				   pow(eta2,2)*(2.*pow(ma1,6) - 2.*pow(mpion,6) - 1.*pow(mpion,2)*pow(mrho,2)*s + pow(mpion,4)*(3.*pow(mrho,2) + s) +
        					  pow(ma1,4)*(-6.*pow(mpion,2) + 3.*pow(mrho,2) + 3.*s) +
        					  pow(ma1,2)*(6.*pow(mpion,4) + pow(mrho,4) + pow(mpion,2)*(-6.*pow(mrho,2) - 4.*s) - 2.*pow(mrho,2)*s + 2.*pow(s,2))))*
        				 log(fabs(-pow(ma1,2) + t2)) - (0.25*(-2. + delta)*(eta1 - 1.*eta2)*
        				   (eta2*(-0.5*pow(ma1,6) - 0.5*pow(mpion,6) + 0.5*pow(mpion,4)*pow(mrho,2) +
        						pow(ma1,4)*(0.5*pow(mpion,2) + 0.5*pow(mrho,2) - 1.*s) +
        						pow(ma1,2)*pow(mpion,2)*(0.5*pow(mpion,2) + 1.*pow(mrho,2) - 1.*s)) +
        					 eta1*(pow(ma1,4)*(1.*pow(mpion,2) + 0.5*s) +
        						pow(mpion,2)*(1.*pow(mpion,4) + 1.*pow(mrho,4) + pow(mpion,2)*(-1.*pow(mrho,2) + 0.5*s) - 0.5*pow(mrho,2)*s) +
        						pow(ma1,2)*(-2.*pow(mpion,4) - 0.5*pow(mrho,2)*s + pow(mpion,2)*(-1.*pow(mrho,2) + 1.*s))))*log(fabs(-pow(ma1,2) + t2)))/
        				 (pow(ma1,2) - 1.*pow(mpion,2)) - (0.125*(eta1 - 1.*eta2)*(1.*pow(mrho,2) - 0.5*delta*s)*
        				   (eta1*(4.*pow(ma1,6) - 4.*pow(mpion,6) + pow(mrho,4)*s + 4.*pow(mpion,2)*pow(s,2) - 1.*pow(s,3) +
        						pow(mpion,4)*(-10.*pow(mrho,2) + 2.*s) + pow(ma1,4)*(-12.*pow(mpion,2) - 6.*pow(mrho,2) + 6.*s) +
        						pow(ma1,2)*(12.*pow(mpion,4) + 2.*pow(mrho,4) + pow(mpion,2)*(16.*pow(mrho,2) - 8.*s) - 8.*pow(mrho,2)*s + 2.*pow(s,2))
        						) + eta2*(-4.*pow(ma1,6) + pow(ma1,4)*(12.*pow(mpion,2) - 4.*pow(mrho,2) - 4.*s) +
        						pow(mpion,2)*(4.*pow(mpion,4) - 1.*pow(mrho,4) + 2.*pow(mrho,2)*s - 1.*pow(s,2)) +
        						pow(ma1,2)*(-12.*pow(mpion,4) + 3.*pow(mrho,4) - 2.*pow(mrho,2)*s - 1.*pow(s,2) + pow(mpion,2)*(4.*pow(mrho,2) + 4.*s))
        						))*log(fabs(-pow(ma1,2) + t2)))/(pow(mrho,4) - 1.*pow(mrho,2)*s) +
        				(0.25*(1.*eta1 - 1.*eta2)*(delta*(eta1*(1.*pow(ma1,6) - 1.*pow(mpion,6) + pow(mpion,4)*(-2.5*pow(mrho,2) + 0.5*s) +
        						   pow(mpion,2)*s*(-0.5*pow(mrho,2) + 1.*s) + pow(ma1,4)*(-3.*pow(mpion,2) - 1.5*pow(mrho,2) + 1.5*s) +
        						   s*(0.5*pow(mrho,4) - 0.25*pow(mrho,2)*s - 0.25*pow(s,2)) +
        						   pow(ma1,2)*(3.*pow(mpion,4) + 0.5*pow(mrho,4) + pow(mpion,2)*(4.*pow(mrho,2) - 2.*s) - 2.*pow(mrho,2)*s +
        							  1.*pow(s,2))) + eta2*(-1.*pow(ma1,6) + pow(ma1,4)*(3.*pow(mpion,2) - 1.*pow(mrho,2) - 1.*s) +
        						   pow(mpion,2)*(1.*pow(mpion,4) - 0.5*pow(mrho,4) + 0.25*pow(mrho,2)*s - 0.25*pow(s,2)) +
        						   pow(ma1,2)*(-3.*pow(mpion,4) + 1.*pow(mrho,4) + 0.25*pow(mrho,2)*s - 0.75*pow(s,2) +
        							  pow(mpion,2)*(1.*pow(mrho,2) + 1.*s)))) +
        					 pow(mrho,2)*(eta2*(pow(ma1,4)*(-1. + 2.*C4*pow(mrho,2)) +
        						   pow(mpion,2)*(0.5*pow(mrho,2) + pow(mpion,2)*(-1. + 2.*C4*pow(mrho,2)) + 0.5*s) +
        						   pow(ma1,2)*(2.*C4*pow(mrho,4) + pow(mpion,2)*(2. - 4.*C4*pow(mrho,2)) + pow(mrho,2)*(-1.5 - 4.*C4*s) +
        							  s*(0.5 + 2.*C4*s))) + eta1*(pow(ma1,4)*(1. - 2.*C4*pow(mrho,2)) + pow(mpion,4)*(1. - 2.*C4*pow(mrho,2)) +
        						   (-0.5*pow(mrho,2) + 0.5*s)*s + pow(ma1,2)*
        							(-1.*pow(mrho,2) + 2.*C4*pow(mrho,4) + pow(mpion,2)*(-2. + 4.*C4*pow(mrho,2)) - 2.*C4*pow(s,2)) +
        						   pow(mpion,2)*(-4.*C4*pow(mrho,4) - 1.*s + pow(mrho,2)*(2. + 4.*C4*s)))))*log(fabs(-pow(ma1,2) + t2)))/pow(mrho,2) +
        				0.5*pow(-2. + delta,2)*pow(mpion,2)*log(fabs(-pow(mpion,2) + t2)) +
        				(0.5*(-2. + delta)*(eta1 - 1.*eta2)*pow(mpion,2)*(eta2*pow(mpion,2)*(-1.*pow(mrho,2) + 1.*s) +
        					 eta1*(-0.5*pow(mrho,4) + pow(mpion,2)*(1.*pow(mrho,2) - 1.*s) + 0.5*pow(mrho,2)*s))*log(fabs(-pow(mpion,2) + t2)))/
        				 (-1.*pow(ma1,2) + 1.*pow(mpion,2)) - (2.*(-0.12500000000000003*pow(2. - 1.*delta,2)*pow(mrho,4)*s +
        					 pow(mpion,2)*(C4*(-2. + 1.*delta)*pow(mrho,6) + (0.5 - 0.25*delta)*delta*pow(s,2) +
        						pow(mrho,4)*(1. - 0.5*delta + 4.*C4*s - 2.*C4*delta*s) +
        						pow(mrho,2)*s*(1. - 2.*delta + 0.75*pow(delta,2) - 2.*C4*s + 1.*C4*delta*s)))*log(fabs(-pow(mpion,2) + t2)))/
        				 (pow(mrho,4) - 1.*pow(mrho,2)*s) - 0.0625*pow(eta1 - 1.*eta2,2)*
        				 (eta1*eta2*(-4.*pow(ma1,6) + pow(ma1,4)*(12.*pow(mpion,2) - 6.*s) +
        					  pow(mpion,2)*(4.*pow(mpion,4) - 4.*pow(mrho,4) - 2.*pow(mpion,2)*s + 2.*pow(mrho,2)*s) +
        					  pow(ma1,2)*(-12.*pow(mpion,4) + 2.*pow(mrho,4) + 8.*pow(mpion,2)*s + 4.*pow(mrho,2)*s - 4.*pow(s,2))) +
        				   pow(eta1,2)*(2.*pow(ma1,6) - 2.*pow(mpion,6) + pow(mpion,2)*pow(mrho,2)*s + pow(mrho,2)*(pow(mrho,2) - 1.*s)*s +
        					  pow(mpion,4)*(-3.*pow(mrho,2) + s) + pow(ma1,4)*(-6.*pow(mpion,2) - 3.*pow(mrho,2) + 3.*s) +
        					  pow(ma1,2)*(6.*pow(mpion,4) + pow(mrho,4) + pow(mpion,2)*(6.*pow(mrho,2) - 4.*s) - 4.*pow(mrho,2)*s + 2.*pow(s,2))) +
        				   pow(eta2,2)*(2.*pow(ma1,6) - 2.*pow(mpion,6) - 1.*pow(mpion,2)*pow(mrho,2)*s + pow(mpion,4)*(3.*pow(mrho,2) + s) +
        					  pow(ma1,4)*(-6.*pow(mpion,2) + 3.*pow(mrho,2) + 3.*s) +
        					  pow(ma1,2)*(6.*pow(mpion,4) + pow(mrho,4) + pow(mpion,2)*(-6.*pow(mrho,2) - 4.*s) - 2.*pow(mrho,2)*s + 2.*pow(s,2))))*
        				 log(fabs(-pow(ma1,2) + t1)) + (0.25*(-2. + delta)*(eta1 - 1.*eta2)*
        				   (eta2*(-0.5*pow(ma1,6) - 0.5*pow(mpion,6) + 0.5*pow(mpion,4)*pow(mrho,2) +
        						pow(ma1,4)*(0.5*pow(mpion,2) + 0.5*pow(mrho,2) - 1.*s) +
        						pow(ma1,2)*pow(mpion,2)*(0.5*pow(mpion,2) + 1.*pow(mrho,2) - 1.*s)) +
        					 eta1*(pow(ma1,4)*(1.*pow(mpion,2) + 0.5*s) +
        						pow(mpion,2)*(1.*pow(mpion,4) + 1.*pow(mrho,4) + pow(mpion,2)*(-1.*pow(mrho,2) + 0.5*s) - 0.5*pow(mrho,2)*s) +
        						pow(ma1,2)*(-2.*pow(mpion,4) - 0.5*pow(mrho,2)*s + pow(mpion,2)*(-1.*pow(mrho,2) + 1.*s))))*log(fabs(-pow(ma1,2) + t1)))/
        				 (pow(ma1,2) - 1.*pow(mpion,2)) + (0.125*(eta1 - 1.*eta2)*(1.*pow(mrho,2) - 0.5*delta*s)*
        				   (eta1*(4.*pow(ma1,6) - 4.*pow(mpion,6) + pow(mrho,4)*s + 4.*pow(mpion,2)*pow(s,2) - 1.*pow(s,3) +
        						pow(mpion,4)*(-10.*pow(mrho,2) + 2.*s) + pow(ma1,4)*(-12.*pow(mpion,2) - 6.*pow(mrho,2) + 6.*s) +
        						pow(ma1,2)*(12.*pow(mpion,4) + 2.*pow(mrho,4) + pow(mpion,2)*(16.*pow(mrho,2) - 8.*s) - 8.*pow(mrho,2)*s + 2.*pow(s,2))
        						) + eta2*(-4.*pow(ma1,6) + pow(ma1,4)*(12.*pow(mpion,2) - 4.*pow(mrho,2) - 4.*s) +
        						pow(mpion,2)*(4.*pow(mpion,4) - 1.*pow(mrho,4) + 2.*pow(mrho,2)*s - 1.*pow(s,2)) +
        						pow(ma1,2)*(-12.*pow(mpion,4) + 3.*pow(mrho,4) - 2.*pow(mrho,2)*s - 1.*pow(s,2) + pow(mpion,2)*(4.*pow(mrho,2) + 4.*s))
        						))*log(fabs(-pow(ma1,2) + t1)))/(pow(mrho,4) - 1.*pow(mrho,2)*s) -
        				(0.25*(1.*eta1 - 1.*eta2)*(delta*(eta1*(1.*pow(ma1,6) - 1.*pow(mpion,6) + pow(mpion,4)*(-2.5*pow(mrho,2) + 0.5*s) +
        						   pow(mpion,2)*s*(-0.5*pow(mrho,2) + 1.*s) + pow(ma1,4)*(-3.*pow(mpion,2) - 1.5*pow(mrho,2) + 1.5*s) +
        						   s*(0.5*pow(mrho,4) - 0.25*pow(mrho,2)*s - 0.25*pow(s,2)) +
        						   pow(ma1,2)*(3.*pow(mpion,4) + 0.5*pow(mrho,4) + pow(mpion,2)*(4.*pow(mrho,2) - 2.*s) - 2.*pow(mrho,2)*s +
        							  1.*pow(s,2))) + eta2*(-1.*pow(ma1,6) + pow(ma1,4)*(3.*pow(mpion,2) - 1.*pow(mrho,2) - 1.*s) +
        						   pow(mpion,2)*(1.*pow(mpion,4) - 0.5*pow(mrho,4) + 0.25*pow(mrho,2)*s - 0.25*pow(s,2)) +
        						   pow(ma1,2)*(-3.*pow(mpion,4) + 1.*pow(mrho,4) + 0.25*pow(mrho,2)*s - 0.75*pow(s,2) +
        							  pow(mpion,2)*(1.*pow(mrho,2) + 1.*s)))) +
        					 pow(mrho,2)*(eta2*(pow(ma1,4)*(-1. + 2.*C4*pow(mrho,2)) +
        						   pow(mpion,2)*(0.5*pow(mrho,2) + pow(mpion,2)*(-1. + 2.*C4*pow(mrho,2)) + 0.5*s) +
        						   pow(ma1,2)*(2.*C4*pow(mrho,4) + pow(mpion,2)*(2. - 4.*C4*pow(mrho,2)) + pow(mrho,2)*(-1.5 - 4.*C4*s) +
        							  s*(0.5 + 2.*C4*s))) + eta1*(pow(ma1,4)*(1. - 2.*C4*pow(mrho,2)) + pow(mpion,4)*(1. - 2.*C4*pow(mrho,2)) +
        						   (-0.5*pow(mrho,2) + 0.5*s)*s + pow(ma1,2)*
        							(-1.*pow(mrho,2) + 2.*C4*pow(mrho,4) + pow(mpion,2)*(-2. + 4.*C4*pow(mrho,2)) - 2.*C4*pow(s,2)) +
        						   pow(mpion,2)*(-4.*C4*pow(mrho,4) - 1.*s + pow(mrho,2)*(2. + 4.*C4*s)))))*log(fabs(-pow(ma1,2) + t1)))/pow(mrho,2) -
        				0.5*pow(-2. + delta,2)*pow(mpion,2)*log(fabs(-pow(mpion,2) + t1)) -
        				(0.5*(-2. + delta)*(eta1 - 1.*eta2)*pow(mpion,2)*(eta2*pow(mpion,2)*(-1.*pow(mrho,2) + 1.*s) +
        					 eta1*(-0.5*pow(mrho,4) + pow(mpion,2)*(1.*pow(mrho,2) - 1.*s) + 0.5*pow(mrho,2)*s))*log(fabs(-pow(mpion,2) + t1)))/
        				 (-1.*pow(ma1,2) + 1.*pow(mpion,2)) + (2.*(-0.12500000000000003*pow(2. - 1.*delta,2)*pow(mrho,4)*s +
        					 pow(mpion,2)*(C4*(-2. + 1.*delta)*pow(mrho,6) + (0.5 - 0.25*delta)*delta*pow(s,2) +
        						pow(mrho,4)*(1. - 0.5*delta + 4.*C4*s - 2.*C4*delta*s) +
        						pow(mrho,2)*s*(1. - 2.*delta + 0.75*pow(delta,2) - 2.*C4*s + 1.*C4*delta*s)))*log(fabs(-pow(mpion,2) + t1)))/
        				 (pow(mrho,4) - 1.*pow(mrho,2)*s)))/(16.*Pi*(4*pow(mpion,2) - s)*s));

             process_list.push_back(make_unique<CollisionBranch>(
                *part_out, *photon_out, xsection, ProcessType::TwoToTwo));
          }

          //dummy: just for stable rho
          if (part_a.type().pdgcode() == pdg::pi_p ||
              part_b.type().pdgcode() == pdg::pi_p) {
            part_out = pi_plus_particle;
          } else {
            part_out = pi_minus_particle;
          }
          m3 = 0.0;

          mandelstam_t = get_t_range(sqrts, m1, m2, m3, 0.0);
          t1 = mandelstam_t[1];
          t2 = mandelstam_t[0];

          xsection = 0.0000000000000001 * to_mb;
          process_list.push_back(make_unique<CollisionBranch>(
              *part_out, *photon_out, xsection, ProcessType::TwoToTwo));
          break;

        case ReactionType::pi_rho0:
          if (part_a.type().pdgcode() == pdg::pi_p) {
            part_out = pi_plus_particle;
          } else {
            part_out = pi_minus_particle;
          }
          m3 = part_out->mass();

          mandelstam_t = get_t_range(sqrts, m1, m2, m3, 0.0);
          t1 = mandelstam_t[1];
          t2 = mandelstam_t[0];

           xsection = to_mb*1/3.0*(pow(Const,2)*pow(ghat,4)*((pow(eta1 - eta2,2)*(-2*eta1*eta2*
                      (pow(ma1,8) + pow(m_pi,8) - pow(m_pi,4)*pow(mrho,4) - 2*pow(ma1,2)*pow(m_pi,2)*(pow(m_pi,2) - pow(mrho,2))*(pow(mrho,2) + s) +
                        pow(ma1,6)*(-4*pow(m_pi,2) + 2*s) + pow(ma1,4)*
                         (4*pow(m_pi,4) - pow(mrho,4) + 2*pow(m_pi,2)*(pow(mrho,2) - 2*s) - 2*pow(mrho,2)*s + 2*pow(s,2))) +
                     pow(eta2,2)*(pow(ma1,8) + pow(m_pi,4)*pow(pow(m_pi,2) - pow(mrho,2),2) + 2*pow(ma1,6)*(-2*pow(m_pi,2) + pow(mrho,2) + s) +
                        2*pow(ma1,2)*pow(m_pi,2)*(-pow(mrho,4) + pow(m_pi,2)*(2*pow(mrho,2) - s) + pow(mrho,2)*s) +
                        pow(ma1,4)*(4*pow(m_pi,4) + pow(mrho,4) - 2*pow(mrho,2)*s + 2*pow(s,2) - 4*pow(m_pi,2)*(pow(mrho,2) + s))) +
                     pow(eta1,2)*(pow(ma1,8) + pow(m_pi,8) - 2*pow(m_pi,6)*pow(mrho,2) - 2*pow(ma1,6)*(2*pow(m_pi,2) + pow(mrho,2) - s) -
                        2*pow(m_pi,2)*pow(mrho,4)*s + pow(m_pi,4)*(3*pow(mrho,4) + 2*pow(mrho,2)*s) +
                        pow(ma1,4)*(4*pow(m_pi,4) + pow(mrho,4) + pow(m_pi,2)*(8*pow(mrho,2) - 4*s) - 4*pow(mrho,2)*s + 2*pow(s,2)) -
                        2*pow(ma1,2)*(pow(mrho,2)*s*(-pow(mrho,2) + s) + pow(m_pi,4)*(3*pow(mrho,2) + s) + pow(m_pi,2)*(2*pow(mrho,4) - 3*pow(mrho,2)*s)))))
                  /((pow(m_pi,4) + pow(pow(mrho,2) - s,2) - 2*pow(m_pi,2)*(pow(mrho,2) + s))*(pow(ma1,2) - t2)) +
                (8*pow(-2 + delta,2)*pow(m_pi,2)*(4*pow(m_pi,2) - pow(mrho,2)))/
                 ((pow(m_pi,4) + pow(pow(mrho,2) - s,2) - 2*pow(m_pi,2)*(pow(mrho,2) + s))*(pow(m_pi,2) - t2)) -
                (8*pow(-2 + delta,2)*pow(m_pi,2)*t2)/(pow(mrho,2)*pow(pow(m_pi,2) - s,2)) -
                (8*pow(-2 + delta,2)*pow(m_pi,2)*t2)/(pow(mrho,2)*(pow(m_pi,4) + pow(pow(mrho,2) - s,2) - 2*pow(m_pi,2)*(pow(mrho,2) + s))) -
                (8*(-2 + delta)*(-8*C4*pow(mrho,4) + pow(m_pi,2)*(2 + delta - 8*C4*pow(mrho,2)) - (2 + 3*delta)*s + pow(mrho,2)*(-2 + 3*delta + 16*C4*s))*t2)/
                 (pow(mrho,2)*(pow(m_pi,4) + pow(pow(mrho,2) - s,2) - 2*pow(m_pi,2)*(pow(mrho,2) + s))) -
                (4*(-2 + delta)*(eta1 - eta2)*(pow(ma1,2) - s)*(eta2*(pow(m_pi,2) + pow(mrho,2) - 2*s)*(pow(m_pi,2) + s) +
                     eta1*(-2*pow(m_pi,4) + pow(mrho,4) - 3*pow(mrho,2)*s + 2*pow(s,2) + pow(m_pi,2)*(pow(mrho,2) + s)))*t2)/
                 ((pow(Gammaa1,2)*pow(ma1,2) + pow(pow(ma1,2) - s,2))*(pow(m_pi,4) + pow(pow(mrho,2) - s,2) - 2*pow(m_pi,2)*(pow(mrho,2) + s))) +
                (pow(eta1 - eta2,2)*(pow(eta1,2)*(3*pow(ma1,4) + 4*pow(m_pi,4) + pow(mrho,4) + pow(m_pi,2)*(8*pow(mrho,2) - 4*s) -
                        4*pow(ma1,2)*(2*pow(m_pi,2) + pow(mrho,2) - s) - 4*pow(mrho,2)*s + 2*pow(s,2)) +
                     pow(eta2,2)*(3*pow(ma1,4) + 4*pow(m_pi,4) + pow(mrho,4) - 2*pow(mrho,2)*s + 2*pow(s,2) - 4*pow(m_pi,2)*(pow(mrho,2) + s) +
                        4*pow(ma1,2)*(-2*pow(m_pi,2) + pow(mrho,2) + s)) -
                     2*eta1*eta2*(3*pow(ma1,4) + 4*pow(m_pi,4) - pow(mrho,4) + 2*pow(m_pi,2)*(pow(mrho,2) - 2*s) - 2*pow(mrho,2)*s + 2*pow(s,2) +
                        pow(ma1,2)*(-8*pow(m_pi,2) + 4*s)))*t2)/(pow(m_pi,4) + pow(pow(mrho,2) - s,2) - 2*pow(m_pi,2)*(pow(mrho,2) + s)) +
                (8*(pow(delta,2)*(8*pow(m_pi,4) + 3*pow(mrho,4) + 4*pow(m_pi,2)*(3*pow(mrho,2) - 2*s) - 6*pow(mrho,2)*s + 2*pow(s,2)) +
                     4*pow(mrho,4)*(3 + 12*C4*(2*pow(m_pi,2) - s) + 8*pow(C4,2)*pow(-2*pow(m_pi,2) + s,2)) -
                     4*delta*pow(mrho,2)*(16*C4*pow(m_pi,4) + 2*pow(m_pi,2)*(3 + 6*C4*pow(mrho,2) - 8*C4*s) + pow(mrho,2)*(3 - 6*C4*s) + s*(-3 + 4*C4*s)))*t2)/
                 (pow(mrho,4)*(pow(m_pi,4) + pow(pow(mrho,2) - s,2) - 2*pow(m_pi,2)*(pow(mrho,2) + s))) +
                (8*(-2 + delta)*(pow(m_pi,4)*(-2 + 3*delta - 8*C4*pow(mrho,2)) + (pow(mrho,2) - s)*((-2 + 3*delta)*s + pow(mrho,2)*(-2 + delta - 8*C4*s)) +
                     4*pow(m_pi,2)*(2*C4*pow(mrho,4) + delta*s - pow(mrho,2)*(-1 + delta + 4*C4*s)))*t2)/
                 (pow(mrho,2)*(pow(m_pi,2) - s)*(pow(m_pi,4) + pow(pow(mrho,2) - s,2) - 2*pow(m_pi,2)*(pow(mrho,2) + s))) +
                (4*(-2 + delta)*(eta1 - eta2)*(pow(ma1,2) - s)*(eta2*(pow(m_pi,2) + s)*(pow(m_pi,4) - pow(m_pi,2)*(pow(mrho,2) - 2*s) + (pow(mrho,2) - s)*s) +
                     eta1*(-4*pow(m_pi,6) + pow(pow(mrho,2) - s,2)*s + pow(m_pi,4)*(3*pow(mrho,2) + s) -
                        pow(m_pi,2)*(pow(mrho,4) - pow(mrho,2)*s + 2*pow(s,2))))*t2)/
                 ((pow(Gammaa1,2)*pow(ma1,2) + pow(pow(ma1,2) - s,2))*(pow(m_pi,2) - s)*
                   (pow(m_pi,4) + pow(pow(mrho,2) - s,2) - 2*pow(m_pi,2)*(pow(mrho,2) + s))) +
                (pow(eta1 - eta2,2)*(-2*eta1*eta2*(pow(m_pi,8) - pow(mrho,4)*pow(s,2) + pow(s,4) -
                        pow(m_pi,4)*(pow(mrho,4) + 2*pow(mrho,2)*s - 4*pow(s,2)) + 2*pow(m_pi,2)*s*(pow(mrho,4) + pow(mrho,2)*s - 2*pow(s,2))) +
                     pow(eta2,2)*(pow(m_pi,8) - 2*pow(m_pi,6)*pow(mrho,2) + pow(s,2)*pow(pow(mrho,2) + s,2) + pow(m_pi,4)*pow(pow(mrho,2) + 2*s,2) -
                        2*pow(m_pi,2)*s*(pow(mrho,4) + 2*pow(mrho,2)*s + 2*pow(s,2))) +
                     pow(eta1,2)*(pow(m_pi,8) - 2*pow(m_pi,6)*pow(mrho,2) - 4*pow(m_pi,2)*pow(pow(mrho,2) - s,2)*s + pow(pow(mrho,2) - s,2)*pow(s,2) +
                        pow(m_pi,4)*(3*pow(mrho,4) - 6*pow(mrho,2)*s + 4*pow(s,2))))*t2)/
                 ((pow(Gammaa1,2)*pow(ma1,2) + pow(pow(ma1,2) - s,2))*(pow(m_pi,4) + pow(pow(mrho,2) - s,2) - 2*pow(m_pi,2)*(pow(mrho,2) + s))) -
                (2*pow(eta1 - eta2,2)*(pow(ma1,2) - s)*(pow(eta1,2)*(pow(ma1,4)*s + pow(m_pi,4)*(-3*pow(mrho,2) + 2*s) +
                        s*(2*pow(mrho,4) - 3*pow(mrho,2)*s + pow(s,2)) - 2*pow(m_pi,2)*(pow(mrho,4) - 4*pow(mrho,2)*s + 2*pow(s,2)) +
                        pow(ma1,2)*(2*pow(m_pi,2)*(pow(mrho,2) - 2*s) + 3*s*(-pow(mrho,2) + s))) -
                     2*eta1*eta2*(pow(ma1,4)*s + s*(2*pow(m_pi,4) + 4*pow(m_pi,2)*(pow(mrho,2) - s) + s*(-2*pow(mrho,2) + s)) +
                        pow(ma1,2)*(pow(m_pi,2)*(pow(mrho,2) - 4*s) + s*(-2*pow(mrho,2) + 3*s))) +
                     pow(eta2,2)*(-4*pow(m_pi,2)*s*(pow(ma1,2) + pow(mrho,2) + s) + pow(m_pi,4)*(pow(mrho,2) + 2*s) +
                        s*(pow(ma1,4) + s*(pow(mrho,2) + s) + pow(ma1,2)*(pow(mrho,2) + 3*s))))*t2)/
                 ((pow(Gammaa1,2)*pow(ma1,2) + pow(pow(ma1,2) - s,2))*(pow(m_pi,4) + pow(pow(mrho,2) - s,2) - 2*pow(m_pi,2)*(pow(mrho,2) + s))) +
                (4*(eta1 - eta2)*(pow(ma1,2) - s)*(eta1*(-4*pow(m_pi,4)*(6*C4*pow(mrho,4) + 2*delta*s + pow(mrho,2)*(1 - 2*delta - 8*C4*s)) +
                        2*pow(m_pi,2)*(4*delta*pow(s,2) + pow(mrho,2)*s*(6 - 7*delta - 16*C4*s) + 2*pow(mrho,4)*(-2 + delta + 8*C4*s)) -
                        (pow(mrho,2) - s)*s*(-2*delta*s + pow(mrho,2)*(-6 + 3*delta + 8*C4*s))) +
                     eta2*(delta*(2*pow(m_pi,4)*(pow(mrho,2) + 4*s) + pow(m_pi,2)*(2*pow(mrho,4) + pow(mrho,2)*s - 8*pow(s,2)) +
                           s*(-2*pow(mrho,4) - pow(mrho,2)*s + 2*pow(s,2))) -
                        2*pow(mrho,2)*(4*C4*pow(m_pi,4)*(pow(mrho,2) + 4*s) + pow(m_pi,2)*(s*(5 - 16*C4*s) + pow(mrho,2)*(2 - 8*C4*s)) +
                           s*(s*(-3 + 4*C4*s) + pow(mrho,2)*(-2 + 4*C4*s)))))*t2)/
                 (pow(mrho,2)*(pow(Gammaa1,2)*pow(ma1,2) + pow(pow(ma1,2) - s,2))*
                   (pow(m_pi,4) + pow(pow(mrho,2) - s,2) - 2*pow(m_pi,2)*(pow(mrho,2) + s))) +
                (8*(eta1 - eta2)*(delta*(eta1*(4*pow(m_pi,6) + pow(m_pi,4)*(7*pow(mrho,2) - 8*s) + pow(ma1,4)*(pow(m_pi,2) - s) -
                           pow(ma1,2)*(2*pow(m_pi,2) + pow(mrho,2) - 2*s)*(2*pow(m_pi,2) - s) + pow(m_pi,2)*s*(-8*pow(mrho,2) + 5*s) +
                           s*(pow(mrho,4) + pow(mrho,2)*s - pow(s,2))) +
                        eta2*(-4*pow(m_pi,6) - pow(m_pi,4)*(pow(mrho,2) - 8*s) + pow(ma1,4)*(-pow(m_pi,2) + s) +
                           pow(m_pi,2)*(2*pow(mrho,4) - 5*pow(s,2)) + s*(-2*pow(mrho,4) + pow(mrho,2)*s + pow(s,2)) +
                           pow(ma1,2)*(4*pow(m_pi,4) - 6*pow(m_pi,2)*s + s*(pow(mrho,2) + 2*s)))) -
                     2*pow(mrho,2)*(eta1*(8*C4*pow(m_pi,6) + pow(m_pi,4)*(3 + 8*C4*(pow(mrho,2) - 2*s)) + 2*C4*pow(ma1,4)*(pow(m_pi,2) - s) +
                           2*pow(m_pi,2)*s*(-1 - 6*C4*pow(mrho,2) + 5*C4*s) -
                           pow(ma1,2)*(8*C4*pow(m_pi,4) + pow(m_pi,2)*(1 + 2*C4*(pow(mrho,2) - 6*s)) + 2*C4*s*(-pow(mrho,2) + 2*s)) +
                           s*(-(s*(1 + 2*C4*s)) + pow(mrho,2)*(1 + 4*C4*s))) +
                        eta2*(2*C4*pow(ma1,4)*(-pow(m_pi,2) + s) - (pow(m_pi,2) - s)*
                            (8*C4*pow(m_pi,4) - 2*pow(mrho,2) + s + 2*C4*pow(s,2) + pow(m_pi,2)*(3 - 4*C4*(pow(mrho,2) + 2*s))) +
                           pow(ma1,2)*(8*C4*pow(m_pi,4) + 2*C4*s*(pow(mrho,2) + 2*s) + pow(m_pi,2)*(1 - 2*C4*(pow(mrho,2) + 6*s))))))*t2)/
                 (pow(mrho,2)*(pow(m_pi,2) - s)*(pow(m_pi,4) + pow(pow(mrho,2) - s,2) - 2*pow(m_pi,2)*(pow(mrho,2) + s))) +
                (8*(-2 + delta)*(delta - 4*C4*pow(mrho,2))*pow(t2,2))/
                 (pow(mrho,2)*(pow(m_pi,4) + pow(pow(mrho,2) - s,2) - 2*pow(m_pi,2)*(pow(mrho,2) + s))) -
                (16*(-2 + delta)*(delta - 4*C4*pow(mrho,2))*s*pow(t2,2))/
                 (pow(mrho,2)*(pow(m_pi,2) - s)*(pow(m_pi,4) + pow(pow(mrho,2) - s,2) - 2*pow(m_pi,2)*(pow(mrho,2) + s))) +
                (pow(eta1 - eta2,2)*(pow(eta1,2)*(pow(mrho,2) - s) + 2*eta1*eta2*s - pow(eta2,2)*s)*
                   (pow(m_pi,4) - pow(m_pi,2)*(pow(mrho,2) - 2*s) + (pow(mrho,2) - s)*s)*pow(t2,2))/
                 ((pow(Gammaa1,2)*pow(ma1,2) + pow(pow(ma1,2) - s,2))*(pow(m_pi,4) + pow(pow(mrho,2) - s,2) - 2*pow(m_pi,2)*(pow(mrho,2) + s))) -
                (2*(-2 + delta)*(eta1 - eta2)*(pow(ma1,2) - s)*(-(eta1*(pow(m_pi,2) + 2*pow(mrho,2) - 3*s)) - eta2*(pow(m_pi,2) + s))*pow(t2,2))/
                 ((pow(Gammaa1,2)*pow(ma1,2) + pow(pow(ma1,2) - s,2))*(pow(m_pi,4) + pow(pow(mrho,2) - s,2) - 2*pow(m_pi,2)*(pow(mrho,2) + s))) +
                (2*(-2 + delta)*(eta1 - eta2)*(pow(ma1,2) - s)*(pow(m_pi,2) + s)*(-2*eta2*s + eta1*(pow(m_pi,2) - pow(mrho,2) + s))*pow(t2,2))/
                 ((pow(Gammaa1,2)*pow(ma1,2) + pow(pow(ma1,2) - s,2))*(pow(m_pi,2) - s)*
                   (pow(m_pi,4) + pow(pow(mrho,2) - s,2) - 2*pow(m_pi,2)*(pow(mrho,2) + s))) +
                (pow(eta1 - eta2,3)*(eta1*(pow(ma1,2) - 2*pow(m_pi,2) - pow(mrho,2) + s) - eta2*(pow(ma1,2) - 2*pow(m_pi,2) + pow(mrho,2) + s))*
                   pow(t2,2))/(pow(m_pi,4) + pow(pow(mrho,2) - s,2) - 2*pow(m_pi,2)*(pow(mrho,2) + s)) -
                (8*(delta - 4*C4*pow(mrho,2))*(delta*(4*pow(m_pi,2) + 3*pow(mrho,2) - 2*s) - 2*pow(mrho,2)*(3 + 8*C4*pow(m_pi,2) - 4*C4*s))*pow(t2,2))/
                 (pow(mrho,4)*(pow(m_pi,4) + pow(pow(mrho,2) - s,2) - 2*pow(m_pi,2)*(pow(mrho,2) + s))) -
                (pow(eta1 - eta2,2)*(pow(ma1,2) - s)*(pow(eta2,2)*s*(pow(ma1,2) - 4*pow(m_pi,2) + pow(mrho,2) + 3*s) +
                     pow(eta1,2)*(2*pow(m_pi,2)*(pow(mrho,2) - 2*s) + s*(pow(ma1,2) - 3*pow(mrho,2) + 3*s)) -
                     2*eta1*eta2*(pow(m_pi,2)*(pow(mrho,2) - 4*s) + s*(pow(ma1,2) - 2*pow(mrho,2) + 3*s)))*pow(t2,2))/
                 ((pow(Gammaa1,2)*pow(ma1,2) + pow(pow(ma1,2) - s,2))*(pow(m_pi,4) + pow(pow(mrho,2) - s,2) - 2*pow(m_pi,2)*(pow(mrho,2) + s))) -
                (2*(eta1 - eta2)*(pow(ma1,2) - s)*(eta1*(4*delta*pow(s,2) - 2*pow(mrho,2)*s*(-2 + 3*delta + 8*C4*s) + pow(mrho,4)*(-2 + delta + 16*C4*s) -
                        2*pow(m_pi,2)*(8*C4*pow(mrho,4) + 4*delta*s + pow(mrho,2)*(2 - 3*delta - 16*C4*s))) +
                     eta2*(pow(m_pi,2)*(8*delta*s + pow(mrho,2)*(-2 + delta - 32*C4*s)) + s*(-4*delta*s + pow(mrho,2)*(-2 + delta + 16*C4*s))))*pow(t2,2))/
                 (pow(mrho,2)*(pow(Gammaa1,2)*pow(ma1,2) + pow(pow(ma1,2) - s,2))*
                   (pow(m_pi,4) + pow(pow(mrho,2) - s,2) - 2*pow(m_pi,2)*(pow(mrho,2) + s))) +
                (4*(eta1 - eta2)*(delta*(eta1*(pow(ma1,2)*(pow(m_pi,2) - s) - (2*pow(m_pi,2) + pow(mrho,2) - 2*s)*(2*pow(m_pi,2) - s)) +
                        eta2*(4*pow(m_pi,4) - 6*pow(m_pi,2)*s + pow(ma1,2)*(-pow(m_pi,2) + s) + s*(pow(mrho,2) + 2*s))) +
                     2*pow(mrho,2)*(eta1*(8*C4*pow(m_pi,4) + 2*C4*s*(pow(ma1,2) - pow(mrho,2) + 2*s) +
                           pow(m_pi,2)*(1 - 2*C4*(pow(ma1,2) - pow(mrho,2) + 6*s))) -
                        eta2*(8*C4*pow(m_pi,4) + 2*C4*s*(pow(ma1,2) + pow(mrho,2) + 2*s) - pow(m_pi,2)*(-1 + 2*C4*(pow(ma1,2) + pow(mrho,2) + 6*s)))))*
                   pow(t2,2))/(pow(mrho,2)*(pow(m_pi,2) - s)*(pow(m_pi,4) + pow(pow(mrho,2) - s,2) - 2*pow(m_pi,2)*(pow(mrho,2) + s))) +
                (pow(eta1 - eta2,4)*pow(t2,3))/(3.*(pow(m_pi,4) + pow(pow(mrho,2) - s,2) - 2*pow(m_pi,2)*(pow(mrho,2) + s))) +
                (8*pow(eta1 - eta2,2)*(delta - 4*C4*pow(mrho,2))*pow(t2,3))/
                 (3.*pow(mrho,2)*(pow(m_pi,4) + pow(pow(mrho,2) - s,2) - 2*pow(m_pi,2)*(pow(mrho,2) + s))) +
                (16*pow(delta - 4*C4*pow(mrho,2),2)*pow(t2,3))/
                 (3.*pow(mrho,4)*(pow(m_pi,4) + pow(pow(mrho,2) - s,2) - 2*pow(m_pi,2)*(pow(mrho,2) + s))) -
                (4*(-2 + delta)*eta1*(eta1 - eta2)*(pow(ma1,2) - s)*pow(t2,3))/
                 (3.*(pow(Gammaa1,2)*pow(ma1,2) + pow(pow(ma1,2) - s,2))*(pow(m_pi,4) + pow(pow(mrho,2) - s,2) - 2*pow(m_pi,2)*(pow(mrho,2) + s))) -
                (2*pow(eta1 - eta2,4)*(pow(ma1,2) - s)*s*pow(t2,3))/
                 (3.*(pow(Gammaa1,2)*pow(ma1,2) + pow(pow(ma1,2) - s,2))*(pow(m_pi,4) + pow(pow(mrho,2) - s,2) - 2*pow(m_pi,2)*(pow(mrho,2) + s))) +
                (2*pow(eta1 - eta2,2)*s*(-2*eta1*eta2*s + pow(eta2,2)*s + pow(eta1,2)*(-pow(mrho,2) + s))*pow(t2,3))/
                 (3.*(pow(Gammaa1,2)*pow(ma1,2) + pow(pow(ma1,2) - s,2))*(pow(m_pi,4) + pow(pow(mrho,2) - s,2) - 2*pow(m_pi,2)*(pow(mrho,2) + s))) +
                (4*(eta1 - eta2)*(pow(ma1,2) - s)*(2*eta2*(delta - 4*C4*pow(mrho,2))*s + eta1*(-2*delta*s + pow(mrho,2)*(-2 + delta + 8*C4*s)))*pow(t2,3))/
                 (3.*pow(mrho,2)*(pow(Gammaa1,2)*pow(ma1,2) + pow(pow(ma1,2) - s,2))*
                   (pow(m_pi,4) + pow(pow(mrho,2) - s,2) - 2*pow(m_pi,2)*(pow(mrho,2) + s))) -
                (pow(eta1 - eta2,2)*(-2*eta1*eta2*(pow(ma1,8) + pow(m_pi,8) - pow(m_pi,4)*pow(mrho,4) -
                        2*pow(ma1,2)*pow(m_pi,2)*(pow(m_pi,2) - pow(mrho,2))*(pow(mrho,2) + s) + pow(ma1,6)*(-4*pow(m_pi,2) + 2*s) +
                        pow(ma1,4)*(4*pow(m_pi,4) - pow(mrho,4) + 2*pow(m_pi,2)*(pow(mrho,2) - 2*s) - 2*pow(mrho,2)*s + 2*pow(s,2))) +
                     pow(eta2,2)*(pow(ma1,8) + pow(m_pi,4)*pow(pow(m_pi,2) - pow(mrho,2),2) + 2*pow(ma1,6)*(-2*pow(m_pi,2) + pow(mrho,2) + s) +
                        2*pow(ma1,2)*pow(m_pi,2)*(-pow(mrho,4) + pow(m_pi,2)*(2*pow(mrho,2) - s) + pow(mrho,2)*s) +
                        pow(ma1,4)*(4*pow(m_pi,4) + pow(mrho,4) - 2*pow(mrho,2)*s + 2*pow(s,2) - 4*pow(m_pi,2)*(pow(mrho,2) + s))) +
                     pow(eta1,2)*(pow(ma1,8) + pow(m_pi,8) - 2*pow(m_pi,6)*pow(mrho,2) - 2*pow(ma1,6)*(2*pow(m_pi,2) + pow(mrho,2) - s) -
                        2*pow(m_pi,2)*pow(mrho,4)*s + pow(m_pi,4)*(3*pow(mrho,4) + 2*pow(mrho,2)*s) +
                        pow(ma1,4)*(4*pow(m_pi,4) + pow(mrho,4) + pow(m_pi,2)*(8*pow(mrho,2) - 4*s) - 4*pow(mrho,2)*s + 2*pow(s,2)) -
                        2*pow(ma1,2)*(pow(mrho,2)*s*(-pow(mrho,2) + s) + pow(m_pi,4)*(3*pow(mrho,2) + s) + pow(m_pi,2)*(2*pow(mrho,4) - 3*pow(mrho,2)*s)))))
                  /((pow(m_pi,4) + pow(pow(mrho,2) - s,2) - 2*pow(m_pi,2)*(pow(mrho,2) + s))*(pow(ma1,2) - t1)) -
                (8*pow(-2 + delta,2)*pow(m_pi,2)*(4*pow(m_pi,2) - pow(mrho,2)))/
                 ((pow(m_pi,4) + pow(pow(mrho,2) - s,2) - 2*pow(m_pi,2)*(pow(mrho,2) + s))*(pow(m_pi,2) - t1)) +
                (8*pow(-2 + delta,2)*pow(m_pi,2)*t1)/(pow(mrho,2)*pow(pow(m_pi,2) - s,2)) +
                (8*pow(-2 + delta,2)*pow(m_pi,2)*t1)/(pow(mrho,2)*(pow(m_pi,4) + pow(pow(mrho,2) - s,2) - 2*pow(m_pi,2)*(pow(mrho,2) + s))) +
                (8*(-2 + delta)*(-8*C4*pow(mrho,4) + pow(m_pi,2)*(2 + delta - 8*C4*pow(mrho,2)) - (2 + 3*delta)*s + pow(mrho,2)*(-2 + 3*delta + 16*C4*s))*t1)/
                 (pow(mrho,2)*(pow(m_pi,4) + pow(pow(mrho,2) - s,2) - 2*pow(m_pi,2)*(pow(mrho,2) + s))) +
                (4*(-2 + delta)*(eta1 - eta2)*(pow(ma1,2) - s)*(eta2*(pow(m_pi,2) + pow(mrho,2) - 2*s)*(pow(m_pi,2) + s) +
                     eta1*(-2*pow(m_pi,4) + pow(mrho,4) - 3*pow(mrho,2)*s + 2*pow(s,2) + pow(m_pi,2)*(pow(mrho,2) + s)))*t1)/
                 ((pow(Gammaa1,2)*pow(ma1,2) + pow(pow(ma1,2) - s,2))*(pow(m_pi,4) + pow(pow(mrho,2) - s,2) - 2*pow(m_pi,2)*(pow(mrho,2) + s))) -
                (pow(eta1 - eta2,2)*(pow(eta1,2)*(3*pow(ma1,4) + 4*pow(m_pi,4) + pow(mrho,4) + pow(m_pi,2)*(8*pow(mrho,2) - 4*s) -
                        4*pow(ma1,2)*(2*pow(m_pi,2) + pow(mrho,2) - s) - 4*pow(mrho,2)*s + 2*pow(s,2)) +
                     pow(eta2,2)*(3*pow(ma1,4) + 4*pow(m_pi,4) + pow(mrho,4) - 2*pow(mrho,2)*s + 2*pow(s,2) - 4*pow(m_pi,2)*(pow(mrho,2) + s) +
                        4*pow(ma1,2)*(-2*pow(m_pi,2) + pow(mrho,2) + s)) -
                     2*eta1*eta2*(3*pow(ma1,4) + 4*pow(m_pi,4) - pow(mrho,4) + 2*pow(m_pi,2)*(pow(mrho,2) - 2*s) - 2*pow(mrho,2)*s + 2*pow(s,2) +
                        pow(ma1,2)*(-8*pow(m_pi,2) + 4*s)))*t1)/(pow(m_pi,4) + pow(pow(mrho,2) - s,2) - 2*pow(m_pi,2)*(pow(mrho,2) + s)) -
                (8*(pow(delta,2)*(8*pow(m_pi,4) + 3*pow(mrho,4) + 4*pow(m_pi,2)*(3*pow(mrho,2) - 2*s) - 6*pow(mrho,2)*s + 2*pow(s,2)) +
                     4*pow(mrho,4)*(3 + 12*C4*(2*pow(m_pi,2) - s) + 8*pow(C4,2)*pow(-2*pow(m_pi,2) + s,2)) -
                     4*delta*pow(mrho,2)*(16*C4*pow(m_pi,4) + 2*pow(m_pi,2)*(3 + 6*C4*pow(mrho,2) - 8*C4*s) + pow(mrho,2)*(3 - 6*C4*s) + s*(-3 + 4*C4*s)))*t1)/
                 (pow(mrho,4)*(pow(m_pi,4) + pow(pow(mrho,2) - s,2) - 2*pow(m_pi,2)*(pow(mrho,2) + s))) -
                (8*(-2 + delta)*(pow(m_pi,4)*(-2 + 3*delta - 8*C4*pow(mrho,2)) + (pow(mrho,2) - s)*((-2 + 3*delta)*s + pow(mrho,2)*(-2 + delta - 8*C4*s)) +
                     4*pow(m_pi,2)*(2*C4*pow(mrho,4) + delta*s - pow(mrho,2)*(-1 + delta + 4*C4*s)))*t1)/
                 (pow(mrho,2)*(pow(m_pi,2) - s)*(pow(m_pi,4) + pow(pow(mrho,2) - s,2) - 2*pow(m_pi,2)*(pow(mrho,2) + s))) -
                (4*(-2 + delta)*(eta1 - eta2)*(pow(ma1,2) - s)*(eta2*(pow(m_pi,2) + s)*(pow(m_pi,4) - pow(m_pi,2)*(pow(mrho,2) - 2*s) + (pow(mrho,2) - s)*s) +
                     eta1*(-4*pow(m_pi,6) + pow(pow(mrho,2) - s,2)*s + pow(m_pi,4)*(3*pow(mrho,2) + s) -
                        pow(m_pi,2)*(pow(mrho,4) - pow(mrho,2)*s + 2*pow(s,2))))*t1)/
                 ((pow(Gammaa1,2)*pow(ma1,2) + pow(pow(ma1,2) - s,2))*(pow(m_pi,2) - s)*
                   (pow(m_pi,4) + pow(pow(mrho,2) - s,2) - 2*pow(m_pi,2)*(pow(mrho,2) + s))) -
                (pow(eta1 - eta2,2)*(-2*eta1*eta2*(pow(m_pi,8) - pow(mrho,4)*pow(s,2) + pow(s,4) -
                        pow(m_pi,4)*(pow(mrho,4) + 2*pow(mrho,2)*s - 4*pow(s,2)) + 2*pow(m_pi,2)*s*(pow(mrho,4) + pow(mrho,2)*s - 2*pow(s,2))) +
                     pow(eta2,2)*(pow(m_pi,8) - 2*pow(m_pi,6)*pow(mrho,2) + pow(s,2)*pow(pow(mrho,2) + s,2) + pow(m_pi,4)*pow(pow(mrho,2) + 2*s,2) -
                        2*pow(m_pi,2)*s*(pow(mrho,4) + 2*pow(mrho,2)*s + 2*pow(s,2))) +
                     pow(eta1,2)*(pow(m_pi,8) - 2*pow(m_pi,6)*pow(mrho,2) - 4*pow(m_pi,2)*pow(pow(mrho,2) - s,2)*s + pow(pow(mrho,2) - s,2)*pow(s,2) +
                        pow(m_pi,4)*(3*pow(mrho,4) - 6*pow(mrho,2)*s + 4*pow(s,2))))*t1)/
                 ((pow(Gammaa1,2)*pow(ma1,2) + pow(pow(ma1,2) - s,2))*(pow(m_pi,4) + pow(pow(mrho,2) - s,2) - 2*pow(m_pi,2)*(pow(mrho,2) + s))) +
                (2*pow(eta1 - eta2,2)*(pow(ma1,2) - s)*(pow(eta1,2)*(pow(ma1,4)*s + pow(m_pi,4)*(-3*pow(mrho,2) + 2*s) +
                        s*(2*pow(mrho,4) - 3*pow(mrho,2)*s + pow(s,2)) - 2*pow(m_pi,2)*(pow(mrho,4) - 4*pow(mrho,2)*s + 2*pow(s,2)) +
                        pow(ma1,2)*(2*pow(m_pi,2)*(pow(mrho,2) - 2*s) + 3*s*(-pow(mrho,2) + s))) -
                     2*eta1*eta2*(pow(ma1,4)*s + s*(2*pow(m_pi,4) + 4*pow(m_pi,2)*(pow(mrho,2) - s) + s*(-2*pow(mrho,2) + s)) +
                        pow(ma1,2)*(pow(m_pi,2)*(pow(mrho,2) - 4*s) + s*(-2*pow(mrho,2) + 3*s))) +
                     pow(eta2,2)*(-4*pow(m_pi,2)*s*(pow(ma1,2) + pow(mrho,2) + s) + pow(m_pi,4)*(pow(mrho,2) + 2*s) +
                        s*(pow(ma1,4) + s*(pow(mrho,2) + s) + pow(ma1,2)*(pow(mrho,2) + 3*s))))*t1)/
                 ((pow(Gammaa1,2)*pow(ma1,2) + pow(pow(ma1,2) - s,2))*(pow(m_pi,4) + pow(pow(mrho,2) - s,2) - 2*pow(m_pi,2)*(pow(mrho,2) + s))) +
                (4*(eta1 - eta2)*(pow(ma1,2) - s)*(eta1*(4*pow(m_pi,4)*(6*C4*pow(mrho,4) + 2*delta*s + pow(mrho,2)*(1 - 2*delta - 8*C4*s)) -
                        2*pow(m_pi,2)*(4*delta*pow(s,2) + pow(mrho,2)*s*(6 - 7*delta - 16*C4*s) + 2*pow(mrho,4)*(-2 + delta + 8*C4*s)) +
                        (pow(mrho,2) - s)*s*(-2*delta*s + pow(mrho,2)*(-6 + 3*delta + 8*C4*s))) +
                     eta2*(-(delta*(2*pow(m_pi,4)*(pow(mrho,2) + 4*s) + pow(m_pi,2)*(2*pow(mrho,4) + pow(mrho,2)*s - 8*pow(s,2)) +
                             s*(-2*pow(mrho,4) - pow(mrho,2)*s + 2*pow(s,2)))) +
                        2*pow(mrho,2)*(4*C4*pow(m_pi,4)*(pow(mrho,2) + 4*s) + pow(m_pi,2)*(s*(5 - 16*C4*s) + pow(mrho,2)*(2 - 8*C4*s)) +
                           s*(s*(-3 + 4*C4*s) + pow(mrho,2)*(-2 + 4*C4*s)))))*t1)/
                 (pow(mrho,2)*(pow(Gammaa1,2)*pow(ma1,2) + pow(pow(ma1,2) - s,2))*
                   (pow(m_pi,4) + pow(pow(mrho,2) - s,2) - 2*pow(m_pi,2)*(pow(mrho,2) + s))) -
                (8*(eta1 - eta2)*(delta*(eta1*(4*pow(m_pi,6) + pow(m_pi,4)*(7*pow(mrho,2) - 8*s) + pow(ma1,4)*(pow(m_pi,2) - s) -
                           pow(ma1,2)*(2*pow(m_pi,2) + pow(mrho,2) - 2*s)*(2*pow(m_pi,2) - s) + pow(m_pi,2)*s*(-8*pow(mrho,2) + 5*s) +
                           s*(pow(mrho,4) + pow(mrho,2)*s - pow(s,2))) +
                        eta2*(-4*pow(m_pi,6) - pow(m_pi,4)*(pow(mrho,2) - 8*s) + pow(ma1,4)*(-pow(m_pi,2) + s) +
                           pow(m_pi,2)*(2*pow(mrho,4) - 5*pow(s,2)) + s*(-2*pow(mrho,4) + pow(mrho,2)*s + pow(s,2)) +
                           pow(ma1,2)*(4*pow(m_pi,4) - 6*pow(m_pi,2)*s + s*(pow(mrho,2) + 2*s)))) -
                     2*pow(mrho,2)*(eta1*(8*C4*pow(m_pi,6) + pow(m_pi,4)*(3 + 8*C4*(pow(mrho,2) - 2*s)) + 2*C4*pow(ma1,4)*(pow(m_pi,2) - s) +
                           2*pow(m_pi,2)*s*(-1 - 6*C4*pow(mrho,2) + 5*C4*s) -
                           pow(ma1,2)*(8*C4*pow(m_pi,4) + pow(m_pi,2)*(1 + 2*C4*(pow(mrho,2) - 6*s)) + 2*C4*s*(-pow(mrho,2) + 2*s)) +
                           s*(-(s*(1 + 2*C4*s)) + pow(mrho,2)*(1 + 4*C4*s))) +
                        eta2*(2*C4*pow(ma1,4)*(-pow(m_pi,2) + s) - (pow(m_pi,2) - s)*
                            (8*C4*pow(m_pi,4) - 2*pow(mrho,2) + s + 2*C4*pow(s,2) + pow(m_pi,2)*(3 - 4*C4*(pow(mrho,2) + 2*s))) +
                           pow(ma1,2)*(8*C4*pow(m_pi,4) + 2*C4*s*(pow(mrho,2) + 2*s) + pow(m_pi,2)*(1 - 2*C4*(pow(mrho,2) + 6*s))))))*t1)/
                 (pow(mrho,2)*(pow(m_pi,2) - s)*(pow(m_pi,4) + pow(pow(mrho,2) - s,2) - 2*pow(m_pi,2)*(pow(mrho,2) + s))) -
                (8*(-2 + delta)*(delta - 4*C4*pow(mrho,2))*pow(t1,2))/
                 (pow(mrho,2)*(pow(m_pi,4) + pow(pow(mrho,2) - s,2) - 2*pow(m_pi,2)*(pow(mrho,2) + s))) +
                (16*(-2 + delta)*(delta - 4*C4*pow(mrho,2))*s*pow(t1,2))/
                 (pow(mrho,2)*(pow(m_pi,2) - s)*(pow(m_pi,4) + pow(pow(mrho,2) - s,2) - 2*pow(m_pi,2)*(pow(mrho,2) + s))) -
                (pow(eta1 - eta2,2)*(pow(eta1,2)*(pow(mrho,2) - s) + 2*eta1*eta2*s - pow(eta2,2)*s)*
                   (pow(m_pi,4) - pow(m_pi,2)*(pow(mrho,2) - 2*s) + (pow(mrho,2) - s)*s)*pow(t1,2))/
                 ((pow(Gammaa1,2)*pow(ma1,2) + pow(pow(ma1,2) - s,2))*(pow(m_pi,4) + pow(pow(mrho,2) - s,2) - 2*pow(m_pi,2)*(pow(mrho,2) + s))) +
                (2*(-2 + delta)*(eta1 - eta2)*(pow(ma1,2) - s)*(-(eta1*(pow(m_pi,2) + 2*pow(mrho,2) - 3*s)) - eta2*(pow(m_pi,2) + s))*pow(t1,2))/
                 ((pow(Gammaa1,2)*pow(ma1,2) + pow(pow(ma1,2) - s,2))*(pow(m_pi,4) + pow(pow(mrho,2) - s,2) - 2*pow(m_pi,2)*(pow(mrho,2) + s))) -
                (2*(-2 + delta)*(eta1 - eta2)*(pow(ma1,2) - s)*(pow(m_pi,2) + s)*(-2*eta2*s + eta1*(pow(m_pi,2) - pow(mrho,2) + s))*pow(t1,2))/
                 ((pow(Gammaa1,2)*pow(ma1,2) + pow(pow(ma1,2) - s,2))*(pow(m_pi,2) - s)*
                   (pow(m_pi,4) + pow(pow(mrho,2) - s,2) - 2*pow(m_pi,2)*(pow(mrho,2) + s))) +
                (pow(eta1 - eta2,3)*(-(eta1*(pow(ma1,2) - 2*pow(m_pi,2) - pow(mrho,2) + s)) + eta2*(pow(ma1,2) - 2*pow(m_pi,2) + pow(mrho,2) + s))*
                   pow(t1,2))/(pow(m_pi,4) + pow(pow(mrho,2) - s,2) - 2*pow(m_pi,2)*(pow(mrho,2) + s)) +
                (8*(delta - 4*C4*pow(mrho,2))*(delta*(4*pow(m_pi,2) + 3*pow(mrho,2) - 2*s) - 2*pow(mrho,2)*(3 + 8*C4*pow(m_pi,2) - 4*C4*s))*pow(t1,2))/
                 (pow(mrho,4)*(pow(m_pi,4) + pow(pow(mrho,2) - s,2) - 2*pow(m_pi,2)*(pow(mrho,2) + s))) +
                (pow(eta1 - eta2,2)*(pow(ma1,2) - s)*(pow(eta2,2)*s*(pow(ma1,2) - 4*pow(m_pi,2) + pow(mrho,2) + 3*s) +
                     pow(eta1,2)*(2*pow(m_pi,2)*(pow(mrho,2) - 2*s) + s*(pow(ma1,2) - 3*pow(mrho,2) + 3*s)) -
                     2*eta1*eta2*(pow(m_pi,2)*(pow(mrho,2) - 4*s) + s*(pow(ma1,2) - 2*pow(mrho,2) + 3*s)))*pow(t1,2))/
                 ((pow(Gammaa1,2)*pow(ma1,2) + pow(pow(ma1,2) - s,2))*(pow(m_pi,4) + pow(pow(mrho,2) - s,2) - 2*pow(m_pi,2)*(pow(mrho,2) + s))) +
                (2*(eta1 - eta2)*(pow(ma1,2) - s)*(eta1*(4*delta*pow(s,2) - 2*pow(mrho,2)*s*(-2 + 3*delta + 8*C4*s) + pow(mrho,4)*(-2 + delta + 16*C4*s) -
                        2*pow(m_pi,2)*(8*C4*pow(mrho,4) + 4*delta*s + pow(mrho,2)*(2 - 3*delta - 16*C4*s))) +
                     eta2*(pow(m_pi,2)*(8*delta*s + pow(mrho,2)*(-2 + delta - 32*C4*s)) + s*(-4*delta*s + pow(mrho,2)*(-2 + delta + 16*C4*s))))*pow(t1,2))/
                 (pow(mrho,2)*(pow(Gammaa1,2)*pow(ma1,2) + pow(pow(ma1,2) - s,2))*
                   (pow(m_pi,4) + pow(pow(mrho,2) - s,2) - 2*pow(m_pi,2)*(pow(mrho,2) + s))) -
                (4*(eta1 - eta2)*(delta*(eta1*(pow(ma1,2)*(pow(m_pi,2) - s) - (2*pow(m_pi,2) + pow(mrho,2) - 2*s)*(2*pow(m_pi,2) - s)) +
                        eta2*(4*pow(m_pi,4) - 6*pow(m_pi,2)*s + pow(ma1,2)*(-pow(m_pi,2) + s) + s*(pow(mrho,2) + 2*s))) +
                     2*pow(mrho,2)*(eta1*(8*C4*pow(m_pi,4) + 2*C4*s*(pow(ma1,2) - pow(mrho,2) + 2*s) +
                           pow(m_pi,2)*(1 - 2*C4*(pow(ma1,2) - pow(mrho,2) + 6*s))) -
                        eta2*(8*C4*pow(m_pi,4) + 2*C4*s*(pow(ma1,2) + pow(mrho,2) + 2*s) - pow(m_pi,2)*(-1 + 2*C4*(pow(ma1,2) + pow(mrho,2) + 6*s)))))*
                   pow(t1,2))/(pow(mrho,2)*(pow(m_pi,2) - s)*(pow(m_pi,4) + pow(pow(mrho,2) - s,2) - 2*pow(m_pi,2)*(pow(mrho,2) + s))) -
                (pow(eta1 - eta2,4)*pow(t1,3))/(3.*(pow(m_pi,4) + pow(pow(mrho,2) - s,2) - 2*pow(m_pi,2)*(pow(mrho,2) + s))) -
                (8*pow(eta1 - eta2,2)*(delta - 4*C4*pow(mrho,2))*pow(t1,3))/
                 (3.*pow(mrho,2)*(pow(m_pi,4) + pow(pow(mrho,2) - s,2) - 2*pow(m_pi,2)*(pow(mrho,2) + s))) -
                (16*pow(delta - 4*C4*pow(mrho,2),2)*pow(t1,3))/
                 (3.*pow(mrho,4)*(pow(m_pi,4) + pow(pow(mrho,2) - s,2) - 2*pow(m_pi,2)*(pow(mrho,2) + s))) +
                (4*(-2 + delta)*eta1*(eta1 - eta2)*(pow(ma1,2) - s)*pow(t1,3))/
                 (3.*(pow(Gammaa1,2)*pow(ma1,2) + pow(pow(ma1,2) - s,2))*(pow(m_pi,4) + pow(pow(mrho,2) - s,2) - 2*pow(m_pi,2)*(pow(mrho,2) + s))) +
                (2*pow(eta1 - eta2,4)*(pow(ma1,2) - s)*s*pow(t1,3))/
                 (3.*(pow(Gammaa1,2)*pow(ma1,2) + pow(pow(ma1,2) - s,2))*(pow(m_pi,4) + pow(pow(mrho,2) - s,2) - 2*pow(m_pi,2)*(pow(mrho,2) + s))) -
                (2*pow(eta1 - eta2,2)*s*(-2*eta1*eta2*s + pow(eta2,2)*s + pow(eta1,2)*(-pow(mrho,2) + s))*pow(t1,3))/
                 (3.*(pow(Gammaa1,2)*pow(ma1,2) + pow(pow(ma1,2) - s,2))*(pow(m_pi,4) + pow(pow(mrho,2) - s,2) - 2*pow(m_pi,2)*(pow(mrho,2) + s))) -
                (4*(eta1 - eta2)*(pow(ma1,2) - s)*(2*eta2*(delta - 4*C4*pow(mrho,2))*s + eta1*(-2*delta*s + pow(mrho,2)*(-2 + delta + 8*C4*s)))*pow(t1,3))/
                 (3.*pow(mrho,2)*(pow(Gammaa1,2)*pow(ma1,2) + pow(pow(ma1,2) - s,2))*
                   (pow(m_pi,4) + pow(pow(mrho,2) - s,2) - 2*pow(m_pi,2)*(pow(mrho,2) + s))) +
                (2*pow(eta1 - eta2,2)*(pow(eta1,2)*(2*pow(ma1,6) - 3*pow(ma1,4)*(2*pow(m_pi,2) + pow(mrho,2) - s) + pow(mrho,2)*(pow(mrho,2) - s)*s -
                        pow(m_pi,4)*(3*pow(mrho,2) + s) + pow(m_pi,2)*(-2*pow(mrho,4) + 3*pow(mrho,2)*s) +
                        pow(ma1,2)*(4*pow(m_pi,4) + pow(mrho,4) + pow(m_pi,2)*(8*pow(mrho,2) - 4*s) - 4*pow(mrho,2)*s + 2*pow(s,2))) -
                     2*eta1*eta2*(2*pow(ma1,6) - pow(m_pi,2)*(pow(m_pi,2) - pow(mrho,2))*(pow(mrho,2) + s) + pow(ma1,4)*(-6*pow(m_pi,2) + 3*s) +
                        pow(ma1,2)*(4*pow(m_pi,4) - pow(mrho,4) + 2*pow(m_pi,2)*(pow(mrho,2) - 2*s) - 2*pow(mrho,2)*s + 2*pow(s,2))) +
                     pow(eta2,2)*(2*pow(ma1,6) + 3*pow(ma1,4)*(-2*pow(m_pi,2) + pow(mrho,2) + s) +
                        pow(m_pi,2)*(-pow(mrho,4) + pow(m_pi,2)*(2*pow(mrho,2) - s) + pow(mrho,2)*s) +
                        pow(ma1,2)*(4*pow(m_pi,4) + pow(mrho,4) - 2*pow(mrho,2)*s + 2*pow(s,2) - 4*pow(m_pi,2)*(pow(mrho,2) + s))))*log(fabs(-pow(ma1,2) + t2)))
                  /(pow(m_pi,4) + pow(pow(mrho,2) - s,2) - 2*pow(m_pi,2)*(pow(mrho,2) + s)) -
                (2*pow(eta1 - eta2,2)*(pow(ma1,2) - s)*(-2*eta1*eta2*(pow(m_pi,8) - 2*pow(m_pi,6)*pow(mrho,2) + 2*pow(ma1,2)*pow(m_pi,4)*s +
                        pow(m_pi,2)*(pow(ma1,4)*(pow(mrho,2) - 4*s) + 4*pow(ma1,2)*(pow(mrho,2) - s)*s + pow(mrho,2)*pow(s,2)) +
                        pow(ma1,2)*s*(pow(ma1,4) + s*(-2*pow(mrho,2) + s) + pow(ma1,2)*(-2*pow(mrho,2) + 3*s))) +
                     pow(eta2,2)*(pow(m_pi,8) - 4*pow(ma1,2)*pow(m_pi,2)*s*(pow(ma1,2) + pow(mrho,2) + s) +
                        pow(m_pi,4)*(pow(mrho,2)*s + pow(ma1,2)*(pow(mrho,2) + 2*s)) +
                        pow(ma1,2)*s*(pow(ma1,4) + s*(pow(mrho,2) + s) + pow(ma1,2)*(pow(mrho,2) + 3*s))) +
                     pow(eta1,2)*(pow(m_pi,8) + pow(ma1,2)*s*(pow(ma1,4) + 2*pow(mrho,4) - 3*pow(ma1,2)*(pow(mrho,2) - s) - 3*pow(mrho,2)*s + pow(s,2)) +
                        pow(m_pi,4)*(2*pow(mrho,4) - 3*pow(mrho,2)*s + pow(ma1,2)*(-3*pow(mrho,2) + 2*s)) +
                        2*pow(m_pi,2)*(pow(ma1,4)*(pow(mrho,2) - 2*s) + pow(mrho,2)*s*(-pow(mrho,2) + s) -
                           pow(ma1,2)*(pow(mrho,4) - 4*pow(mrho,2)*s + 2*pow(s,2)))))*log(fabs(-pow(ma1,2) + t2)))/
                 ((pow(Gammaa1,2)*pow(ma1,2) + pow(pow(ma1,2) - s,2))*(pow(m_pi,4) + pow(pow(mrho,2) - s,2) - 2*pow(m_pi,2)*(pow(mrho,2) + s))) +
                (8*(eta1 - eta2)*(delta*(eta2*(pow(m_pi,6)*pow(mrho,2)*(2*pow(m_pi,2) - s) + pow(ma1,8)*(-pow(m_pi,2) + s) +
                           pow(ma1,6)*(5*pow(m_pi,4) - 7*pow(m_pi,2)*s + s*(pow(mrho,2) + 2*s)) +
                           pow(ma1,4)*(-8*pow(m_pi,6) - pow(m_pi,4)*(pow(mrho,2) - 14*s) + pow(m_pi,2)*(2*pow(mrho,4) - pow(mrho,2)*s - 7*pow(s,2)) +
                              s*(-2*pow(mrho,4) + pow(mrho,2)*s + pow(s,2))) +
                           pow(ma1,2)*pow(m_pi,2)*(4*pow(m_pi,6) + pow(m_pi,4)*(pow(mrho,2) - 8*s) + s*(2*pow(mrho,4) + pow(mrho,2)*s - pow(s,2)) +
                              pow(m_pi,2)*(-2*pow(mrho,4) - 3*pow(mrho,2)*s + 5*pow(s,2)))) +
                        eta1*(pow(ma1,8)*(pow(m_pi,2) - s) + pow(ma1,6)*(-5*pow(m_pi,4) + (pow(mrho,2) - 2*s)*s + pow(m_pi,2)*(-2*pow(mrho,2) + 7*s)) +
                           pow(m_pi,2)*pow(mrho,2)*(2*pow(m_pi,6) + pow(m_pi,4)*(4*pow(mrho,2) - 5*s) + pow(mrho,4)*s -
                              pow(m_pi,2)*(pow(mrho,4) + 3*pow(mrho,2)*s - 2*pow(s,2))) +
                           pow(ma1,4)*(8*pow(m_pi,6) + pow(m_pi,4)*(9*pow(mrho,2) - 14*s) + pow(m_pi,2)*s*(-9*pow(mrho,2) + 7*s) +
                              s*(pow(mrho,4) + pow(mrho,2)*s - pow(s,2))) +
                           pow(ma1,2)*(-4*pow(m_pi,8) + pow(mrho,4)*s*(-pow(mrho,2) + s) + pow(m_pi,6)*(-11*pow(mrho,2) + 8*s) +
                              pow(m_pi,4)*(-3*pow(mrho,4) + 17*pow(mrho,2)*s - 5*pow(s,2)) + pow(m_pi,2)*(pow(mrho,6) - 5*pow(mrho,2)*pow(s,2) + pow(s,3))
                              ))) - 2*pow(mrho,2)*(eta2*(pow(m_pi,8)*(1 + 2*C4*pow(mrho,2)) - 2*C4*pow(m_pi,6)*pow(mrho,2)*s +
                           2*C4*pow(ma1,8)*(-pow(m_pi,2) + s) + pow(ma1,4)*
                            (-16*C4*pow(m_pi,6) + pow(m_pi,4)*(-4 + 6*C4*pow(mrho,2) + 28*C4*s) +
                              2*pow(m_pi,2)*(pow(mrho,2) + s - 3*C4*pow(mrho,2)*s - 7*C4*pow(s,2)) + s*(-2*pow(mrho,2) + s + 2*C4*pow(s,2))) +
                           pow(ma1,6)*(10*C4*pow(m_pi,4) + 2*C4*s*(pow(mrho,2) + 2*s) + pow(m_pi,2)*(1 - 2*C4*(pow(mrho,2) + 7*s))) +
                           pow(ma1,2)*pow(m_pi,2)*(8*C4*pow(m_pi,6) - 2*pow(m_pi,4)*(-2 + 3*C4*pow(mrho,2) + 8*C4*s) +
                              s*(2*pow(mrho,2) + s - 2*C4*pow(s,2)) + 2*pow(m_pi,2)*(pow(mrho,2)*(-1 + 3*C4*s) + s*(-3 + 5*C4*s)))) +
                        eta1*(pow(m_pi,8)*(-1 + 6*C4*pow(mrho,2)) + 2*C4*pow(ma1,8)*(pow(m_pi,2) - s) + pow(m_pi,2)*pow(mrho,4)*s +
                           2*pow(m_pi,6)*pow(mrho,2)*(2 - 5*C4*s) - pow(ma1,6)*
                            (10*C4*pow(m_pi,4) + pow(m_pi,2)*(1 + 2*C4*(pow(mrho,2) - 7*s)) + 2*C4*s*(-pow(mrho,2) + 2*s)) -
                           pow(m_pi,4)*pow(mrho,2)*(pow(mrho,2) + s*(3 - 4*C4*s)) +
                           pow(ma1,4)*(16*C4*pow(m_pi,6) + 2*pow(m_pi,4)*(2 + 5*C4*pow(mrho,2) - 14*C4*s) + 2*pow(m_pi,2)*s*(-1 - 7*C4*pow(mrho,2) + 7*C4*s) +
                              s*(-(s*(1 + 2*C4*s)) + pow(mrho,2)*(1 + 4*C4*s))) -
                           pow(ma1,2)*(8*C4*pow(m_pi,8) + pow(mrho,2)*(pow(mrho,2) - s)*s + 2*pow(m_pi,6)*(2 + 7*C4*pow(mrho,2) - 8*C4*s) +
                              pow(m_pi,2)*(-pow(mrho,4) + pow(s,2) + 8*C4*pow(mrho,2)*pow(s,2) - 2*C4*pow(s,3)) +
                              pow(m_pi,4)*(pow(mrho,2)*(3 - 22*C4*s) + 2*s*(-3 + 5*C4*s))))))*log(fabs(-pow(ma1,2) + t2)))/
                 ((pow(ma1,2) - pow(m_pi,2))*pow(mrho,2)*(pow(m_pi,2) - s)*(pow(m_pi,4) + pow(pow(mrho,2) - s,2) - 2*pow(m_pi,2)*(pow(mrho,2) + s))) +
                (16*pow(-2 + delta,2)*pow(m_pi,2)*log(fabs(-pow(m_pi,2) + t2)))/(pow(m_pi,4) + pow(pow(mrho,2) - s,2) - 2*pow(m_pi,2)*(pow(mrho,2) + s)) -
                (8*pow(-2 + delta,2)*(3*pow(m_pi,4) - 4*pow(m_pi,2)*(pow(mrho,2) - s) + pow(pow(mrho,2) - s,2))*log(fabs(-pow(m_pi,2) + t2)))/
                 ((pow(m_pi,2) - s)*(pow(m_pi,4) + pow(pow(mrho,2) - s,2) - 2*pow(m_pi,2)*(pow(mrho,2) + s))) +
                (8*(-2 + delta)*(eta1 - eta2)*pow(m_pi,2)*(2*eta1*pow(m_pi,2) - 2*eta2*pow(m_pi,2) - eta1*pow(mrho,2))*(pow(m_pi,2) - s)*
                   log(fabs(-pow(m_pi,2) + t2)))/((pow(ma1,2) - pow(m_pi,2))*(pow(m_pi,4) + pow(pow(mrho,2) - s,2) - 2*pow(m_pi,2)*(pow(mrho,2) + s))) +
                (8*(-2 + delta)*(eta1 - eta2)*pow(m_pi,2)*(pow(ma1,2) - s)*(pow(m_pi,2) - s)*
                   (-(eta2*(pow(m_pi,2) + s)) + eta1*(pow(m_pi,2) - pow(mrho,2) + s))*log(fabs(-pow(m_pi,2) + t2)))/
                 ((pow(Gammaa1,2)*pow(ma1,2) + pow(pow(ma1,2) - s,2))*(pow(m_pi,4) + pow(pow(mrho,2) - s,2) - 2*pow(m_pi,2)*(pow(mrho,2) + s))) +
                (8*(-2 + delta)*(-(delta*(4*pow(m_pi,2) - pow(mrho,2))*(pow(m_pi,2) + pow(mrho,2) - s)) +
                     2*pow(mrho,2)*(8*C4*pow(m_pi,4) - pow(mrho,2) + s + pow(m_pi,2)*(3 - 8*C4*s)))*log(fabs(-pow(m_pi,2) + t2)))/
                 (pow(mrho,2)*(pow(m_pi,4) + pow(pow(mrho,2) - s,2) - 2*pow(m_pi,2)*(pow(mrho,2) + s))) -
                (2*pow(eta1 - eta2,2)*(pow(eta1,2)*(2*pow(ma1,6) - 3*pow(ma1,4)*(2*pow(m_pi,2) + pow(mrho,2) - s) + pow(mrho,2)*(pow(mrho,2) - s)*s -
                        pow(m_pi,4)*(3*pow(mrho,2) + s) + pow(m_pi,2)*(-2*pow(mrho,4) + 3*pow(mrho,2)*s) +
                        pow(ma1,2)*(4*pow(m_pi,4) + pow(mrho,4) + pow(m_pi,2)*(8*pow(mrho,2) - 4*s) - 4*pow(mrho,2)*s + 2*pow(s,2))) -
                     2*eta1*eta2*(2*pow(ma1,6) - pow(m_pi,2)*(pow(m_pi,2) - pow(mrho,2))*(pow(mrho,2) + s) + pow(ma1,4)*(-6*pow(m_pi,2) + 3*s) +
                        pow(ma1,2)*(4*pow(m_pi,4) - pow(mrho,4) + 2*pow(m_pi,2)*(pow(mrho,2) - 2*s) - 2*pow(mrho,2)*s + 2*pow(s,2))) +
                     pow(eta2,2)*(2*pow(ma1,6) + 3*pow(ma1,4)*(-2*pow(m_pi,2) + pow(mrho,2) + s) +
                        pow(m_pi,2)*(-pow(mrho,4) + pow(m_pi,2)*(2*pow(mrho,2) - s) + pow(mrho,2)*s) +
                        pow(ma1,2)*(4*pow(m_pi,4) + pow(mrho,4) - 2*pow(mrho,2)*s + 2*pow(s,2) - 4*pow(m_pi,2)*(pow(mrho,2) + s))))*log(fabs(-pow(ma1,2) + t1)))
                  /(pow(m_pi,4) + pow(pow(mrho,2) - s,2) - 2*pow(m_pi,2)*(pow(mrho,2) + s)) +
                (2*pow(eta1 - eta2,2)*(pow(ma1,2) - s)*(-2*eta1*eta2*(pow(m_pi,8) - 2*pow(m_pi,6)*pow(mrho,2) + 2*pow(ma1,2)*pow(m_pi,4)*s +
                        pow(m_pi,2)*(pow(ma1,4)*(pow(mrho,2) - 4*s) + 4*pow(ma1,2)*(pow(mrho,2) - s)*s + pow(mrho,2)*pow(s,2)) +
                        pow(ma1,2)*s*(pow(ma1,4) + s*(-2*pow(mrho,2) + s) + pow(ma1,2)*(-2*pow(mrho,2) + 3*s))) +
                     pow(eta2,2)*(pow(m_pi,8) - 4*pow(ma1,2)*pow(m_pi,2)*s*(pow(ma1,2) + pow(mrho,2) + s) +
                        pow(m_pi,4)*(pow(mrho,2)*s + pow(ma1,2)*(pow(mrho,2) + 2*s)) +
                        pow(ma1,2)*s*(pow(ma1,4) + s*(pow(mrho,2) + s) + pow(ma1,2)*(pow(mrho,2) + 3*s))) +
                     pow(eta1,2)*(pow(m_pi,8) + pow(ma1,2)*s*(pow(ma1,4) + 2*pow(mrho,4) - 3*pow(ma1,2)*(pow(mrho,2) - s) - 3*pow(mrho,2)*s + pow(s,2)) +
                        pow(m_pi,4)*(2*pow(mrho,4) - 3*pow(mrho,2)*s + pow(ma1,2)*(-3*pow(mrho,2) + 2*s)) +
                        2*pow(m_pi,2)*(pow(ma1,4)*(pow(mrho,2) - 2*s) + pow(mrho,2)*s*(-pow(mrho,2) + s) -
                           pow(ma1,2)*(pow(mrho,4) - 4*pow(mrho,2)*s + 2*pow(s,2)))))*log(fabs(-pow(ma1,2) + t1)))/
                 ((pow(Gammaa1,2)*pow(ma1,2) + pow(pow(ma1,2) - s,2))*(pow(m_pi,4) + pow(pow(mrho,2) - s,2) - 2*pow(m_pi,2)*(pow(mrho,2) + s))) -
                (8*(eta1 - eta2)*(delta*(eta2*(pow(m_pi,6)*pow(mrho,2)*(2*pow(m_pi,2) - s) + pow(ma1,8)*(-pow(m_pi,2) + s) +
                           pow(ma1,6)*(5*pow(m_pi,4) - 7*pow(m_pi,2)*s + s*(pow(mrho,2) + 2*s)) +
                           pow(ma1,4)*(-8*pow(m_pi,6) - pow(m_pi,4)*(pow(mrho,2) - 14*s) + pow(m_pi,2)*(2*pow(mrho,4) - pow(mrho,2)*s - 7*pow(s,2)) +
                              s*(-2*pow(mrho,4) + pow(mrho,2)*s + pow(s,2))) +
                           pow(ma1,2)*pow(m_pi,2)*(4*pow(m_pi,6) + pow(m_pi,4)*(pow(mrho,2) - 8*s) + s*(2*pow(mrho,4) + pow(mrho,2)*s - pow(s,2)) +
                              pow(m_pi,2)*(-2*pow(mrho,4) - 3*pow(mrho,2)*s + 5*pow(s,2)))) +
                        eta1*(pow(ma1,8)*(pow(m_pi,2) - s) + pow(ma1,6)*(-5*pow(m_pi,4) + (pow(mrho,2) - 2*s)*s + pow(m_pi,2)*(-2*pow(mrho,2) + 7*s)) +
                           pow(m_pi,2)*pow(mrho,2)*(2*pow(m_pi,6) + pow(m_pi,4)*(4*pow(mrho,2) - 5*s) + pow(mrho,4)*s -
                              pow(m_pi,2)*(pow(mrho,4) + 3*pow(mrho,2)*s - 2*pow(s,2))) +
                           pow(ma1,4)*(8*pow(m_pi,6) + pow(m_pi,4)*(9*pow(mrho,2) - 14*s) + pow(m_pi,2)*s*(-9*pow(mrho,2) + 7*s) +
                              s*(pow(mrho,4) + pow(mrho,2)*s - pow(s,2))) +
                           pow(ma1,2)*(-4*pow(m_pi,8) + pow(mrho,4)*s*(-pow(mrho,2) + s) + pow(m_pi,6)*(-11*pow(mrho,2) + 8*s) +
                              pow(m_pi,4)*(-3*pow(mrho,4) + 17*pow(mrho,2)*s - 5*pow(s,2)) + pow(m_pi,2)*(pow(mrho,6) - 5*pow(mrho,2)*pow(s,2) + pow(s,3))
                              ))) - 2*pow(mrho,2)*(eta2*(pow(m_pi,8)*(1 + 2*C4*pow(mrho,2)) - 2*C4*pow(m_pi,6)*pow(mrho,2)*s +
                           2*C4*pow(ma1,8)*(-pow(m_pi,2) + s) + pow(ma1,4)*
                            (-16*C4*pow(m_pi,6) + pow(m_pi,4)*(-4 + 6*C4*pow(mrho,2) + 28*C4*s) +
                              2*pow(m_pi,2)*(pow(mrho,2) + s - 3*C4*pow(mrho,2)*s - 7*C4*pow(s,2)) + s*(-2*pow(mrho,2) + s + 2*C4*pow(s,2))) +
                           pow(ma1,6)*(10*C4*pow(m_pi,4) + 2*C4*s*(pow(mrho,2) + 2*s) + pow(m_pi,2)*(1 - 2*C4*(pow(mrho,2) + 7*s))) +
                           pow(ma1,2)*pow(m_pi,2)*(8*C4*pow(m_pi,6) - 2*pow(m_pi,4)*(-2 + 3*C4*pow(mrho,2) + 8*C4*s) +
                              s*(2*pow(mrho,2) + s - 2*C4*pow(s,2)) + 2*pow(m_pi,2)*(pow(mrho,2)*(-1 + 3*C4*s) + s*(-3 + 5*C4*s)))) +
                        eta1*(pow(m_pi,8)*(-1 + 6*C4*pow(mrho,2)) + 2*C4*pow(ma1,8)*(pow(m_pi,2) - s) + pow(m_pi,2)*pow(mrho,4)*s +
                           2*pow(m_pi,6)*pow(mrho,2)*(2 - 5*C4*s) - pow(ma1,6)*
                            (10*C4*pow(m_pi,4) + pow(m_pi,2)*(1 + 2*C4*(pow(mrho,2) - 7*s)) + 2*C4*s*(-pow(mrho,2) + 2*s)) -
                           pow(m_pi,4)*pow(mrho,2)*(pow(mrho,2) + s*(3 - 4*C4*s)) +
                           pow(ma1,4)*(16*C4*pow(m_pi,6) + 2*pow(m_pi,4)*(2 + 5*C4*pow(mrho,2) - 14*C4*s) + 2*pow(m_pi,2)*s*(-1 - 7*C4*pow(mrho,2) + 7*C4*s) +
                              s*(-(s*(1 + 2*C4*s)) + pow(mrho,2)*(1 + 4*C4*s))) -
                           pow(ma1,2)*(8*C4*pow(m_pi,8) + pow(mrho,2)*(pow(mrho,2) - s)*s + 2*pow(m_pi,6)*(2 + 7*C4*pow(mrho,2) - 8*C4*s) +
                              pow(m_pi,2)*(-pow(mrho,4) + pow(s,2) + 8*C4*pow(mrho,2)*pow(s,2) - 2*C4*pow(s,3)) +
                              pow(m_pi,4)*(pow(mrho,2)*(3 - 22*C4*s) + 2*s*(-3 + 5*C4*s))))))*log(fabs(-pow(ma1,2) + t1)))/
                 ((pow(ma1,2) - pow(m_pi,2))*pow(mrho,2)*(pow(m_pi,2) - s)*(pow(m_pi,4) + pow(pow(mrho,2) - s,2) - 2*pow(m_pi,2)*(pow(mrho,2) + s))) -
                (16*pow(-2 + delta,2)*pow(m_pi,2)*log(fabs(-pow(m_pi,2) + t1)))/(pow(m_pi,4) + pow(pow(mrho,2) - s,2) - 2*pow(m_pi,2)*(pow(mrho,2) + s)) +
                (8*pow(-2 + delta,2)*(3*pow(m_pi,4) - 4*pow(m_pi,2)*(pow(mrho,2) - s) + pow(pow(mrho,2) - s,2))*log(fabs(-pow(m_pi,2) + t1)))/
                 ((pow(m_pi,2) - s)*(pow(m_pi,4) + pow(pow(mrho,2) - s,2) - 2*pow(m_pi,2)*(pow(mrho,2) + s))) -
                (8*(-2 + delta)*(eta1 - eta2)*pow(m_pi,2)*(2*eta1*pow(m_pi,2) - 2*eta2*pow(m_pi,2) - eta1*pow(mrho,2))*(pow(m_pi,2) - s)*
                   log(fabs(-pow(m_pi,2) + t1)))/((pow(ma1,2) - pow(m_pi,2))*(pow(m_pi,4) + pow(pow(mrho,2) - s,2) - 2*pow(m_pi,2)*(pow(mrho,2) + s))) -
                (8*(-2 + delta)*(eta1 - eta2)*pow(m_pi,2)*(pow(ma1,2) - s)*(pow(m_pi,2) - s)*
                   (-(eta2*(pow(m_pi,2) + s)) + eta1*(pow(m_pi,2) - pow(mrho,2) + s))*log(fabs(-pow(m_pi,2) + t1)))/
                 ((pow(Gammaa1,2)*pow(ma1,2) + pow(pow(ma1,2) - s,2))*(pow(m_pi,4) + pow(pow(mrho,2) - s,2) - 2*pow(m_pi,2)*(pow(mrho,2) + s))) +
                (8*(-2 + delta)*(delta*(4*pow(m_pi,2) - pow(mrho,2))*(pow(m_pi,2) + pow(mrho,2) - s) -
                     2*pow(mrho,2)*(8*C4*pow(m_pi,4) - pow(mrho,2) + s + pow(m_pi,2)*(3 - 8*C4*s)))*log(fabs(-pow(m_pi,2) + t1)))/
                 (pow(mrho,2)*(pow(m_pi,4) + pow(pow(mrho,2) - s,2) - 2*pow(m_pi,2)*(pow(mrho,2) + s)))))/(512.*Pi);

          process_list.push_back(make_unique<CollisionBranch>(
              *part_out, *photon_out, xsection, ProcessType::TwoToTwo));
          break;

        case ReactionType::pi_rho:
          part_out = pi0_particle;
          m3 = part_out->mass();

          mandelstam_t = get_t_range(sqrts, m1, m2, m3, 0.0);
          t1 = mandelstam_t[1];
          t2 = mandelstam_t[0];

          /*xsection = to_mb*1/3.0*((pow(Const,2)*pow(ghat,4)*(0. + (0.03125*pow(eta1 - 1.*eta2,2)*
                   (pow(eta2,2)*(1.*pow(ma1,8) + 1.*pow(mpion,8) - 2.*pow(mpion,6)*pow(mrho,2) +
                        1.*pow(mpion,4)*pow(mrho,4) + pow(ma1,6)*(-4.*pow(mpion,2) + 2.*pow(mrho,2) + 2.*s) +
                        pow(ma1,2)*pow(mpion,2)*(-2.*pow(mrho,4) + pow(mpion,2)*(4.*pow(mrho,2) - 2.*s) +
                           2.*pow(mrho,2)*s) + pow(ma1,4)*
                         (4.*pow(mpion,4) + 1.*pow(mrho,4) + pow(mpion,2)*(-4.*pow(mrho,2) - 4.*s) -
                           2.*pow(mrho,2)*s + 2.*pow(s,2))) +
                     eta1*eta2*(-2.*pow(ma1,8) - 2.*pow(mpion,8) + 2.*pow(mpion,4)*pow(mrho,4) +
                        pow(ma1,6)*(8.*pow(mpion,2) - 4.*s) +
                        pow(ma1,2)*pow(mpion,2)*(-4.*pow(mrho,4) - 4.*pow(mrho,2)*s +
                           pow(mpion,2)*(4.*pow(mrho,2) + 4.*s)) +
                        pow(ma1,4)*(-8.*pow(mpion,4) + 2.*pow(mrho,4) + 4.*pow(mrho,2)*s - 4.*pow(s,2) +
                           pow(mpion,2)*(-4.*pow(mrho,2) + 8.*s))) +
                     pow(eta1,2)*(1.*pow(ma1,8) + 1.*pow(mpion,8) - 2.*pow(mpion,6)*pow(mrho,2) -
                        2.*pow(mpion,2)*pow(mrho,4)*s + pow(ma1,6)*(-4.*pow(mpion,2) - 2.*pow(mrho,2) + 2.*s) +
                        pow(mpion,4)*(3.*pow(mrho,4) + 2.*pow(mrho,2)*s) +
                        pow(ma1,4)*(4.*pow(mpion,4) + 1.*pow(mrho,4) + pow(mpion,2)*(8.*pow(mrho,2) - 4.*s) -
                           4.*pow(mrho,2)*s + 2.*pow(s,2)) +
                        pow(ma1,2)*(pow(mpion,4)*(-6.*pow(mrho,2) - 2.*s) + pow(mrho,2)*(2.*pow(mrho,2) - 2.*s)*s +
                           pow(mpion,2)*(-4.*pow(mrho,4) + 6.*pow(mrho,2)*s)))))/(1.*pow(ma1,2) - 1.*t2) +
                (1.*pow(-2. + delta,2)*pow(mpion,2)*(1.*pow(mpion,2) - 0.25*pow(mrho,2)))/
                 (1.*pow(mpion,2) - 1.*t2) - (0.25*pow(-2. + delta,2)*pow(mpion,2)*t2)/pow(mrho,2) +
                0.125*(-2. + delta)*(eta1 - 1.*eta2)*(eta2*(-1.*pow(ma1,2) + pow(mrho,2) - 2.*s) +
                   eta1*(pow(ma1,2) - 1.*pow(mpion,2) - 2.*pow(mrho,2) + s))*t2 +
                0.03125*pow(eta1 - 1.*eta2,2)*(pow(eta1,2)*
                    (3.*pow(ma1,4) + 4.*pow(mpion,4) + pow(mrho,4) + pow(mpion,2)*(8.*pow(mrho,2) - 4.*s) -
                      4.*pow(mrho,2)*s + 2.*pow(s,2) + pow(ma1,2)*(-8.*pow(mpion,2) - 4.*pow(mrho,2) + 4.*s)) +
                   pow(eta2,2)*(3.*pow(ma1,4) + 4.*pow(mpion,4) + pow(mrho,4) +
                      pow(mpion,2)*(-4.*pow(mrho,2) - 4.*s) - 2.*pow(mrho,2)*s + 2.*pow(s,2) +
                      pow(ma1,2)*(-8.*pow(mpion,2) + 4.*pow(mrho,2) + 4.*s)) +
                   eta1*eta2*(-6.*pow(ma1,4) - 8.*pow(mpion,4) + 2.*pow(mrho,4) +
                      pow(ma1,2)*(16.*pow(mpion,2) - 8.*s) + 4.*pow(mrho,2)*s - 4.*pow(s,2) +
                      pow(mpion,2)*(-4.*pow(mrho,2) + 8.*s)))*t2 +
                (2.*(0. - 0.25*pow(mrho,4) - 1.*C4*pow(mrho,6) +
                     pow(mpion,2)*(0.75*pow(mrho,2) - 1.*C4*pow(mrho,4)) + 2.*C4*pow(mrho,4)*s +
                     pow(delta,2)*(-0.125*pow(mpion,4) - 0.1875*pow(mrho,4) +
                        pow(mpion,2)*(0.0625*pow(mrho,2) + 0.0625*s) + 0.1875*pow(mrho,2)*s) +
                     delta*(0.25*pow(mpion,4) + 0.5*C4*pow(mrho,6) +
                        pow(mpion,2)*(-0.5*pow(mrho,2) + 0.5*C4*pow(mrho,4) - 0.125*s) - 0.375*pow(mrho,2)*s +
                        pow(mrho,4)*(0.5 - 1.*C4*s)))*t2)/pow(mrho,4) -
                (0.0625*(0. + 8.*pow(mpion,2)*pow(mrho,4) - 12.*pow(mrho,6) + 4.*pow(mrho,4)*s +
                     delta*pow(mrho,2)*(-16.*pow(mpion,4) - 16.*pow(mpion,2)*pow(mrho,2) - 4.*pow(mrho,4) +
                        16.*pow(mrho,2)*s + 4.*pow(s,2)) +
                     pow(delta,2)*(8.*pow(mpion,6) + 9.*pow(mrho,6) + pow(mpion,4)*(4.*pow(mrho,2) - 4.*s) -
                        13.*pow(mrho,4)*s - 5.*pow(mrho,2)*pow(s,2) + 1.*pow(s,3) +
                        pow(mpion,2)*(-2.*pow(mrho,4) + 4.*pow(mrho,2)*s - 2.*pow(s,2))))*t2)/pow(mrho,6) -
                (0.0625*(1.*eta1 - 1.*eta2)*(pow(mrho,2)*
                      (eta1*(2.*pow(ma1,2) + 2.*pow(mrho,2)) +
                        eta2*(-2.*pow(ma1,2) + 2.*pow(mpion,2) - 8.*pow(mrho,2) + 6.*s)) +
                     delta*(eta1*(1.*pow(ma1,4) - 2.*pow(mpion,4) - 3.*pow(mrho,4) +
                           pow(mpion,2)*(4.*pow(mrho,2) - 4.*s) - 2.*pow(mrho,2)*s + 5.000000000000001*pow(s,2) +
                           pow(ma1,2)*(-2.*pow(mpion,2) + 1.*s)) +
                        eta2*(-1.*pow(ma1,4) - 4.*pow(mpion,4) + 4.*pow(mrho,4) +
                           pow(mpion,2)*(-1.*pow(mrho,2) - 2.*s) + 1.*pow(mrho,2)*s - 1.*pow(s,2) +
                           pow(ma1,2)*(3.*pow(mpion,2) - 3.*pow(mrho,2) + 2.*s))))*t2)/pow(mrho,2) -
                (0.5*(pow(mrho,6)*(-1.5 + C4*(-12.*pow(mpion,2) + 6.*s) +
                        pow(C4,2)*(-16.*pow(mpion,4) + 16.*pow(mpion,2)*s - 4.*pow(s,2))) +
                     pow(delta,2)*(1.*pow(mpion,6) - 2.*pow(mpion,4)*pow(mrho,2) + 0.125*pow(mrho,6) +
                        0.25*pow(mrho,4)*s - 0.875*pow(mrho,2)*pow(s,2) + 0.25*pow(s,3) +
                        pow(mpion,2)*(-2.5*pow(mrho,4) + 2.25*pow(mrho,2)*s - 0.75*pow(s,2))) +
                     delta*pow(mrho,2)*(pow(mpion,4)*(1. + 8.*C4*pow(mrho,2)) + 0.5*pow(s,2) +
                        pow(mrho,4)*(1.5 - 5.*C4*s) + pow(mrho,2)*s*(-0.5 + 1.*C4*s) +
                        pow(mpion,2)*(6.*C4*pow(mrho,4) - 1.5*s + pow(mrho,2)*(3. - 6.*C4*s))))*t2)/pow(mrho,6) -
                (0.5*(0. - 4.*C4*pow(mrho,8) - 0.5*pow(mrho,4)*s + pow(mrho,6)*(2. + 2.*C4*s) +
                     pow(delta,2)*(-2.*pow(mpion,6) - 2.*pow(mrho,6) + 0.5*pow(mpion,4)*s + 2.125*pow(mrho,4)*s +
                        1.25*pow(mrho,2)*pow(s,2) - 0.375*pow(s,3) +
                        pow(mpion,2)*(1.5*pow(mrho,4) - 1.5*pow(mrho,2)*s + 1.*pow(s,2))) +
                     delta*pow(mrho,2)*(2.*pow(mpion,4) + 2.*C4*pow(mrho,6) - 1.*pow(s,2) +
                        pow(mrho,2)*s*(-3. + 1.*C4*s) + pow(mrho,4)*(1. + 1.*C4*s) +
                        pow(mpion,2)*(1.*s + pow(mrho,2)*(1. - 2.*C4*s))))*t2)/pow(mrho,6) +
                (0.0625*(1.*eta1 - 1.*eta2)*(delta*(eta1*
                         (3.*pow(ma1,4) + 6.*pow(mpion,4) + pow(mrho,4) + pow(mpion,2)*(18.*pow(mrho,2) - 12.*s) -
                           8.*pow(mrho,2)*s + 7.*pow(s,2) + pow(ma1,2)*(-10.*pow(mpion,2) - 4.*pow(mrho,2) + 5.*s))\
                         + eta2*(-3.*pow(ma1,4) - 12.*pow(mpion,4) + 2.*pow(mrho,4) +
                           pow(ma1,2)*(11.*pow(mpion,2) - 3.*pow(mrho,2) - 2.*s) + 5.*pow(mrho,2)*s - 3.*pow(s,2) +
                           pow(mpion,2)*(-1.*pow(mrho,2) + 6.*s))) +
                     pow(mrho,2)*(eta1*(-8.*C4*pow(ma1,4) - 32.*C4*pow(mpion,4) - 6.*pow(mrho,2) +
                           pow(ma1,2)*(6. + C4*(32.*pow(mpion,2) + 8.*pow(mrho,2) - 16.*s)) + 4.*s +
                           16.*C4*pow(mrho,2)*s - 8.*C4*pow(s,2) + pow(mpion,2)*(-12. - 32.*C4*pow(mrho,2) + 32.*C4*s)
                           ) + eta2*(8.*C4*pow(ma1,4) + 32.*C4*pow(mpion,4) - 4.*pow(mrho,2) - 2.*s +
                           8.*C4*pow(s,2) + pow(mpion,2)*(10. - 16.*C4*pow(mrho,2) - 32.*C4*s) +
                           pow(ma1,2)*(-6. + C4*(-32.*pow(mpion,2) + 8.*pow(mrho,2) + 16.*s)))))*t2)/pow(mrho,2) +
                0.0625*(-2. + delta)*pow(eta1 - 1.*eta2,2)*pow(t2,2) +
                (0.1875*(1.3333333333333333*pow(mrho,2) + 5.333333333333333*C4*pow(mrho,4) +
                     pow(delta,2)*(1.*pow(mpion,2) + 1.3333333333333333*pow(mrho,2) - 0.3333333333333333*s) +
                     delta*(-2.*pow(mpion,2) - 3.3333333333333335*pow(mrho,2) - 2.6666666666666665*C4*pow(mrho,4) +
                        0.6666666666666666*s))*pow(t2,2))/pow(mrho,4) +
                0.03125*pow(eta1 - 1.*eta2,3)*(eta2*(-1.*pow(ma1,2) + 2.*pow(mpion,2) - 1.*pow(mrho,2) - 1.*s) +
                   eta1*(pow(ma1,2) - 2.*pow(mpion,2) - 1.*pow(mrho,2) + s))*pow(t2,2) -
                (0.375*(0.3333333333333333*pow(mrho,4) - 1.3333333333333333*C4*pow(mrho,6) +
                     delta*pow(mrho,2)*(1.3333333333333333*pow(mrho,2) - 0.6666666666666666*C4*pow(mrho,4) +
                        pow(mpion,2)*(-0.6666666666666666 + 1.3333333333333333*C4*pow(mrho,2)) - 0.6666666666666666*s) +
                     pow(delta,2)*(1.*pow(mpion,4) + 0.25*pow(mrho,4) +
                        pow(mpion,2)*(-0.3333333333333333*pow(mrho,2) + 0.6666666666666666*s) -
                        0.5833333333333334*pow(s,2)))*pow(t2,2))/pow(mrho,6) -
                (0.03125*(1.*eta1 - 1.*eta2)*((2.*eta1 - 2.*eta2)*pow(mrho,2) +
                     delta*(eta1*(1.*pow(ma1,2) - 2.*pow(mpion,2) + 1.*s) +
                        eta2*(-1.*pow(ma1,2) + 3.*pow(mpion,2) - 3.*pow(mrho,2) + 2.*s)))*pow(t2,2))/pow(mrho,2)\
                 + (0.03125*(0. - 4.*pow(mrho,4) + delta*(16.*pow(mrho,4) - 8.*pow(mrho,2)*s) +
                     pow(delta,2)*(4.*pow(mpion,4) - 3.*pow(mrho,4) + 2.*pow(mrho,2)*s - 3.*pow(s,2) +
                        pow(mpion,2)*(-4.*pow(mrho,2) + 4.*s)))*pow(t2,2))/pow(mrho,6) +
                (0.25*(C4*pow(mrho,6)*(-6. - 16.*C4*pow(mpion,2) + 8.*C4*s) +
                     pow(delta,2)*(1.*pow(mpion,4) - 0.25*pow(mrho,4) + pow(mpion,2)*(-1.75*pow(mrho,2) + 0.5*s) +
                        0.5*pow(mrho,2)*s - 0.5*pow(s,2)) +
                     delta*pow(mrho,2)*(1.*C4*pow(mrho,4) + pow(mpion,2)*(0.5 + 10.*C4*pow(mrho,2)) - 0.5*s +
                        pow(mrho,2)*(2.5 - 4.*C4*s)))*pow(t2,2))/pow(mrho,6) +
                (0.09375*(1.*eta1 - 1.*eta2)*(delta*(eta2*
                         (-1.*pow(ma1,2) + 3.6666666666666665*pow(mpion,2) - 1.*pow(mrho,2) - 0.6666666666666666*s) +
                        eta1*(1.*pow(ma1,2) - 3.3333333333333335*pow(mpion,2) - 1.3333333333333333*pow(mrho,2) +
                           1.6666666666666667*s)) + pow(mrho,2)*
                      (eta1*(2. + C4*(-2.6666666666666665*pow(ma1,2) + 10.666666666666666*pow(mpion,2) +
                              2.6666666666666665*pow(mrho,2) - 5.333333333333333*s)) +
                        eta2*(-2. + C4*(2.6666666666666665*pow(ma1,2) - 10.666666666666666*pow(mpion,2) +
                              2.6666666666666665*pow(mrho,2) + 5.333333333333333*s))))*pow(t2,2))/pow(mrho,2) +
                0.010416666666666666*pow(eta1 - 1.*eta2,4)*pow(t2,3) -
                (0.041666666666666664*delta*(-2. + 1.*delta)*pow(t2,3))/pow(mrho,4) -
                (0.020833333333333332*delta*pow(1.*eta1 - 1.*eta2,2)*pow(t2,3))/pow(mrho,2) -
                (0.16666666666666666*pow(1.*eta1 - 1.*eta2,2)*(-0.375*delta + 1.*C4*pow(mrho,2))*pow(t2,3))/
                 pow(mrho,2) + (0.10416666666666666*delta*
                   (-0.8*pow(mrho,2) + delta*(0.4*pow(mpion,2) + 1.*pow(mrho,2) - 0.6*s))*pow(t2,3))/pow(mrho,6)\
                 + (0.16666666666666666*delta*(0. - 0.75*delta*pow(mrho,2) + 1.*C4*pow(mrho,4) + 0.625*delta*s)*
                   pow(t2,3))/pow(mrho,6) - (0.041666666666666664*
                   (12.*C4*delta*pow(mrho,4) - 16.*pow(C4,2)*pow(mrho,6) +
                     pow(delta,2)*(1.*pow(mpion,2) - 2.5*pow(mrho,2) + 1.*s))*pow(t2,3))/pow(mrho,6) +
                (0. - 0.5000000000000001*pow(2. - 1.*delta,2)*pow(mpion,4)*pow(mrho,6) +
                   0.25*pow(2. - 1.*delta,2)*pow(mrho,10) -
                   0.5000000000000001*pow(2. - 1.*delta,2)*pow(mrho,6)*pow(s,2) +
                   pow(2. - 1.*delta,2)*pow(mpion,2)*pow(mrho,6)*(-1.*pow(mrho,2) + 1.*s))/
                 (pow(mrho,6)*(-2.*pow(mpion,2) + 1.*s + 1.*t2)) -
                (0.0625*(1.*eta1 - 1.*eta2)*(2.*pow(mrho,2) +
                     delta*(1.*pow(ma1,2) - 2.*pow(mpion,2) - 1.*pow(mrho,2) + 1.*s))*
                   (eta2*(-1.*pow(ma1,6) + pow(mpion,2)*(4.*pow(mpion,2) - 1.*s)*s +
                        pow(ma1,4)*(3.*pow(mpion,2) - 4.*pow(mrho,2) + 2.*s) +
                        pow(ma1,2)*(-4.*pow(mpion,4) - 2.*pow(mpion,2)*s + (4.*pow(mrho,2) - 1.*s)*s)) +
                     eta1*(1.*pow(ma1,6) + 8.*pow(mpion,6) + pow(mpion,4)*(-4.*pow(mrho,2) - 6.*s) +
                        pow(mpion,2)*(4.*pow(mrho,2) - 2.*s)*s +
                        pow(ma1,4)*(-2.*pow(mpion,2) + 1.*pow(mrho,2) + 1.*s) +
                        s*(2.*pow(mrho,4) - 3.*pow(mrho,2)*s + 1.*pow(s,2)) +
                        pow(ma1,2)*(-2.*pow(mpion,4) - 2.*pow(mrho,4) + pow(mpion,2)*(4.*pow(mrho,2) - 4.*s) -
                           2.*pow(mrho,2)*s + 5.*pow(s,2))))*log(fabs(-pow(ma1,2) + t2)))/
                 (pow(mrho,2)*(pow(ma1,2) - 2.*pow(mpion,2) + s)) +
                (0.125*(-2. + delta)*(eta1 - 1.*eta2)*(eta2*
                      (-1.*pow(ma1,6) + pow(mpion,6) - 1.*pow(mpion,4)*pow(mrho,2) +
                        pow(ma1,4)*(pow(mpion,2) + pow(mrho,2) - 2.*s) +
                        pow(ma1,2)*(3.*pow(mpion,4) - 2.*pow(mpion,2)*s)) +
                     eta1*(pow(ma1,6) + pow(ma1,4)*(-2.*pow(mpion,2) - 2.*pow(mrho,2) + s) +
                        pow(mpion,2)*(-4.*pow(mpion,4) - 1.*pow(mrho,4) - 1.*pow(mrho,2)*s +
                           pow(mpion,2)*(3.*pow(mrho,2) + s)) +
                        pow(ma1,2)*(pow(mpion,4) + pow(mrho,4) - 1.*pow(mrho,2)*s +
                           pow(mpion,2)*(pow(mrho,2) + 2.*s))))*log(fabs(-pow(ma1,2) + t2)))/
                 (pow(ma1,2) - 1.*pow(mpion,2)) + 0.0625*pow(eta1 - 1.*eta2,2)*
                 (pow(eta1,2)*(2.*pow(ma1,6) + pow(mpion,4)*(-3.*pow(mrho,2) - 1.*s) +
                      pow(mrho,2)*(pow(mrho,2) - 1.*s)*s + pow(ma1,4)*(-6.*pow(mpion,2) - 3.*pow(mrho,2) + 3.*s) +
                      pow(mpion,2)*(-2.*pow(mrho,4) + 3.*pow(mrho,2)*s) +
                      pow(ma1,2)*(4.*pow(mpion,4) + pow(mrho,4) + pow(mpion,2)*(8.*pow(mrho,2) - 4.*s) -
                         4.*pow(mrho,2)*s + 2.*pow(s,2))) +
                   pow(eta2,2)*(2.*pow(ma1,6) + pow(ma1,4)*(-6.*pow(mpion,2) + 3.*pow(mrho,2) + 3.*s) +
                      pow(mpion,2)*(-1.*pow(mrho,4) + pow(mpion,2)*(2.*pow(mrho,2) - 1.*s) + pow(mrho,2)*s) +
                      pow(ma1,2)*(4.*pow(mpion,4) + pow(mrho,4) + pow(mpion,2)*(-4.*pow(mrho,2) - 4.*s) -
                         2.*pow(mrho,2)*s + 2.*pow(s,2))) +
                   eta1*eta2*(-4.*pow(ma1,6) + pow(ma1,4)*(12.*pow(mpion,2) - 6.*s) +
                      pow(mpion,2)*(-2.*pow(mrho,4) - 2.*pow(mrho,2)*s + pow(mpion,2)*(2.*pow(mrho,2) + 2.*s)) +
                      pow(ma1,2)*(-8.*pow(mpion,4) + 2.*pow(mrho,4) + 4.*pow(mrho,2)*s - 4.*pow(s,2) +
                         pow(mpion,2)*(-4.*pow(mrho,2) + 8.*s))))*log(fabs(-pow(ma1,2) + t2)) +
                (0.0625*(1.*eta1 - 1.*eta2)*(delta*(eta1*
                         (3.*pow(ma1,6) + 8.*pow(mpion,6) + pow(mpion,4)*(-12.*pow(mrho,2) - 6.*s) +
                           pow(ma1,4)*(-10.*pow(mpion,2) - 4.*pow(mrho,2) + 5.*s) +
                           pow(mpion,2)*(-4.*pow(mrho,4) + 10.*pow(mrho,2)*s - 2.*pow(s,2)) +
                           s*(3.*pow(mrho,4) - 4.*pow(mrho,2)*s + pow(s,2)) +
                           pow(ma1,2)*(6.*pow(mpion,4) + pow(mrho,4) + pow(mpion,2)*(18.*pow(mrho,2) - 12.*s) -
                              8.*pow(mrho,2)*s + 7.*pow(s,2))) +
                        eta2*(-3.*pow(ma1,6) + pow(ma1,4)*(11.*pow(mpion,2) - 3.*pow(mrho,2) - 2.*s) +
                           pow(mpion,2)*(-2.*pow(mrho,4) + pow(mrho,2)*s - 1.*pow(s,2) +
                              pow(mpion,2)*(-2.*pow(mrho,2) + 4.*s)) +
                           pow(ma1,2)*(-12.*pow(mpion,4) + 2.*pow(mrho,4) + 5.*pow(mrho,2)*s - 3.*pow(s,2) +
                              pow(mpion,2)*(-1.*pow(mrho,2) + 6.*s)))) +
                     pow(mrho,2)*(eta2*(8.*C4*pow(ma1,6) +
                           pow(mpion,2)*((4. + 8.*C4*pow(mpion,2))*pow(mrho,2) - 2.*s) +
                           pow(ma1,4)*(-6. + C4*(-32.*pow(mpion,2) + 8.*pow(mrho,2) + 16.*s)) +
                           pow(ma1,2)*(32.*C4*pow(mpion,4) - 4.*pow(mrho,2) +
                              pow(mpion,2)*(10. - 16.*C4*pow(mrho,2) - 32.*C4*s) + s*(-2. + 8.*C4*s))) +
                        eta1*(-8.*C4*pow(ma1,6) + pow(mpion,4)*(4. + 24.*C4*pow(mrho,2)) +
                           pow(ma1,4)*(6. + C4*(32.*pow(mpion,2) + 8.*pow(mrho,2) - 16.*s)) +
                           s*(-2.*pow(mrho,2) + 2.*s) + pow(mpion,2)*(-4.*s + pow(mrho,2)*(8. - 16.*C4*s)) +
                           pow(ma1,2)*(-32.*C4*pow(mpion,4) + s*(4. - 8.*C4*s) + pow(mrho,2)*(-6. + 16.*C4*s) +
                              pow(mpion,2)*(-12. - 32.*C4*pow(mrho,2) + 32.*C4*s)))))*log(fabs(-pow(ma1,2) + t2)))/
                 pow(mrho,2) + 0.5*pow(-2. + delta,2)*pow(mpion,2)*log(fabs(-pow(mpion,2) + t2)) -
                (0.25*(-2. + delta)*(eta1 - 1.*eta2)*(eta2*(2.*pow(mpion,6) - 2.*pow(mpion,4)*s) +
                     eta1*(-2.*pow(mpion,6) - 1.*pow(mpion,2)*pow(mrho,2)*s + pow(mpion,4)*(pow(mrho,2) + 2.*s)))*
                   log(fabs(-pow(mpion,2) + t2)))/(pow(ma1,2) - 1.*pow(mpion,2)) -
                (0.125*(0. - 32.*C4*pow(mpion,6)*pow(mrho,4) - 8.*pow(mrho,8) + 8.*pow(mrho,6)*s +
                     pow(mpion,4)*pow(mrho,4)*(16. + 64.*C4*s) +
                     pow(mpion,2)*pow(mrho,4)*(24.*pow(mrho,2) + s*(-16. - 32.*C4*s)) +
                     pow(delta,2)*pow(mrho,2)*(-4.*pow(mpion,6) - 2.*pow(mrho,6) + 2.*pow(mrho,4)*s +
                        pow(mpion,4)*(4.*pow(mrho,2) + 8.*s) +
                        pow(mpion,2)*(6.*pow(mrho,4) - 4.*pow(mrho,2)*s - 4.000000000000001*pow(s,2))) +
                     delta*pow(mrho,2)*(8.*pow(mrho,6) + pow(mpion,6)*(8. + 16.*C4*pow(mrho,2)) -
                        8.*pow(mrho,4)*s + pow(mpion,4)*(-16.*s + pow(mrho,2)*(-15.999999999999996 - 32.*C4*s)) +
                        pow(mpion,2)*(-24.*pow(mrho,4) + 8.*pow(s,2) + pow(mrho,2)*s*(16. + 16.*C4*s))))*
                   log(fabs(-pow(mpion,2) + t2)))/(pow(mrho,4)*(-1.*pow(mpion,2) + 1.*s)) -
                (0.25*(1.*eta1 - 1.*eta2)*(eta2*((2. - 1.*delta)*pow(mpion,6) +
                        pow(mpion,2)*s*((-12. + 6.*delta)*pow(mrho,2) + (6. - 3.*delta)*s) +
                        pow(s,2)*((4. - 2.*delta)*pow(mrho,2) + (-2. + 1.*delta)*s) +
                        pow(mpion,4)*((8. - 4.*delta)*pow(mrho,2) + (-6. + 3.*delta)*s)) +
                     eta1*((-2. + 1.*delta)*pow(mpion,6) + (-2. + 1.*delta)*pow(mrho,4)*s + (2. - 1.*delta)*pow(s,3) +
                        pow(mpion,4)*((-4. + 2.*delta)*pow(mrho,2) + (6. - 3.*delta)*s) +
                        pow(mpion,2)*((2. - 1.*delta)*pow(mrho,4) + (4. - 2.*delta)*pow(mrho,2)*s +
                           (-6. + 3.*delta)*pow(s,2))))*log(fabs(-2.*pow(mpion,2) + s + t2)))/
                 (pow(ma1,2) - 2.*pow(mpion,2) + s) +
                (0.125*(0. + (32. - 31.999999999999993*delta + 8.*pow(delta,2))*pow(mpion,4)*pow(mrho,4) -
                     2.0000000000000004*pow(2. - 1.*delta,2)*pow(mrho,8) +
                     pow(mpion,2)*pow(mrho,4)*(8.000000000000002*pow(2. - 1.*delta,2)*pow(mrho,2) +
                        (-32. + 31.999999999999996*delta - 8.*pow(delta,2))*s))*log(fabs(-2.*pow(mpion,2) + s + t2)))/
                 (pow(mrho,4)*(-1.*pow(mpion,2) + 1.*s)) +
                (0.25*(0. + 8.*pow(mpion,2)*pow(mrho,6) + 4.*pow(mrho,8) - 8.*pow(mrho,6)*s +
                     delta*pow(mrho,4)*(8.*pow(mpion,4) - 8.*pow(mrho,4) + pow(mpion,2)*(8.*pow(mrho,2) - 16.*s) +
                        8.*pow(mrho,2)*s + 8.*pow(s,2)) +
                     pow(delta,2)*pow(mrho,4)*(-4.*pow(mpion,4) + 3.*pow(mrho,4) - 2.*pow(mrho,2)*s -
                        4.*pow(s,2) + pow(mpion,2)*(-6.*pow(mrho,2) + 8.*s)))*log(fabs(-2.*pow(mpion,2) + s + t2)))/
                 pow(mrho,6) - (0.5*(0. + pow(mpion,2)*(4.*pow(mrho,6) - 8.*C4*pow(mrho,8)) - 4.*pow(mrho,6)*s +
                     8.*C4*pow(mrho,8)*s + pow(delta,2)*pow(mrho,4)*
                      (-2.*pow(mpion,4) + 1.*pow(mrho,4) - 2.*pow(s,2) + pow(mpion,2)*(-4.*pow(mrho,2) + 4.*s)) +
                     delta*pow(mrho,4)*(4.*pow(mpion,4) +
                        pow(mpion,2)*(6.*pow(mrho,2) + 4.*C4*pow(mrho,4) - 8.*s) + 2.*pow(mrho,2)*s + 4.*pow(s,2) +
                        pow(mrho,4)*(-2. - 4.*C4*s)))*log(fabs(-2.*pow(mpion,2) + s + t2)))/pow(mrho,6)))/
            (16.*Pi*(pow(mpion,4) + pow(pow(mrho,2) - s,2) - 2*pow(mpion,2)*(pow(mrho,2) + s))) -
           (pow(Const,2)*pow(ghat,4)*(0. + (0.03125*pow(eta1 - 1.*eta2,2)*
                   (pow(eta2,2)*(1.*pow(ma1,8) + 1.*pow(mpion,8) - 2.*pow(mpion,6)*pow(mrho,2) +
                        1.*pow(mpion,4)*pow(mrho,4) + pow(ma1,6)*(-4.*pow(mpion,2) + 2.*pow(mrho,2) + 2.*s) +
                        pow(ma1,2)*pow(mpion,2)*(-2.*pow(mrho,4) + pow(mpion,2)*(4.*pow(mrho,2) - 2.*s) +
                           2.*pow(mrho,2)*s) + pow(ma1,4)*
                         (4.*pow(mpion,4) + 1.*pow(mrho,4) + pow(mpion,2)*(-4.*pow(mrho,2) - 4.*s) -
                           2.*pow(mrho,2)*s + 2.*pow(s,2))) +
                     eta1*eta2*(-2.*pow(ma1,8) - 2.*pow(mpion,8) + 2.*pow(mpion,4)*pow(mrho,4) +
                        pow(ma1,6)*(8.*pow(mpion,2) - 4.*s) +
                        pow(ma1,2)*pow(mpion,2)*(-4.*pow(mrho,4) - 4.*pow(mrho,2)*s +
                           pow(mpion,2)*(4.*pow(mrho,2) + 4.*s)) +
                        pow(ma1,4)*(-8.*pow(mpion,4) + 2.*pow(mrho,4) + 4.*pow(mrho,2)*s - 4.*pow(s,2) +
                           pow(mpion,2)*(-4.*pow(mrho,2) + 8.*s))) +
                     pow(eta1,2)*(1.*pow(ma1,8) + 1.*pow(mpion,8) - 2.*pow(mpion,6)*pow(mrho,2) -
                        2.*pow(mpion,2)*pow(mrho,4)*s + pow(ma1,6)*(-4.*pow(mpion,2) - 2.*pow(mrho,2) + 2.*s) +
                        pow(mpion,4)*(3.*pow(mrho,4) + 2.*pow(mrho,2)*s) +
                        pow(ma1,4)*(4.*pow(mpion,4) + 1.*pow(mrho,4) + pow(mpion,2)*(8.*pow(mrho,2) - 4.*s) -
                           4.*pow(mrho,2)*s + 2.*pow(s,2)) +
                        pow(ma1,2)*(pow(mpion,4)*(-6.*pow(mrho,2) - 2.*s) + pow(mrho,2)*(2.*pow(mrho,2) - 2.*s)*s +
                           pow(mpion,2)*(-4.*pow(mrho,4) + 6.*pow(mrho,2)*s)))))/(1.*pow(ma1,2) - 1.*t1) +
                (1.*pow(-2. + delta,2)*pow(mpion,2)*(1.*pow(mpion,2) - 0.25*pow(mrho,2)))/
                 (1.*pow(mpion,2) - 1.*t1) - (0.25*pow(-2. + delta,2)*pow(mpion,2)*t1)/pow(mrho,2) +
                0.125*(-2. + delta)*(eta1 - 1.*eta2)*(eta2*(-1.*pow(ma1,2) + pow(mrho,2) - 2.*s) +
                   eta1*(pow(ma1,2) - 1.*pow(mpion,2) - 2.*pow(mrho,2) + s))*t1 +
                0.03125*pow(eta1 - 1.*eta2,2)*(pow(eta1,2)*
                    (3.*pow(ma1,4) + 4.*pow(mpion,4) + pow(mrho,4) + pow(mpion,2)*(8.*pow(mrho,2) - 4.*s) -
                      4.*pow(mrho,2)*s + 2.*pow(s,2) + pow(ma1,2)*(-8.*pow(mpion,2) - 4.*pow(mrho,2) + 4.*s)) +
                   pow(eta2,2)*(3.*pow(ma1,4) + 4.*pow(mpion,4) + pow(mrho,4) +
                      pow(mpion,2)*(-4.*pow(mrho,2) - 4.*s) - 2.*pow(mrho,2)*s + 2.*pow(s,2) +
                      pow(ma1,2)*(-8.*pow(mpion,2) + 4.*pow(mrho,2) + 4.*s)) +
                   eta1*eta2*(-6.*pow(ma1,4) - 8.*pow(mpion,4) + 2.*pow(mrho,4) +
                      pow(ma1,2)*(16.*pow(mpion,2) - 8.*s) + 4.*pow(mrho,2)*s - 4.*pow(s,2) +
                      pow(mpion,2)*(-4.*pow(mrho,2) + 8.*s)))*t1 +
                (2.*(0. - 0.25*pow(mrho,4) - 1.*C4*pow(mrho,6) +
                     pow(mpion,2)*(0.75*pow(mrho,2) - 1.*C4*pow(mrho,4)) + 2.*C4*pow(mrho,4)*s +
                     pow(delta,2)*(-0.125*pow(mpion,4) - 0.1875*pow(mrho,4) +
                        pow(mpion,2)*(0.0625*pow(mrho,2) + 0.0625*s) + 0.1875*pow(mrho,2)*s) +
                     delta*(0.25*pow(mpion,4) + 0.5*C4*pow(mrho,6) +
                        pow(mpion,2)*(-0.5*pow(mrho,2) + 0.5*C4*pow(mrho,4) - 0.125*s) - 0.375*pow(mrho,2)*s +
                        pow(mrho,4)*(0.5 - 1.*C4*s)))*t1)/pow(mrho,4) -
                (0.0625*(0. + 8.*pow(mpion,2)*pow(mrho,4) - 12.*pow(mrho,6) + 4.*pow(mrho,4)*s +
                     delta*pow(mrho,2)*(-16.*pow(mpion,4) - 16.*pow(mpion,2)*pow(mrho,2) - 4.*pow(mrho,4) +
                        16.*pow(mrho,2)*s + 4.*pow(s,2)) +
                     pow(delta,2)*(8.*pow(mpion,6) + 9.*pow(mrho,6) + pow(mpion,4)*(4.*pow(mrho,2) - 4.*s) -
                        13.*pow(mrho,4)*s - 5.*pow(mrho,2)*pow(s,2) + 1.*pow(s,3) +
                        pow(mpion,2)*(-2.*pow(mrho,4) + 4.*pow(mrho,2)*s - 2.*pow(s,2))))*t1)/pow(mrho,6) -
                (0.0625*(1.*eta1 - 1.*eta2)*(pow(mrho,2)*
                      (eta1*(2.*pow(ma1,2) + 2.*pow(mrho,2)) +
                        eta2*(-2.*pow(ma1,2) + 2.*pow(mpion,2) - 8.*pow(mrho,2) + 6.*s)) +
                     delta*(eta1*(1.*pow(ma1,4) - 2.*pow(mpion,4) - 3.*pow(mrho,4) +
                           pow(mpion,2)*(4.*pow(mrho,2) - 4.*s) - 2.*pow(mrho,2)*s + 5.000000000000001*pow(s,2) +
                           pow(ma1,2)*(-2.*pow(mpion,2) + 1.*s)) +
                        eta2*(-1.*pow(ma1,4) - 4.*pow(mpion,4) + 4.*pow(mrho,4) +
                           pow(mpion,2)*(-1.*pow(mrho,2) - 2.*s) + 1.*pow(mrho,2)*s - 1.*pow(s,2) +
                           pow(ma1,2)*(3.*pow(mpion,2) - 3.*pow(mrho,2) + 2.*s))))*t1)/pow(mrho,2) -
                (0.5*(pow(mrho,6)*(-1.5 + C4*(-12.*pow(mpion,2) + 6.*s) +
                        pow(C4,2)*(-16.*pow(mpion,4) + 16.*pow(mpion,2)*s - 4.*pow(s,2))) +
                     pow(delta,2)*(1.*pow(mpion,6) - 2.*pow(mpion,4)*pow(mrho,2) + 0.125*pow(mrho,6) +
                        0.25*pow(mrho,4)*s - 0.875*pow(mrho,2)*pow(s,2) + 0.25*pow(s,3) +
                        pow(mpion,2)*(-2.5*pow(mrho,4) + 2.25*pow(mrho,2)*s - 0.75*pow(s,2))) +
                     delta*pow(mrho,2)*(pow(mpion,4)*(1. + 8.*C4*pow(mrho,2)) + 0.5*pow(s,2) +
                        pow(mrho,4)*(1.5 - 5.*C4*s) + pow(mrho,2)*s*(-0.5 + 1.*C4*s) +
                        pow(mpion,2)*(6.*C4*pow(mrho,4) - 1.5*s + pow(mrho,2)*(3. - 6.*C4*s))))*t1)/pow(mrho,6) -
                (0.5*(0. - 4.*C4*pow(mrho,8) - 0.5*pow(mrho,4)*s + pow(mrho,6)*(2. + 2.*C4*s) +
                     pow(delta,2)*(-2.*pow(mpion,6) - 2.*pow(mrho,6) + 0.5*pow(mpion,4)*s + 2.125*pow(mrho,4)*s +
                        1.25*pow(mrho,2)*pow(s,2) - 0.375*pow(s,3) +
                        pow(mpion,2)*(1.5*pow(mrho,4) - 1.5*pow(mrho,2)*s + 1.*pow(s,2))) +
                     delta*pow(mrho,2)*(2.*pow(mpion,4) + 2.*C4*pow(mrho,6) - 1.*pow(s,2) +
                        pow(mrho,2)*s*(-3. + 1.*C4*s) + pow(mrho,4)*(1. + 1.*C4*s) +
                        pow(mpion,2)*(1.*s + pow(mrho,2)*(1. - 2.*C4*s))))*t1)/pow(mrho,6) +
                (0.0625*(1.*eta1 - 1.*eta2)*(delta*(eta1*
                         (3.*pow(ma1,4) + 6.*pow(mpion,4) + pow(mrho,4) + pow(mpion,2)*(18.*pow(mrho,2) - 12.*s) -
                           8.*pow(mrho,2)*s + 7.*pow(s,2) + pow(ma1,2)*(-10.*pow(mpion,2) - 4.*pow(mrho,2) + 5.*s))\
                         + eta2*(-3.*pow(ma1,4) - 12.*pow(mpion,4) + 2.*pow(mrho,4) +
                           pow(ma1,2)*(11.*pow(mpion,2) - 3.*pow(mrho,2) - 2.*s) + 5.*pow(mrho,2)*s - 3.*pow(s,2) +
                           pow(mpion,2)*(-1.*pow(mrho,2) + 6.*s))) +
                     pow(mrho,2)*(eta1*(-8.*C4*pow(ma1,4) - 32.*C4*pow(mpion,4) - 6.*pow(mrho,2) +
                           pow(ma1,2)*(6. + C4*(32.*pow(mpion,2) + 8.*pow(mrho,2) - 16.*s)) + 4.*s +
                           16.*C4*pow(mrho,2)*s - 8.*C4*pow(s,2) + pow(mpion,2)*(-12. - 32.*C4*pow(mrho,2) + 32.*C4*s)
                           ) + eta2*(8.*C4*pow(ma1,4) + 32.*C4*pow(mpion,4) - 4.*pow(mrho,2) - 2.*s +
                           8.*C4*pow(s,2) + pow(mpion,2)*(10. - 16.*C4*pow(mrho,2) - 32.*C4*s) +
                           pow(ma1,2)*(-6. + C4*(-32.*pow(mpion,2) + 8.*pow(mrho,2) + 16.*s)))))*t1)/pow(mrho,2) +
                0.0625*(-2. + delta)*pow(eta1 - 1.*eta2,2)*pow(t1,2) +
                (0.1875*(1.3333333333333333*pow(mrho,2) + 5.333333333333333*C4*pow(mrho,4) +
                     pow(delta,2)*(1.*pow(mpion,2) + 1.3333333333333333*pow(mrho,2) - 0.3333333333333333*s) +
                     delta*(-2.*pow(mpion,2) - 3.3333333333333335*pow(mrho,2) - 2.6666666666666665*C4*pow(mrho,4) +
                        0.6666666666666666*s))*pow(t1,2))/pow(mrho,4) +
                0.03125*pow(eta1 - 1.*eta2,3)*(eta2*(-1.*pow(ma1,2) + 2.*pow(mpion,2) - 1.*pow(mrho,2) - 1.*s) +
                   eta1*(pow(ma1,2) - 2.*pow(mpion,2) - 1.*pow(mrho,2) + s))*pow(t1,2) -
                (0.375*(0.3333333333333333*pow(mrho,4) - 1.3333333333333333*C4*pow(mrho,6) +
                     delta*pow(mrho,2)*(1.3333333333333333*pow(mrho,2) - 0.6666666666666666*C4*pow(mrho,4) +
                        pow(mpion,2)*(-0.6666666666666666 + 1.3333333333333333*C4*pow(mrho,2)) - 0.6666666666666666*s) +
                     pow(delta,2)*(1.*pow(mpion,4) + 0.25*pow(mrho,4) +
                        pow(mpion,2)*(-0.3333333333333333*pow(mrho,2) + 0.6666666666666666*s) -
                        0.5833333333333334*pow(s,2)))*pow(t1,2))/pow(mrho,6) -
                (0.03125*(1.*eta1 - 1.*eta2)*((2.*eta1 - 2.*eta2)*pow(mrho,2) +
                     delta*(eta1*(1.*pow(ma1,2) - 2.*pow(mpion,2) + 1.*s) +
                        eta2*(-1.*pow(ma1,2) + 3.*pow(mpion,2) - 3.*pow(mrho,2) + 2.*s)))*pow(t1,2))/pow(mrho,2)\
                 + (0.03125*(0. - 4.*pow(mrho,4) + delta*(16.*pow(mrho,4) - 8.*pow(mrho,2)*s) +
                     pow(delta,2)*(4.*pow(mpion,4) - 3.*pow(mrho,4) + 2.*pow(mrho,2)*s - 3.*pow(s,2) +
                        pow(mpion,2)*(-4.*pow(mrho,2) + 4.*s)))*pow(t1,2))/pow(mrho,6) +
                (0.25*(C4*pow(mrho,6)*(-6. - 16.*C4*pow(mpion,2) + 8.*C4*s) +
                     pow(delta,2)*(1.*pow(mpion,4) - 0.25*pow(mrho,4) + pow(mpion,2)*(-1.75*pow(mrho,2) + 0.5*s) +
                        0.5*pow(mrho,2)*s - 0.5*pow(s,2)) +
                     delta*pow(mrho,2)*(1.*C4*pow(mrho,4) + pow(mpion,2)*(0.5 + 10.*C4*pow(mrho,2)) - 0.5*s +
                        pow(mrho,2)*(2.5 - 4.*C4*s)))*pow(t1,2))/pow(mrho,6) +
                (0.09375*(1.*eta1 - 1.*eta2)*(delta*(eta2*
                         (-1.*pow(ma1,2) + 3.6666666666666665*pow(mpion,2) - 1.*pow(mrho,2) - 0.6666666666666666*s) +
                        eta1*(1.*pow(ma1,2) - 3.3333333333333335*pow(mpion,2) - 1.3333333333333333*pow(mrho,2) +
                           1.6666666666666667*s)) + pow(mrho,2)*
                      (eta1*(2. + C4*(-2.6666666666666665*pow(ma1,2) + 10.666666666666666*pow(mpion,2) +
                              2.6666666666666665*pow(mrho,2) - 5.333333333333333*s)) +
                        eta2*(-2. + C4*(2.6666666666666665*pow(ma1,2) - 10.666666666666666*pow(mpion,2) +
                              2.6666666666666665*pow(mrho,2) + 5.333333333333333*s))))*pow(t1,2))/pow(mrho,2) +
                0.010416666666666666*pow(eta1 - 1.*eta2,4)*pow(t1,3) -
                (0.041666666666666664*delta*(-2. + 1.*delta)*pow(t1,3))/pow(mrho,4) -
                (0.020833333333333332*delta*pow(1.*eta1 - 1.*eta2,2)*pow(t1,3))/pow(mrho,2) -
                (0.16666666666666666*pow(1.*eta1 - 1.*eta2,2)*(-0.375*delta + 1.*C4*pow(mrho,2))*pow(t1,3))/
                 pow(mrho,2) + (0.10416666666666666*delta*
                   (-0.8*pow(mrho,2) + delta*(0.4*pow(mpion,2) + 1.*pow(mrho,2) - 0.6*s))*pow(t1,3))/pow(mrho,6)\
                 + (0.16666666666666666*delta*(0. - 0.75*delta*pow(mrho,2) + 1.*C4*pow(mrho,4) + 0.625*delta*s)*
                   pow(t1,3))/pow(mrho,6) - (0.041666666666666664*
                   (12.*C4*delta*pow(mrho,4) - 16.*pow(C4,2)*pow(mrho,6) +
                     pow(delta,2)*(1.*pow(mpion,2) - 2.5*pow(mrho,2) + 1.*s))*pow(t1,3))/pow(mrho,6) +
                (0. - 0.5000000000000001*pow(2. - 1.*delta,2)*pow(mpion,4)*pow(mrho,6) +
                   0.25*pow(2. - 1.*delta,2)*pow(mrho,10) -
                   0.5000000000000001*pow(2. - 1.*delta,2)*pow(mrho,6)*pow(s,2) +
                   pow(2. - 1.*delta,2)*pow(mpion,2)*pow(mrho,6)*(-1.*pow(mrho,2) + 1.*s))/
                 (pow(mrho,6)*(-2.*pow(mpion,2) + 1.*s + 1.*t1)) -
                (0.0625*(1.*eta1 - 1.*eta2)*(2.*pow(mrho,2) +
                     delta*(1.*pow(ma1,2) - 2.*pow(mpion,2) - 1.*pow(mrho,2) + 1.*s))*
                   (eta2*(-1.*pow(ma1,6) + pow(mpion,2)*(4.*pow(mpion,2) - 1.*s)*s +
                        pow(ma1,4)*(3.*pow(mpion,2) - 4.*pow(mrho,2) + 2.*s) +
                        pow(ma1,2)*(-4.*pow(mpion,4) - 2.*pow(mpion,2)*s + (4.*pow(mrho,2) - 1.*s)*s)) +
                     eta1*(1.*pow(ma1,6) + 8.*pow(mpion,6) + pow(mpion,4)*(-4.*pow(mrho,2) - 6.*s) +
                        pow(mpion,2)*(4.*pow(mrho,2) - 2.*s)*s +
                        pow(ma1,4)*(-2.*pow(mpion,2) + 1.*pow(mrho,2) + 1.*s) +
                        s*(2.*pow(mrho,4) - 3.*pow(mrho,2)*s + 1.*pow(s,2)) +
                        pow(ma1,2)*(-2.*pow(mpion,4) - 2.*pow(mrho,4) + pow(mpion,2)*(4.*pow(mrho,2) - 4.*s) -
                           2.*pow(mrho,2)*s + 5.*pow(s,2))))*log(fabs(-pow(ma1,2) + t1)))/
                 (pow(mrho,2)*(pow(ma1,2) - 2.*pow(mpion,2) + s)) +
                (0.125*(-2. + delta)*(eta1 - 1.*eta2)*(eta2*
                      (-1.*pow(ma1,6) + pow(mpion,6) - 1.*pow(mpion,4)*pow(mrho,2) +
                        pow(ma1,4)*(pow(mpion,2) + pow(mrho,2) - 2.*s) +
                        pow(ma1,2)*(3.*pow(mpion,4) - 2.*pow(mpion,2)*s)) +
                     eta1*(pow(ma1,6) + pow(ma1,4)*(-2.*pow(mpion,2) - 2.*pow(mrho,2) + s) +
                        pow(mpion,2)*(-4.*pow(mpion,4) - 1.*pow(mrho,4) - 1.*pow(mrho,2)*s +
                           pow(mpion,2)*(3.*pow(mrho,2) + s)) +
                        pow(ma1,2)*(pow(mpion,4) + pow(mrho,4) - 1.*pow(mrho,2)*s +
                           pow(mpion,2)*(pow(mrho,2) + 2.*s))))*log(fabs(-pow(ma1,2) + t1)))/
                 (pow(ma1,2) - 1.*pow(mpion,2)) + 0.0625*pow(eta1 - 1.*eta2,2)*
                 (pow(eta1,2)*(2.*pow(ma1,6) + pow(mpion,4)*(-3.*pow(mrho,2) - 1.*s) +
                      pow(mrho,2)*(pow(mrho,2) - 1.*s)*s + pow(ma1,4)*(-6.*pow(mpion,2) - 3.*pow(mrho,2) + 3.*s) +
                      pow(mpion,2)*(-2.*pow(mrho,4) + 3.*pow(mrho,2)*s) +
                      pow(ma1,2)*(4.*pow(mpion,4) + pow(mrho,4) + pow(mpion,2)*(8.*pow(mrho,2) - 4.*s) -
                         4.*pow(mrho,2)*s + 2.*pow(s,2))) +
                   pow(eta2,2)*(2.*pow(ma1,6) + pow(ma1,4)*(-6.*pow(mpion,2) + 3.*pow(mrho,2) + 3.*s) +
                      pow(mpion,2)*(-1.*pow(mrho,4) + pow(mpion,2)*(2.*pow(mrho,2) - 1.*s) + pow(mrho,2)*s) +
                      pow(ma1,2)*(4.*pow(mpion,4) + pow(mrho,4) + pow(mpion,2)*(-4.*pow(mrho,2) - 4.*s) -
                         2.*pow(mrho,2)*s + 2.*pow(s,2))) +
                   eta1*eta2*(-4.*pow(ma1,6) + pow(ma1,4)*(12.*pow(mpion,2) - 6.*s) +
                      pow(mpion,2)*(-2.*pow(mrho,4) - 2.*pow(mrho,2)*s + pow(mpion,2)*(2.*pow(mrho,2) + 2.*s)) +
                      pow(ma1,2)*(-8.*pow(mpion,4) + 2.*pow(mrho,4) + 4.*pow(mrho,2)*s - 4.*pow(s,2) +
                         pow(mpion,2)*(-4.*pow(mrho,2) + 8.*s))))*log(fabs(-pow(ma1,2) + t1)) +
                (0.0625*(1.*eta1 - 1.*eta2)*(delta*(eta1*
                         (3.*pow(ma1,6) + 8.*pow(mpion,6) + pow(mpion,4)*(-12.*pow(mrho,2) - 6.*s) +
                           pow(ma1,4)*(-10.*pow(mpion,2) - 4.*pow(mrho,2) + 5.*s) +
                           pow(mpion,2)*(-4.*pow(mrho,4) + 10.*pow(mrho,2)*s - 2.*pow(s,2)) +
                           s*(3.*pow(mrho,4) - 4.*pow(mrho,2)*s + pow(s,2)) +
                           pow(ma1,2)*(6.*pow(mpion,4) + pow(mrho,4) + pow(mpion,2)*(18.*pow(mrho,2) - 12.*s) -
                              8.*pow(mrho,2)*s + 7.*pow(s,2))) +
                        eta2*(-3.*pow(ma1,6) + pow(ma1,4)*(11.*pow(mpion,2) - 3.*pow(mrho,2) - 2.*s) +
                           pow(mpion,2)*(-2.*pow(mrho,4) + pow(mrho,2)*s - 1.*pow(s,2) +
                              pow(mpion,2)*(-2.*pow(mrho,2) + 4.*s)) +
                           pow(ma1,2)*(-12.*pow(mpion,4) + 2.*pow(mrho,4) + 5.*pow(mrho,2)*s - 3.*pow(s,2) +
                              pow(mpion,2)*(-1.*pow(mrho,2) + 6.*s)))) +
                     pow(mrho,2)*(eta2*(8.*C4*pow(ma1,6) +
                           pow(mpion,2)*((4. + 8.*C4*pow(mpion,2))*pow(mrho,2) - 2.*s) +
                           pow(ma1,4)*(-6. + C4*(-32.*pow(mpion,2) + 8.*pow(mrho,2) + 16.*s)) +
                           pow(ma1,2)*(32.*C4*pow(mpion,4) - 4.*pow(mrho,2) +
                              pow(mpion,2)*(10. - 16.*C4*pow(mrho,2) - 32.*C4*s) + s*(-2. + 8.*C4*s))) +
                        eta1*(-8.*C4*pow(ma1,6) + pow(mpion,4)*(4. + 24.*C4*pow(mrho,2)) +
                           pow(ma1,4)*(6. + C4*(32.*pow(mpion,2) + 8.*pow(mrho,2) - 16.*s)) +
                           s*(-2.*pow(mrho,2) + 2.*s) + pow(mpion,2)*(-4.*s + pow(mrho,2)*(8. - 16.*C4*s)) +
                           pow(ma1,2)*(-32.*C4*pow(mpion,4) + s*(4. - 8.*C4*s) + pow(mrho,2)*(-6. + 16.*C4*s) +
                              pow(mpion,2)*(-12. - 32.*C4*pow(mrho,2) + 32.*C4*s)))))*log(fabs(-pow(ma1,2) + t1)))/
                 pow(mrho,2) + 0.5*pow(-2. + delta,2)*pow(mpion,2)*log(fabs(-pow(mpion,2) + t1)) -
                (0.25*(-2. + delta)*(eta1 - 1.*eta2)*(eta2*(2.*pow(mpion,6) - 2.*pow(mpion,4)*s) +
                     eta1*(-2.*pow(mpion,6) - 1.*pow(mpion,2)*pow(mrho,2)*s + pow(mpion,4)*(pow(mrho,2) + 2.*s)))*
                   log(fabs(-pow(mpion,2) + t1)))/(pow(ma1,2) - 1.*pow(mpion,2)) -
                (0.125*(0. - 32.*C4*pow(mpion,6)*pow(mrho,4) - 8.*pow(mrho,8) + 8.*pow(mrho,6)*s +
                     pow(mpion,4)*pow(mrho,4)*(16. + 64.*C4*s) +
                     pow(mpion,2)*pow(mrho,4)*(24.*pow(mrho,2) + s*(-16. - 32.*C4*s)) +
                     pow(delta,2)*pow(mrho,2)*(-4.*pow(mpion,6) - 2.*pow(mrho,6) + 2.*pow(mrho,4)*s +
                        pow(mpion,4)*(4.*pow(mrho,2) + 8.*s) +
                        pow(mpion,2)*(6.*pow(mrho,4) - 4.*pow(mrho,2)*s - 4.000000000000001*pow(s,2))) +
                     delta*pow(mrho,2)*(8.*pow(mrho,6) + pow(mpion,6)*(8. + 16.*C4*pow(mrho,2)) -
                        8.*pow(mrho,4)*s + pow(mpion,4)*(-16.*s + pow(mrho,2)*(-15.999999999999996 - 32.*C4*s)) +
                        pow(mpion,2)*(-24.*pow(mrho,4) + 8.*pow(s,2) + pow(mrho,2)*s*(16. + 16.*C4*s))))*
                   log(fabs(-pow(mpion,2) + t1)))/(pow(mrho,4)*(-1.*pow(mpion,2) + 1.*s)) -
                (0.25*(1.*eta1 - 1.*eta2)*(eta2*((2. - 1.*delta)*pow(mpion,6) +
                        pow(mpion,2)*s*((-12. + 6.*delta)*pow(mrho,2) + (6. - 3.*delta)*s) +
                        pow(s,2)*((4. - 2.*delta)*pow(mrho,2) + (-2. + 1.*delta)*s) +
                        pow(mpion,4)*((8. - 4.*delta)*pow(mrho,2) + (-6. + 3.*delta)*s)) +
                     eta1*((-2. + 1.*delta)*pow(mpion,6) + (-2. + 1.*delta)*pow(mrho,4)*s + (2. - 1.*delta)*pow(s,3) +
                        pow(mpion,4)*((-4. + 2.*delta)*pow(mrho,2) + (6. - 3.*delta)*s) +
                        pow(mpion,2)*((2. - 1.*delta)*pow(mrho,4) + (4. - 2.*delta)*pow(mrho,2)*s +
                           (-6. + 3.*delta)*pow(s,2))))*log(fabs(-2.*pow(mpion,2) + s + t1)))/
                 (pow(ma1,2) - 2.*pow(mpion,2) + s) +
                (0.125*(0. + (32. - 31.999999999999993*delta + 8.*pow(delta,2))*pow(mpion,4)*pow(mrho,4) -
                     2.0000000000000004*pow(2. - 1.*delta,2)*pow(mrho,8) +
                     pow(mpion,2)*pow(mrho,4)*(8.000000000000002*pow(2. - 1.*delta,2)*pow(mrho,2) +
                        (-32. + 31.999999999999996*delta - 8.*pow(delta,2))*s))*log(fabs(-2.*pow(mpion,2) + s + t1)))/
                 (pow(mrho,4)*(-1.*pow(mpion,2) + 1.*s)) +
                (0.25*(0. + 8.*pow(mpion,2)*pow(mrho,6) + 4.*pow(mrho,8) - 8.*pow(mrho,6)*s +
                     delta*pow(mrho,4)*(8.*pow(mpion,4) - 8.*pow(mrho,4) + pow(mpion,2)*(8.*pow(mrho,2) - 16.*s) +
                        8.*pow(mrho,2)*s + 8.*pow(s,2)) +
                     pow(delta,2)*pow(mrho,4)*(-4.*pow(mpion,4) + 3.*pow(mrho,4) - 2.*pow(mrho,2)*s -
                        4.*pow(s,2) + pow(mpion,2)*(-6.*pow(mrho,2) + 8.*s)))*log(fabs(-2.*pow(mpion,2) + s + t1)))/
                 pow(mrho,6) - (0.5*(0. + pow(mpion,2)*(4.*pow(mrho,6) - 8.*C4*pow(mrho,8)) - 4.*pow(mrho,6)*s +
                     8.*C4*pow(mrho,8)*s + pow(delta,2)*pow(mrho,4)*
                      (-2.*pow(mpion,4) + 1.*pow(mrho,4) - 2.*pow(s,2) + pow(mpion,2)*(-4.*pow(mrho,2) + 4.*s)) +
                     delta*pow(mrho,4)*(4.*pow(mpion,4) +
                        pow(mpion,2)*(6.*pow(mrho,2) + 4.*C4*pow(mrho,4) - 8.*s) + 2.*pow(mrho,2)*s + 4.*pow(s,2) +
                        pow(mrho,4)*(-2. - 4.*C4*s)))*log(fabs(-2.*pow(mpion,2) + s + t1)))/pow(mrho,6)))/
            (16.*Pi*(pow(mpion,4) + pow(pow(mrho,2) - s,2) - 2*pow(mpion,2)*(pow(mrho,2) + s))));*/

          //omega:
          xsection = to_mb*1/3.0*(0.0024867959858108648*pow(Const,2)*pow(g_POR,4)*(pow(mpion,8)*(t2 - t1) + pow(mpion,6)*pow(mrho,2)*(-2.*t2 + 2.*t1) +
               pow(mpion,4)*(pow(mrho,4)*(t2 - t1) + s*(4.*s*t2 - pow(t2,2) - 4.*s*t1 + pow(t1,2))) +
               pow(s,2)*(pow(s,2)*t2 + s*pow(t2,2) + 0.6666666666666666*pow(t2,3) + pow(mrho,4)*(t2 - t1) -
                  pow(s,2)*t1 - s*pow(t1,2) - 0.6666666666666666*pow(t1,3) +
                  pow(mrho,2)*(-2.*s*t2 - pow(t2,2) + 2.*s*t1 + pow(t1,2))) +
               pow(mpion,2)*s*(pow(mrho,4)*(-2.*t2 + 2.*t1) + pow(mrho,2)*(4.*s*t2 + pow(t2,2) - 4.*s*t1 - pow(t1,2)) +
                  s*(-4.*s*t2 - 2.*pow(t2,2) + 4.*s*t1 + 2.*pow(t1,2)))))/
           (pow(pow(momega,2) - s,2)*(pow(mpion,4) + pow(mrho,4) + pow(mpion,2)*(-2.*pow(mrho,2) - 2.*s) - 2.*pow(mrho,2)*s + pow(s,2))); 

          process_list.push_back(make_unique<CollisionBranch>(
              *part_out, *photon_out, xsection, ProcessType::TwoToTwo));
          break;

        case ReactionType::pi0_rho:
          if (part_b.type().pdgcode() == pdg::rho_p) {
            part_out = pi_plus_particle;
          } else {
            part_out = pi_minus_particle;
          }
          m3 = part_out->mass();

          mandelstam_t = get_t_range(sqrts, m1, m2, m3, 0.0);
          t1 = mandelstam_t[1];
          t2 = mandelstam_t[0];

          /*xsection = to_mb*1/3.0*((pow(Const,2)*pow(ghat,4)*(0. - (0.25*pow(-2 + delta,2)*pow(mpion,2)*
                     (pow(mpion,4) + pow(pow(mrho,2) - s,2) - 2*pow(mpion,2)*(pow(mrho,2) + s))*t2)/(pow(mrho,2)*pow(pow(mpion,2) - s,2)) -
                  (0.0625*(0. + 8.*pow(mpion,2)*pow(mrho,4) - 12.*pow(mrho,6) + 4.*pow(mrho,4)*s +
                       delta*pow(mrho,2)*(-16.*pow(mpion,4) - 16.*pow(mpion,2)*pow(mrho,2) - 4.*pow(mrho,4) + 16.*pow(mrho,2)*s + 4.*pow(s,2)) +
                       pow(delta,2)*(8.*pow(mpion,6) + 9.*pow(mrho,6) + pow(mpion,4)*(4.*pow(mrho,2) - 4.*s) - 13.*pow(mrho,4)*s -
                          5.*pow(mrho,2)*pow(s,2) + 1.*pow(s,3) + pow(mpion,2)*(-2.*pow(mrho,4) + 4.*pow(mrho,2)*s - 2.*pow(s,2))))*t2)/
                   pow(mrho,6) - (0.125*(-2. + delta)*(eta1 - 1.*eta2)*(pow(ma1,2) - 1.*s)*
                     (eta2*(pow(mpion,6) + pow(mpion,2)*pow(s,2) + (pow(mrho,2) - 1.*s)*pow(s,2) + pow(mpion,4)*(-1.*pow(mrho,2) + 3.*s)) +
                       eta1*(-4.*pow(mpion,6) + pow(mpion,4)*(3.*pow(mrho,2) + s) +
                          pow(mpion,2)*(-1.*pow(mrho,4) + pow(mrho,2)*s - 2.*pow(s,2)) + s*(pow(mrho,4) - 2.*pow(mrho,2)*s + pow(s,2))))*t2)/
                   ((-1.*pow(mpion,2) + s)*(pow(Gammaa1,2)*pow(ma1,2) + pow(ma1,4) - 2.*pow(ma1,2)*s + pow(s,2))) +
                  (0.03125*pow(eta1 - 1.*eta2,2)*(pow(eta1,2)*(1.*pow(mpion,8) - 2.*pow(mpion,6)*pow(mrho,2) +
                          pow(mpion,2)*s*(-4.*pow(mrho,4) + 8.*pow(mrho,2)*s - 4.*pow(s,2)) +
                          pow(s,2)*(1.*pow(mrho,4) - 2.*pow(mrho,2)*s + 1.*pow(s,2)) +
                          pow(mpion,4)*(3.*pow(mrho,4) - 6.*pow(mrho,2)*s + 4.*pow(s,2))) +
                       pow(eta2,2)*(1.*pow(mpion,8) - 2.*pow(mpion,6)*pow(mrho,2) +
                          pow(mpion,2)*s*(-2.*pow(mrho,4) - 4.*pow(mrho,2)*s - 4.*pow(s,2)) +
                          pow(s,2)*(1.*pow(mrho,4) + 2.*pow(mrho,2)*s + 1.*pow(s,2)) +
                          pow(mpion,4)*(1.*pow(mrho,4) + 4.*pow(mrho,2)*s + 4.*pow(s,2))) +
                       eta1*eta2*(-2.*pow(mpion,8) + 2.*pow(mrho,4)*pow(s,2) - 2.*pow(s,4) +
                          pow(mpion,4)*(2.*pow(mrho,4) + 4.*pow(mrho,2)*s - 8.*pow(s,2)) +
                          pow(mpion,2)*s*(-4.*pow(mrho,4) - 4.*pow(mrho,2)*s + 8.*pow(s,2))))*t2)/
                   (pow(Gammaa1,2)*pow(ma1,2) + pow(ma1,4) - 2.*pow(ma1,2)*s + pow(s,2)) +
                  (0.5*(0. - 4.*C4*pow(mrho,8) - 0.5*pow(mrho,4)*s + pow(mrho,6)*(2. + 2.*C4*s) +
                       pow(delta,2)*(2.*pow(mpion,6) + 2.*pow(mrho,6) - 1.5*pow(mpion,4)*s - 2.375*pow(mrho,4)*s - 0.75*pow(mrho,2)*pow(s,2) +
                          0.125*pow(s,3) + pow(mpion,2)*(-1.5*pow(mrho,4) + 0.5*pow(mrho,2)*s)) +
                       delta*pow(mrho,2)*(-2.*pow(mpion,4) + pow(mpion,2)*(1.*s + pow(mrho,2)*(-1. - 2.*C4*s)) +
                          pow(mrho,2)*(2.*C4*pow(mrho,4) + pow(mrho,2)*(-3. + 1.*C4*s) + s*(2. + 1.*C4*s))))*t2)/pow(mrho,6) -
                  (0.5*(pow(mrho,6)*(-1.5 + C4*(-12.*pow(mpion,2) + 6.*s) + pow(C4,2)*(-16.*pow(mpion,4) + 16.*pow(mpion,2)*s - 4.*pow(s,2))) +
                       pow(delta,2)*(1.*pow(mpion,6) + 0.125*pow(mrho,6) + pow(mpion,4)*(-2.*pow(mrho,2) - 1.*s) + 0.25*pow(mrho,4)*s -
                          0.625*pow(mrho,2)*pow(s,2) + pow(mpion,2)*(-2.5*pow(mrho,4) + 1.75*pow(mrho,2)*s + 0.25*pow(s,2))) +
                       delta*pow(mrho,2)*(pow(mpion,4)*(1. + 8.*C4*pow(mrho,2)) +
                          pow(mpion,2)*(6.*C4*pow(mrho,4) - 0.5*s + pow(mrho,2)*(3. - 10.*C4*s)) +
                          pow(mrho,2)*(pow(mrho,2)*(1.5 - 1.*C4*s) + s*(-2.5 + 3.*C4*s))))*t2)/pow(mrho,6) -
                  (0.25*(pow(delta,2)*(1.*pow(mpion,6) - 1.*pow(mrho,6) + pow(mpion,4)*(-2.499999999999999*pow(mrho,2) - 2.5*s) -
                          1.5*pow(mrho,4)*s + 2.*pow(mrho,2)*pow(s,2) - 0.5*pow(s,3) +
                          pow(mpion,2)*(3.5*pow(mrho,4) - 1.5000000000000004*pow(mrho,2)*s + 2.*pow(s,2))) +
                       pow(mrho,2)*(pow(mpion,4)*(-6. - 8.*C4*pow(mrho,2)) + 2.*pow(s,2) + pow(mrho,4)*(-4. - 8.*C4*s) +
                          pow(mrho,2)*s*(-2. + 8.*C4*s) + pow(mpion,2)*(8.*C4*pow(mrho,4) + 4.*s + pow(mrho,2)*(10. - 16.*C4*s))) +
                       delta*(-2.*pow(mpion,6) - 5.*pow(mrho,2)*pow(s,2) + 1.*pow(s,3) +
                          pow(mpion,4)*(8.*pow(mrho,2) + 4.*C4*pow(mrho,4) + 5.*s) + pow(mrho,4)*s*(4. - 4.*C4*s) + pow(mrho,6)*(4. + 4.*C4*s) +
                          pow(mpion,2)*(-4.*C4*pow(mrho,6) + 1.*pow(mrho,2)*s - 4.*pow(s,2) + pow(mrho,4)*(-12. + 8.*C4*s))))*t2)/
                   (pow(mrho,4)*(pow(mpion,2) - 1.*s)) + (0.0625*(eta1 - 1.*eta2)*(pow(ma1,2) - 1.*s)*
                     (pow(mrho,2)*(eta2*(4.*pow(mpion,4) - 6.*pow(mpion,2)*s + s*(8.*pow(mrho,2) + 6.*s)) +
                          eta1*(-12.*pow(mpion,4) + 4.*pow(mrho,4) + 2.*pow(mrho,2)*s - 6.*pow(s,2) + pow(mpion,2)*(-4.*pow(mrho,2) + 8.*s))) +
                       delta*(eta1*(8.*pow(mpion,6) - 2.*pow(mrho,6) + pow(mpion,4)*(2.*pow(mrho,2) - 2.*s) - 3.*pow(mrho,4)*s +
                             4.*pow(mrho,2)*pow(s,2) + 1.*pow(s,3) + pow(mpion,2)*(2.*pow(mrho,4) - 2.*pow(s,2))) +
                          eta2*(pow(mpion,4)*(-2.*pow(mrho,2) - 4.*s) + pow(mpion,2)*s*(3.*pow(mrho,2) + 3.*s) +
                             s*(-4.*pow(mrho,4) - 7.*pow(mrho,2)*s - 1.*pow(s,2)))))*t2)/
                   (pow(mrho,2)*(pow(Gammaa1,2)*pow(ma1,2) + pow(ma1,4) - 2.*pow(ma1,2)*s + pow(s,2))) -
                  (0.1875*(eta1 - 1.*eta2)*(pow(ma1,2) - 1.*s)*(delta*
                        (eta1*(2.6666666666666665*pow(mpion,6) + pow(mpion,4)*(-4.*pow(mrho,2) + 2.*s) +
                             pow(mpion,2)*(-1.3333333333333333*pow(mrho,4) + 6.*pow(mrho,2)*s - 3.3333333333333335*pow(s,2)) +
                             s*(0.3333333333333333*pow(mrho,4) - 1.3333333333333333*pow(mrho,2)*s + 1.*pow(s,2))) +
                          eta2*(pow(mpion,4)*(-0.6666666666666666*pow(mrho,2) - 4.*s) +
                             s*(0.6666666666666666*pow(mrho,4) - 1.*pow(mrho,2)*s - 1.*pow(s,2)) +
                             pow(mpion,2)*(-0.6666666666666666*pow(mrho,4) - 0.3333333333333333*pow(mrho,2)*s + 3.6666666666666665*pow(s,2)))) +
                       pow(mrho,2)*(eta2*(C4*pow(mpion,4)*(2.6666666666666665*pow(mrho,2) + 10.666666666666666*s) +
                             pow(mpion,2)*(s*(3.3333333333333335 - 10.666666666666666*C4*s) + pow(mrho,2)*(1.3333333333333333 - 5.333333333333333*C4*s)) +
                             s*(s*(-2. + 2.6666666666666665*C4*s) + pow(mrho,2)*(-1.3333333333333333 + 2.6666666666666665*C4*s))) +
                          eta1*(pow(mpion,4)*(1.3333333333333333 + 8.*C4*pow(mrho,2) - 10.666666666666666*C4*s) +
                             s*(s*(2. - 2.6666666666666665*C4*s) + pow(mrho,2)*(-2. + 2.6666666666666665*C4*s)) +
                             pow(mpion,2)*(pow(mrho,2)*(2.6666666666666665 - 10.666666666666666*C4*s) + s*(-4. + 10.666666666666666*C4*s)))))*t2)/
                   (pow(mrho,2)*(pow(Gammaa1,2)*pow(ma1,2) + pow(ma1,4) - 2.*pow(ma1,2)*s + pow(s,2))) -
                  (0.0625*(-2. + delta)*(eta1 - 1.*eta2)*(pow(ma1,2) - 1.*s)*(pow(mpion,2) + s)*
                     (-2.*eta2*s + eta1*(pow(mpion,2) - 1.*pow(mrho,2) + s))*pow(t2,2))/
                   ((-1.*pow(mpion,2) + s)*(pow(Gammaa1,2)*pow(ma1,2) + pow(ma1,4) - 2.*pow(ma1,2)*s + pow(s,2))) +
                  (0.03125*pow(eta1 - 1.*eta2,2)*(pow(eta1,2)*(pow(mrho,2) - 1.*s) + 2.*eta1*eta2*s - 1.*pow(eta2,2)*s)*
                     (pow(mpion,4) + (pow(mrho,2) - 1.*s)*s + pow(mpion,2)*(-1.*pow(mrho,2) + 2.*s))*pow(t2,2))/
                   (pow(Gammaa1,2)*pow(ma1,2) + pow(ma1,4) - 2.*pow(ma1,2)*s + pow(s,2)) -
                  (0.125*(-1.*pow(mrho,4) + 4.*C4*pow(mrho,6) + delta*pow(mrho,2)*
                        (2.*pow(mrho,2) + 2.*C4*pow(mrho,4) + pow(mpion,2)*(2. - 4.*C4*pow(mrho,2)) - 2.*s) +
                       pow(delta,2)*(1.*pow(mpion,4) + 0.25*pow(mrho,4) - 1.25*pow(s,2) + pow(mpion,2)*(-3.*pow(mrho,2) + 2.*s)))*pow(t2,2))/
                   pow(mrho,6) + (0.03125*(0. - 4.*pow(mrho,4) + delta*(16.*pow(mrho,4) - 8.*pow(mrho,2)*s) +
                       pow(delta,2)*(4.*pow(mpion,4) - 3.*pow(mrho,4) + 2.*pow(mrho,2)*s - 3.*pow(s,2) + pow(mpion,2)*(-4.*pow(mrho,2) + 4.*s)))*
                     pow(t2,2))/pow(mrho,6) + (0.0625*(-32.*C4*pow(mrho,4)*s +
                       pow(delta,2)*(1.*pow(mpion,4) + pow(mpion,2)*(-1.0000000000000009*pow(mrho,2) - 2.*s) + s*(-3.*pow(mrho,2) + 1.*s)) +
                       delta*(-2.*pow(mpion,4) + (6.*pow(mrho,2) + 16.*C4*pow(mrho,4) - 2.*s)*s + pow(mpion,2)*(2.*pow(mrho,2) + 4.*s)))*
                     pow(t2,2))/(pow(mrho,4)*(pow(mpion,2) - 1.*s)) -
                  (0.5625*(C4*pow(mrho,6)*(2.6666666666666665 + 7.111111111111112*C4*pow(mpion,2) - 3.555555555555556*C4*s) +
                       pow(delta,2)*(0.11111111111111112*pow(mrho,4) + pow(mpion,2)*(1.*pow(mrho,2) - 0.22222222222222224*s) -
                          0.22222222222222224*pow(mrho,2)*s + 0.11111111111111112*pow(s,2)) +
                       delta*pow(mrho,2)*(-2.2222222222222223*C4*pow(mrho,4) +
                          pow(mpion,2)*(-0.6666666666666666 - 2.6666666666666665*C4*pow(mrho,2)) + 0.22222222222222224*s +
                          pow(mrho,2)*(-0.22222222222222224 + 1.777777777777778*C4*s)))*pow(t2,2))/pow(mrho,6) +
                  (0.03125*(eta1 - 1.*eta2)*(pow(ma1,2) - 1.*s)*(pow(mrho,2)*
                        (-2.*eta2*pow(mpion,2) - 5.999999999999999*eta1*pow(mrho,2) + 8.*eta1*s - 2.*eta2*s) +
                       delta*(eta1*(-5.999999999999999*pow(mpion,4) + 5.*pow(mrho,4) + pow(mpion,2)*(4.*pow(mrho,2) - 4.*s) -
                             5.999999999999999*pow(mrho,2)*s + 1.*pow(s,2)) +
                          eta2*(4.*pow(mpion,4) + pow(mpion,2)*(1.*pow(mrho,2) - 2.*s) + s*(5.*pow(mrho,2) + 2.*s))))*pow(t2,2))/
                   (pow(mrho,2)*(pow(Gammaa1,2)*pow(ma1,2) + pow(ma1,4) - 2.*pow(ma1,2)*s + pow(s,2))) -
                  (0.15625*(eta1 - 1.*eta2)*(pow(ma1,2) - 1.*s)*(delta*
                        (eta1*(-1.2*pow(mpion,4) + 0.6*pow(mrho,4) + pow(mpion,2)*(2.*pow(mrho,2) - 2.4*s) - 1.6*pow(mrho,2)*s + 1.*pow(s,2)) +
                          eta2*(0.8*pow(mpion,4) + (1.*pow(mrho,2) - 0.4*s)*s + pow(mpion,2)*(0.2*pow(mrho,2) + 1.2*s))) +
                       pow(mrho,2)*(eta2*(pow(mpion,2)*(-0.4 - 6.4*C4*s) + s*(-0.4 + 3.2*C4*s)) +
                          eta1*(s*(0.8 - 3.2*C4*s) + pow(mrho,2)*(-0.4 + 3.2*C4*s) + pow(mpion,2)*(-0.8 - 3.2*C4*pow(mrho,2) + 6.4*C4*s))))*pow(t2,2)
                     )/(pow(mrho,2)*(pow(Gammaa1,2)*pow(ma1,2) + pow(ma1,4) - 2.*pow(ma1,2)*s + pow(s,2))) -
                  (0.20833333333333331*delta*(-0.8*pow(mrho,2) + 0.8*C4*pow(mrho,4) + delta*(0.8*pow(mpion,2) + 1.*pow(mrho,2) - 0.7*s))*
                     pow(t2,3))/pow(mrho,6) + (0.125*(5.333333333333333*pow(C4,2)*pow(mrho,6) +
                       delta*(-0.6666666666666666*pow(mrho,2) - 1.3333333333333333*C4*pow(mrho,4)) +
                       pow(delta,2)*(1.*pow(mpion,2) + 1.1666666666666667*pow(mrho,2) - 0.6666666666666666*s))*pow(t2,3))/pow(mrho,6) +
                  (0.10416666666666666*delta*(-0.8*pow(mrho,2) + delta*(0.4*pow(mpion,2) + 1.*pow(mrho,2) - 0.6*s))*pow(t2,3))/pow(mrho,6) +
                  (0.020833333333333332*pow(eta1 - 1.*eta2,2)*s*(-2.*eta1*eta2*s + pow(eta2,2)*s + pow(eta1,2)*(-1.*pow(mrho,2) + s))*pow(t2,3))/
                   (pow(Gammaa1,2)*pow(ma1,2) + pow(ma1,4) - 2.*pow(ma1,2)*s + pow(s,2)) +
                  (0.10416666666666666*(eta1 - 1.*eta2)*(pow(ma1,2) - 1.*s)*
                     (0.4*eta1*pow(mrho,2) + delta*(-0.2*eta2*pow(mpion,2) - 0.2*eta2*s + eta1*(-0.4*pow(mpion,2) - 0.8*pow(mrho,2) + 1.*s)))*
                     pow(t2,3))/(pow(mrho,2)*(pow(Gammaa1,2)*pow(ma1,2) + pow(ma1,4) - 2.*pow(ma1,2)*s + pow(s,2))) -
                  (0.14583333333333331*(eta1 - 1.*eta2)*(pow(ma1,2) - 1.*s)*
                     (delta*(-0.14285714285714285*eta2*pow(mpion,2) - 0.42857142857142855*eta2*s +
                          eta1*(-0.2857142857142857*pow(mpion,2) - 0.5714285714285714*pow(mrho,2) + 1.*s)) +
                       pow(mrho,2)*(1.1428571428571428*C4*eta2*s + eta1*(0.2857142857142857 - 1.1428571428571428*C4*s)))*pow(t2,3))/
                   (pow(mrho,2)*(pow(Gammaa1,2)*pow(ma1,2) + pow(ma1,4) - 2.*pow(ma1,2)*s + pow(s,2))) +
                  (0. - 0.5000000000000001*pow(2. - 1.*delta,2)*pow(mpion,4)*pow(mrho,6) + 0.25*pow(2. - 1.*delta,2)*pow(mrho,10) -
                     0.5000000000000001*pow(2. - 1.*delta,2)*pow(mrho,6)*pow(s,2) +
                     pow(2. - 1.*delta,2)*pow(mpion,2)*pow(mrho,6)*(-1.*pow(mrho,2) + 1.*s))/(pow(mrho,6)*(-2.*pow(mpion,2) + 1.*s + 1.*t2)) +
                  (2.*(0. - 2.*pow(mpion,4)*pow(mrho,4) - 0.5*pow(mrho,8) +
                       delta*pow(mrho,4)*(2.*pow(mpion,4) + 0.5*pow(mrho,4) + pow(mpion,2)*(-2.*pow(mrho,2) - 1.9999999999999998*s)) +
                       pow(mpion,2)*(2.*pow(mrho,6) + 2.*pow(mrho,4)*s) +
                       pow(delta,2)*pow(mrho,2)*(-2.220446049250313e-16*pow(mpion,6) - 0.125*pow(mrho,6) +
                          pow(mpion,4)*(-0.5*pow(mrho,2) + 2.220446049250313e-16*s) + pow(mpion,2)*(0.5*pow(mrho,4) + 0.5*pow(mrho,2)*s)))*
                     log(fabs(-1.*pow(mpion,2) + 0.5*s + 0.5*t2)))/(pow(mrho,4)*(pow(mpion,2) - 1.*s)) -
                  (0.25*(eta1 - 1.*eta2)*(pow(ma1,2) - 1.*s)*(eta2*((-2. + 1.*delta)*pow(mpion,6) + (6. - 3.*delta)*pow(mpion,4)*s +
                          pow(s,2)*((4. - 2.*delta)*pow(mrho,2) + (2. - 1.*delta)*s) +
                          pow(mpion,2)*s*((-4. + 2.*delta)*pow(mrho,2) + (-6. + 3.*delta)*s)) +
                       eta1*((2. - 1.*delta)*pow(mpion,6) + (2. - 1.*delta)*pow(mrho,4)*s + (-2. + 1.*delta)*pow(s,3) +
                          pow(mpion,4)*((4. - 2.*delta)*pow(mrho,2) + (-6. + 3.*delta)*s) +
                          pow(mpion,2)*((-2. + 1.*delta)*pow(mrho,4) + (-4. + 2.*delta)*pow(mrho,2)*s + (6. - 3.*delta)*pow(s,2))))*
                     log(fabs(-2.*pow(mpion,2) + s + t2)))/(pow(Gammaa1,2)*pow(ma1,2) + pow(ma1,4) - 2.*pow(ma1,2)*s + pow(s,2)) +
                  (0.25*(0. + 8.*pow(mpion,2)*pow(mrho,6) + 4.*pow(mrho,8) - 8.*pow(mrho,6)*s +
                       delta*pow(mrho,4)*(8.*pow(mpion,4) - 8.*pow(mrho,4) + pow(mpion,2)*(8.*pow(mrho,2) - 16.*s) + 8.*pow(mrho,2)*s +
                          8.*pow(s,2)) + pow(delta,2)*pow(mrho,4)*
                        (-4.*pow(mpion,4) + 3.*pow(mrho,4) - 2.*pow(mrho,2)*s - 4.*pow(s,2) + pow(mpion,2)*(-6.*pow(mrho,2) + 8.*s)))*
                     log(fabs(-2.*pow(mpion,2) + 1.*s + 1.*t2)))/pow(mrho,6) +
                  (0.5*(0. + pow(mpion,2)*(4.*pow(mrho,6) - 8.*C4*pow(mrho,8)) - 4.*pow(mrho,6)*s + 8.*C4*pow(mrho,8)*s +
                       pow(delta,2)*pow(mrho,4)*(2.*pow(mpion,4) - 1.*pow(mrho,4) + pow(mpion,2)*(4.*pow(mrho,2) - 4.*s) + 2.*pow(s,2)) +
                       delta*pow(mrho,4)*(-4.*pow(mpion,4) + 2.*pow(mrho,2)*s - 4.*pow(s,2) +
                          pow(mpion,2)*(-10.*pow(mrho,2) + 4.*C4*pow(mrho,4) + 8.*s) + pow(mrho,4)*(2. - 4.*C4*s)))*
                     log(fabs(-2.*pow(mpion,2) + 1.*s + 1.*t2)))/pow(mrho,6)))/
              (16.*Pi*(pow(mpion,4) + pow(pow(mrho,2) - s,2) - 2*pow(mpion,2)*(pow(mrho,2) + s))) -
             (pow(Const,2)*pow(ghat,4)*(0. - (0.25*pow(-2 + delta,2)*pow(mpion,2)*
                     (pow(mpion,4) + pow(pow(mrho,2) - s,2) - 2*pow(mpion,2)*(pow(mrho,2) + s))*t1)/(pow(mrho,2)*pow(pow(mpion,2) - s,2)) -
                  (0.0625*(0. + 8.*pow(mpion,2)*pow(mrho,4) - 12.*pow(mrho,6) + 4.*pow(mrho,4)*s +
                       delta*pow(mrho,2)*(-16.*pow(mpion,4) - 16.*pow(mpion,2)*pow(mrho,2) - 4.*pow(mrho,4) + 16.*pow(mrho,2)*s + 4.*pow(s,2)) +
                       pow(delta,2)*(8.*pow(mpion,6) + 9.*pow(mrho,6) + pow(mpion,4)*(4.*pow(mrho,2) - 4.*s) - 13.*pow(mrho,4)*s -
                          5.*pow(mrho,2)*pow(s,2) + 1.*pow(s,3) + pow(mpion,2)*(-2.*pow(mrho,4) + 4.*pow(mrho,2)*s - 2.*pow(s,2))))*t1)/
                   pow(mrho,6) - (0.125*(-2. + delta)*(eta1 - 1.*eta2)*(pow(ma1,2) - 1.*s)*
                     (eta2*(pow(mpion,6) + pow(mpion,2)*pow(s,2) + (pow(mrho,2) - 1.*s)*pow(s,2) + pow(mpion,4)*(-1.*pow(mrho,2) + 3.*s)) +
                       eta1*(-4.*pow(mpion,6) + pow(mpion,4)*(3.*pow(mrho,2) + s) +
                          pow(mpion,2)*(-1.*pow(mrho,4) + pow(mrho,2)*s - 2.*pow(s,2)) + s*(pow(mrho,4) - 2.*pow(mrho,2)*s + pow(s,2))))*t1)/
                   ((-1.*pow(mpion,2) + s)*(pow(Gammaa1,2)*pow(ma1,2) + pow(ma1,4) - 2.*pow(ma1,2)*s + pow(s,2))) +
                  (0.03125*pow(eta1 - 1.*eta2,2)*(pow(eta1,2)*(1.*pow(mpion,8) - 2.*pow(mpion,6)*pow(mrho,2) +
                          pow(mpion,2)*s*(-4.*pow(mrho,4) + 8.*pow(mrho,2)*s - 4.*pow(s,2)) +
                          pow(s,2)*(1.*pow(mrho,4) - 2.*pow(mrho,2)*s + 1.*pow(s,2)) +
                          pow(mpion,4)*(3.*pow(mrho,4) - 6.*pow(mrho,2)*s + 4.*pow(s,2))) +
                       pow(eta2,2)*(1.*pow(mpion,8) - 2.*pow(mpion,6)*pow(mrho,2) +
                          pow(mpion,2)*s*(-2.*pow(mrho,4) - 4.*pow(mrho,2)*s - 4.*pow(s,2)) +
                          pow(s,2)*(1.*pow(mrho,4) + 2.*pow(mrho,2)*s + 1.*pow(s,2)) +
                          pow(mpion,4)*(1.*pow(mrho,4) + 4.*pow(mrho,2)*s + 4.*pow(s,2))) +
                       eta1*eta2*(-2.*pow(mpion,8) + 2.*pow(mrho,4)*pow(s,2) - 2.*pow(s,4) +
                          pow(mpion,4)*(2.*pow(mrho,4) + 4.*pow(mrho,2)*s - 8.*pow(s,2)) +
                          pow(mpion,2)*s*(-4.*pow(mrho,4) - 4.*pow(mrho,2)*s + 8.*pow(s,2))))*t1)/
                   (pow(Gammaa1,2)*pow(ma1,2) + pow(ma1,4) - 2.*pow(ma1,2)*s + pow(s,2)) +
                  (0.5*(0. - 4.*C4*pow(mrho,8) - 0.5*pow(mrho,4)*s + pow(mrho,6)*(2. + 2.*C4*s) +
                       pow(delta,2)*(2.*pow(mpion,6) + 2.*pow(mrho,6) - 1.5*pow(mpion,4)*s - 2.375*pow(mrho,4)*s - 0.75*pow(mrho,2)*pow(s,2) +
                          0.125*pow(s,3) + pow(mpion,2)*(-1.5*pow(mrho,4) + 0.5*pow(mrho,2)*s)) +
                       delta*pow(mrho,2)*(-2.*pow(mpion,4) + pow(mpion,2)*(1.*s + pow(mrho,2)*(-1. - 2.*C4*s)) +
                          pow(mrho,2)*(2.*C4*pow(mrho,4) + pow(mrho,2)*(-3. + 1.*C4*s) + s*(2. + 1.*C4*s))))*t1)/pow(mrho,6) -
                  (0.5*(pow(mrho,6)*(-1.5 + C4*(-12.*pow(mpion,2) + 6.*s) + pow(C4,2)*(-16.*pow(mpion,4) + 16.*pow(mpion,2)*s - 4.*pow(s,2))) +
                       pow(delta,2)*(1.*pow(mpion,6) + 0.125*pow(mrho,6) + pow(mpion,4)*(-2.*pow(mrho,2) - 1.*s) + 0.25*pow(mrho,4)*s -
                          0.625*pow(mrho,2)*pow(s,2) + pow(mpion,2)*(-2.5*pow(mrho,4) + 1.75*pow(mrho,2)*s + 0.25*pow(s,2))) +
                       delta*pow(mrho,2)*(pow(mpion,4)*(1. + 8.*C4*pow(mrho,2)) +
                          pow(mpion,2)*(6.*C4*pow(mrho,4) - 0.5*s + pow(mrho,2)*(3. - 10.*C4*s)) +
                          pow(mrho,2)*(pow(mrho,2)*(1.5 - 1.*C4*s) + s*(-2.5 + 3.*C4*s))))*t1)/pow(mrho,6) -
                  (0.25*(pow(delta,2)*(1.*pow(mpion,6) - 1.*pow(mrho,6) + pow(mpion,4)*(-2.499999999999999*pow(mrho,2) - 2.5*s) -
                          1.5*pow(mrho,4)*s + 2.*pow(mrho,2)*pow(s,2) - 0.5*pow(s,3) +
                          pow(mpion,2)*(3.5*pow(mrho,4) - 1.5000000000000004*pow(mrho,2)*s + 2.*pow(s,2))) +
                       pow(mrho,2)*(pow(mpion,4)*(-6. - 8.*C4*pow(mrho,2)) + 2.*pow(s,2) + pow(mrho,4)*(-4. - 8.*C4*s) +
                          pow(mrho,2)*s*(-2. + 8.*C4*s) + pow(mpion,2)*(8.*C4*pow(mrho,4) + 4.*s + pow(mrho,2)*(10. - 16.*C4*s))) +
                       delta*(-2.*pow(mpion,6) - 5.*pow(mrho,2)*pow(s,2) + 1.*pow(s,3) +
                          pow(mpion,4)*(8.*pow(mrho,2) + 4.*C4*pow(mrho,4) + 5.*s) + pow(mrho,4)*s*(4. - 4.*C4*s) + pow(mrho,6)*(4. + 4.*C4*s) +
                          pow(mpion,2)*(-4.*C4*pow(mrho,6) + 1.*pow(mrho,2)*s - 4.*pow(s,2) + pow(mrho,4)*(-12. + 8.*C4*s))))*t1)/
                   (pow(mrho,4)*(pow(mpion,2) - 1.*s)) + (0.0625*(eta1 - 1.*eta2)*(pow(ma1,2) - 1.*s)*
                     (pow(mrho,2)*(eta2*(4.*pow(mpion,4) - 6.*pow(mpion,2)*s + s*(8.*pow(mrho,2) + 6.*s)) +
                          eta1*(-12.*pow(mpion,4) + 4.*pow(mrho,4) + 2.*pow(mrho,2)*s - 6.*pow(s,2) + pow(mpion,2)*(-4.*pow(mrho,2) + 8.*s))) +
                       delta*(eta1*(8.*pow(mpion,6) - 2.*pow(mrho,6) + pow(mpion,4)*(2.*pow(mrho,2) - 2.*s) - 3.*pow(mrho,4)*s +
                             4.*pow(mrho,2)*pow(s,2) + 1.*pow(s,3) + pow(mpion,2)*(2.*pow(mrho,4) - 2.*pow(s,2))) +
                          eta2*(pow(mpion,4)*(-2.*pow(mrho,2) - 4.*s) + pow(mpion,2)*s*(3.*pow(mrho,2) + 3.*s) +
                             s*(-4.*pow(mrho,4) - 7.*pow(mrho,2)*s - 1.*pow(s,2)))))*t1)/
                   (pow(mrho,2)*(pow(Gammaa1,2)*pow(ma1,2) + pow(ma1,4) - 2.*pow(ma1,2)*s + pow(s,2))) -
                  (0.1875*(eta1 - 1.*eta2)*(pow(ma1,2) - 1.*s)*(delta*
                        (eta1*(2.6666666666666665*pow(mpion,6) + pow(mpion,4)*(-4.*pow(mrho,2) + 2.*s) +
                             pow(mpion,2)*(-1.3333333333333333*pow(mrho,4) + 6.*pow(mrho,2)*s - 3.3333333333333335*pow(s,2)) +
                             s*(0.3333333333333333*pow(mrho,4) - 1.3333333333333333*pow(mrho,2)*s + 1.*pow(s,2))) +
                          eta2*(pow(mpion,4)*(-0.6666666666666666*pow(mrho,2) - 4.*s) +
                             s*(0.6666666666666666*pow(mrho,4) - 1.*pow(mrho,2)*s - 1.*pow(s,2)) +
                             pow(mpion,2)*(-0.6666666666666666*pow(mrho,4) - 0.3333333333333333*pow(mrho,2)*s + 3.6666666666666665*pow(s,2)))) +
                       pow(mrho,2)*(eta2*(C4*pow(mpion,4)*(2.6666666666666665*pow(mrho,2) + 10.666666666666666*s) +
                             pow(mpion,2)*(s*(3.3333333333333335 - 10.666666666666666*C4*s) + pow(mrho,2)*(1.3333333333333333 - 5.333333333333333*C4*s)) +
                             s*(s*(-2. + 2.6666666666666665*C4*s) + pow(mrho,2)*(-1.3333333333333333 + 2.6666666666666665*C4*s))) +
                          eta1*(pow(mpion,4)*(1.3333333333333333 + 8.*C4*pow(mrho,2) - 10.666666666666666*C4*s) +
                             s*(s*(2. - 2.6666666666666665*C4*s) + pow(mrho,2)*(-2. + 2.6666666666666665*C4*s)) +
                             pow(mpion,2)*(pow(mrho,2)*(2.6666666666666665 - 10.666666666666666*C4*s) + s*(-4. + 10.666666666666666*C4*s)))))*t1)/
                   (pow(mrho,2)*(pow(Gammaa1,2)*pow(ma1,2) + pow(ma1,4) - 2.*pow(ma1,2)*s + pow(s,2))) -
                  (0.0625*(-2. + delta)*(eta1 - 1.*eta2)*(pow(ma1,2) - 1.*s)*(pow(mpion,2) + s)*
                     (-2.*eta2*s + eta1*(pow(mpion,2) - 1.*pow(mrho,2) + s))*pow(t1,2))/
                   ((-1.*pow(mpion,2) + s)*(pow(Gammaa1,2)*pow(ma1,2) + pow(ma1,4) - 2.*pow(ma1,2)*s + pow(s,2))) +
                  (0.03125*pow(eta1 - 1.*eta2,2)*(pow(eta1,2)*(pow(mrho,2) - 1.*s) + 2.*eta1*eta2*s - 1.*pow(eta2,2)*s)*
                     (pow(mpion,4) + (pow(mrho,2) - 1.*s)*s + pow(mpion,2)*(-1.*pow(mrho,2) + 2.*s))*pow(t1,2))/
                   (pow(Gammaa1,2)*pow(ma1,2) + pow(ma1,4) - 2.*pow(ma1,2)*s + pow(s,2)) -
                  (0.125*(-1.*pow(mrho,4) + 4.*C4*pow(mrho,6) + delta*pow(mrho,2)*
                        (2.*pow(mrho,2) + 2.*C4*pow(mrho,4) + pow(mpion,2)*(2. - 4.*C4*pow(mrho,2)) - 2.*s) +
                       pow(delta,2)*(1.*pow(mpion,4) + 0.25*pow(mrho,4) - 1.25*pow(s,2) + pow(mpion,2)*(-3.*pow(mrho,2) + 2.*s)))*pow(t1,2))/
                   pow(mrho,6) + (0.03125*(0. - 4.*pow(mrho,4) + delta*(16.*pow(mrho,4) - 8.*pow(mrho,2)*s) +
                       pow(delta,2)*(4.*pow(mpion,4) - 3.*pow(mrho,4) + 2.*pow(mrho,2)*s - 3.*pow(s,2) + pow(mpion,2)*(-4.*pow(mrho,2) + 4.*s)))*
                     pow(t1,2))/pow(mrho,6) + (0.0625*(-32.*C4*pow(mrho,4)*s +
                       pow(delta,2)*(1.*pow(mpion,4) + pow(mpion,2)*(-1.0000000000000009*pow(mrho,2) - 2.*s) + s*(-3.*pow(mrho,2) + 1.*s)) +
                       delta*(-2.*pow(mpion,4) + (6.*pow(mrho,2) + 16.*C4*pow(mrho,4) - 2.*s)*s + pow(mpion,2)*(2.*pow(mrho,2) + 4.*s)))*
                     pow(t1,2))/(pow(mrho,4)*(pow(mpion,2) - 1.*s)) -
                  (0.5625*(C4*pow(mrho,6)*(2.6666666666666665 + 7.111111111111112*C4*pow(mpion,2) - 3.555555555555556*C4*s) +
                       pow(delta,2)*(0.11111111111111112*pow(mrho,4) + pow(mpion,2)*(1.*pow(mrho,2) - 0.22222222222222224*s) -
                          0.22222222222222224*pow(mrho,2)*s + 0.11111111111111112*pow(s,2)) +
                       delta*pow(mrho,2)*(-2.2222222222222223*C4*pow(mrho,4) +
                          pow(mpion,2)*(-0.6666666666666666 - 2.6666666666666665*C4*pow(mrho,2)) + 0.22222222222222224*s +
                          pow(mrho,2)*(-0.22222222222222224 + 1.777777777777778*C4*s)))*pow(t1,2))/pow(mrho,6) +
                  (0.03125*(eta1 - 1.*eta2)*(pow(ma1,2) - 1.*s)*(pow(mrho,2)*
                        (-2.*eta2*pow(mpion,2) - 5.999999999999999*eta1*pow(mrho,2) + 8.*eta1*s - 2.*eta2*s) +
                       delta*(eta1*(-5.999999999999999*pow(mpion,4) + 5.*pow(mrho,4) + pow(mpion,2)*(4.*pow(mrho,2) - 4.*s) -
                             5.999999999999999*pow(mrho,2)*s + 1.*pow(s,2)) +
                          eta2*(4.*pow(mpion,4) + pow(mpion,2)*(1.*pow(mrho,2) - 2.*s) + s*(5.*pow(mrho,2) + 2.*s))))*pow(t1,2))/
                   (pow(mrho,2)*(pow(Gammaa1,2)*pow(ma1,2) + pow(ma1,4) - 2.*pow(ma1,2)*s + pow(s,2))) -
                  (0.15625*(eta1 - 1.*eta2)*(pow(ma1,2) - 1.*s)*(delta*
                        (eta1*(-1.2*pow(mpion,4) + 0.6*pow(mrho,4) + pow(mpion,2)*(2.*pow(mrho,2) - 2.4*s) - 1.6*pow(mrho,2)*s + 1.*pow(s,2)) +
                          eta2*(0.8*pow(mpion,4) + (1.*pow(mrho,2) - 0.4*s)*s + pow(mpion,2)*(0.2*pow(mrho,2) + 1.2*s))) +
                       pow(mrho,2)*(eta2*(pow(mpion,2)*(-0.4 - 6.4*C4*s) + s*(-0.4 + 3.2*C4*s)) +
                          eta1*(s*(0.8 - 3.2*C4*s) + pow(mrho,2)*(-0.4 + 3.2*C4*s) + pow(mpion,2)*(-0.8 - 3.2*C4*pow(mrho,2) + 6.4*C4*s))))*pow(t1,2)
                     )/(pow(mrho,2)*(pow(Gammaa1,2)*pow(ma1,2) + pow(ma1,4) - 2.*pow(ma1,2)*s + pow(s,2))) -
                  (0.20833333333333331*delta*(-0.8*pow(mrho,2) + 0.8*C4*pow(mrho,4) + delta*(0.8*pow(mpion,2) + 1.*pow(mrho,2) - 0.7*s))*
                     pow(t1,3))/pow(mrho,6) + (0.125*(5.333333333333333*pow(C4,2)*pow(mrho,6) +
                       delta*(-0.6666666666666666*pow(mrho,2) - 1.3333333333333333*C4*pow(mrho,4)) +
                       pow(delta,2)*(1.*pow(mpion,2) + 1.1666666666666667*pow(mrho,2) - 0.6666666666666666*s))*pow(t1,3))/pow(mrho,6) +
                  (0.10416666666666666*delta*(-0.8*pow(mrho,2) + delta*(0.4*pow(mpion,2) + 1.*pow(mrho,2) - 0.6*s))*pow(t1,3))/pow(mrho,6) +
                  (0.020833333333333332*pow(eta1 - 1.*eta2,2)*s*(-2.*eta1*eta2*s + pow(eta2,2)*s + pow(eta1,2)*(-1.*pow(mrho,2) + s))*pow(t1,3))/
                   (pow(Gammaa1,2)*pow(ma1,2) + pow(ma1,4) - 2.*pow(ma1,2)*s + pow(s,2)) +
                  (0.10416666666666666*(eta1 - 1.*eta2)*(pow(ma1,2) - 1.*s)*
                     (0.4*eta1*pow(mrho,2) + delta*(-0.2*eta2*pow(mpion,2) - 0.2*eta2*s + eta1*(-0.4*pow(mpion,2) - 0.8*pow(mrho,2) + 1.*s)))*
                     pow(t1,3))/(pow(mrho,2)*(pow(Gammaa1,2)*pow(ma1,2) + pow(ma1,4) - 2.*pow(ma1,2)*s + pow(s,2))) -
                  (0.14583333333333331*(eta1 - 1.*eta2)*(pow(ma1,2) - 1.*s)*
                     (delta*(-0.14285714285714285*eta2*pow(mpion,2) - 0.42857142857142855*eta2*s +
                          eta1*(-0.2857142857142857*pow(mpion,2) - 0.5714285714285714*pow(mrho,2) + 1.*s)) +
                       pow(mrho,2)*(1.1428571428571428*C4*eta2*s + eta1*(0.2857142857142857 - 1.1428571428571428*C4*s)))*pow(t1,3))/
                   (pow(mrho,2)*(pow(Gammaa1,2)*pow(ma1,2) + pow(ma1,4) - 2.*pow(ma1,2)*s + pow(s,2))) +
                  (0. - 0.5000000000000001*pow(2. - 1.*delta,2)*pow(mpion,4)*pow(mrho,6) + 0.25*pow(2. - 1.*delta,2)*pow(mrho,10) -
                     0.5000000000000001*pow(2. - 1.*delta,2)*pow(mrho,6)*pow(s,2) +
                     pow(2. - 1.*delta,2)*pow(mpion,2)*pow(mrho,6)*(-1.*pow(mrho,2) + 1.*s))/(pow(mrho,6)*(-2.*pow(mpion,2) + 1.*s + 1.*t1)) +
                  (2.*(0. - 2.*pow(mpion,4)*pow(mrho,4) - 0.5*pow(mrho,8) +
                       delta*pow(mrho,4)*(2.*pow(mpion,4) + 0.5*pow(mrho,4) + pow(mpion,2)*(-2.*pow(mrho,2) - 1.9999999999999998*s)) +
                       pow(mpion,2)*(2.*pow(mrho,6) + 2.*pow(mrho,4)*s) +
                       pow(delta,2)*pow(mrho,2)*(-2.220446049250313e-16*pow(mpion,6) - 0.125*pow(mrho,6) +
                          pow(mpion,4)*(-0.5*pow(mrho,2) + 2.220446049250313e-16*s) + pow(mpion,2)*(0.5*pow(mrho,4) + 0.5*pow(mrho,2)*s)))*
                     log(fabs(-1.*pow(mpion,2) + 0.5*s + 0.5*t1)))/(pow(mrho,4)*(pow(mpion,2) - 1.*s)) -
                  (0.25*(eta1 - 1.*eta2)*(pow(ma1,2) - 1.*s)*(eta2*((-2. + 1.*delta)*pow(mpion,6) + (6. - 3.*delta)*pow(mpion,4)*s +
                          pow(s,2)*((4. - 2.*delta)*pow(mrho,2) + (2. - 1.*delta)*s) +
                          pow(mpion,2)*s*((-4. + 2.*delta)*pow(mrho,2) + (-6. + 3.*delta)*s)) +
                       eta1*((2. - 1.*delta)*pow(mpion,6) + (2. - 1.*delta)*pow(mrho,4)*s + (-2. + 1.*delta)*pow(s,3) +
                          pow(mpion,4)*((4. - 2.*delta)*pow(mrho,2) + (-6. + 3.*delta)*s) +
                          pow(mpion,2)*((-2. + 1.*delta)*pow(mrho,4) + (-4. + 2.*delta)*pow(mrho,2)*s + (6. - 3.*delta)*pow(s,2))))*
                     log(fabs(-2.*pow(mpion,2) + s + t1)))/(pow(Gammaa1,2)*pow(ma1,2) + pow(ma1,4) - 2.*pow(ma1,2)*s + pow(s,2)) +
                  (0.25*(0. + 8.*pow(mpion,2)*pow(mrho,6) + 4.*pow(mrho,8) - 8.*pow(mrho,6)*s +
                       delta*pow(mrho,4)*(8.*pow(mpion,4) - 8.*pow(mrho,4) + pow(mpion,2)*(8.*pow(mrho,2) - 16.*s) + 8.*pow(mrho,2)*s +
                          8.*pow(s,2)) + pow(delta,2)*pow(mrho,4)*
                        (-4.*pow(mpion,4) + 3.*pow(mrho,4) - 2.*pow(mrho,2)*s - 4.*pow(s,2) + pow(mpion,2)*(-6.*pow(mrho,2) + 8.*s)))*
                     log(fabs(-2.*pow(mpion,2) + 1.*s + 1.*t1)))/pow(mrho,6) +
                  (0.5*(0. + pow(mpion,2)*(4.*pow(mrho,6) - 8.*C4*pow(mrho,8)) - 4.*pow(mrho,6)*s + 8.*C4*pow(mrho,8)*s +
                       pow(delta,2)*pow(mrho,4)*(2.*pow(mpion,4) - 1.*pow(mrho,4) + pow(mpion,2)*(4.*pow(mrho,2) - 4.*s) + 2.*pow(s,2)) +
                       delta*pow(mrho,4)*(-4.*pow(mpion,4) + 2.*pow(mrho,2)*s - 4.*pow(s,2) +
                          pow(mpion,2)*(-10.*pow(mrho,2) + 4.*C4*pow(mrho,4) + 8.*s) + pow(mrho,4)*(2. - 4.*C4*s)))*
                     log(fabs(-2.*pow(mpion,2) + 1.*s + 1.*t1)))/pow(mrho,6)))/
              (16.*Pi*(pow(mpion,4) + pow(pow(mrho,2) - s,2) - 2*pow(mpion,2)*(pow(mrho,2) + s))));*/

          //omega:
          xsection = to_mb*1/3.0*(0.0024868*pow(Const,2)*pow(g_POR,4)*((pow(momega,8) + pow(mpion,4)*pow(pow(mpion,2) - pow(mrho,2),2) -
              2*pow(momega,6)*(2*pow(mpion,2) + pow(mrho,2) - s) -
              2*pow(momega,2)*pow(mpion,2)*(pow(mrho,4) + pow(mpion,2)*s - pow(mrho,2)*s) +
              pow(momega,4)*(4*pow(mpion,4) + pow(mrho,4) + 4*pow(mpion,2)*(pow(mrho,2) - s) - 2*pow(mrho,2)*s + 2*pow(s,2)))/
            (pow(momega,2) - t2) + 3*pow(momega,4)*t2 - 8*pow(momega,2)*pow(mpion,2)*t2 + 4*pow(mpion,4)*t2 -
           4*pow(momega,2)*pow(mrho,2)*t2 + 4*pow(mpion,2)*pow(mrho,2)*t2 + pow(mrho,4)*t2 + 4*pow(momega,2)*s*t2 -
           4*pow(mpion,2)*s*t2 - 2*pow(mrho,2)*s*t2 + 2*pow(s,2)*t2 + pow(momega,2)*pow(t2,2) - 2*pow(mpion,2)*pow(t2,2) -
           pow(mrho,2)*pow(t2,2) + s*pow(t2,2) + pow(t2,3)/3. -
           (pow(momega,8) + pow(mpion,4)*pow(pow(mpion,2) - pow(mrho,2),2) - 2*pow(momega,6)*(2*pow(mpion,2) + pow(mrho,2) - s) -
              2*pow(momega,2)*pow(mpion,2)*(pow(mrho,4) + pow(mpion,2)*s - pow(mrho,2)*s) +
              pow(momega,4)*(4*pow(mpion,4) + pow(mrho,4) + 4*pow(mpion,2)*(pow(mrho,2) - s) - 2*pow(mrho,2)*s + 2*pow(s,2)))/
            (pow(momega,2) - t1) - 3*pow(momega,4)*t1 + 8*pow(momega,2)*pow(mpion,2)*t1 - 4*pow(mpion,4)*t1 +
           4*pow(momega,2)*pow(mrho,2)*t1 - 4*pow(mpion,2)*pow(mrho,2)*t1 - pow(mrho,4)*t1 - 4*pow(momega,2)*s*t1 +
           4*pow(mpion,2)*s*t1 + 2*pow(mrho,2)*s*t1 - 2*pow(s,2)*t1 - pow(momega,2)*pow(t1,2) + 2*pow(mpion,2)*pow(t1,2) +
           pow(mrho,2)*pow(t1,2) - s*pow(t1,2) - pow(t1,3)/3. +
           2*(2*pow(momega,6) - 3*pow(momega,4)*(2*pow(mpion,2) + pow(mrho,2) - s) -
              pow(mpion,2)*(pow(mrho,4) + pow(mpion,2)*s - pow(mrho,2)*s) +
              pow(momega,2)*(4*pow(mpion,4) + pow(mrho,4) + 4*pow(mpion,2)*(pow(mrho,2) - s) - 2*pow(mrho,2)*s + 2*pow(s,2)))*
            log(fabs(-pow(momega,2) + t2)) - 2*(2*pow(momega,6) - 3*pow(momega,4)*(2*pow(mpion,2) + pow(mrho,2) - s) -
              pow(mpion,2)*(pow(mrho,4) + pow(mpion,2)*s - pow(mrho,2)*s) +
              pow(momega,2)*(4*pow(mpion,4) + pow(mrho,4) + 4*pow(mpion,2)*(pow(mrho,2) - s) - 2*pow(mrho,2)*s + 2*pow(s,2)))*
            log(fabs(-pow(momega,2) + t1))))/(pow(mpion,4) + pow(pow(mrho,2) - s,2) - 2*pow(mpion,2)*(pow(mrho,2) + s));

          process_list.push_back(make_unique<CollisionBranch>(
              *part_out, *photon_out, xsection, ProcessType::TwoToTwo));
          break;

        /*case ReactionType::pi_eta:
          if (part_a.type().pdgcode() == pdg::pi_p) {
            part_out = pi_plus_particle;
          } else {
            part_out = pi_minus_particle;
          }
          m3 = part_out->mass();

          mandelstam_t = get_t_range(sqrts, m1, m2, m3, 0.0);
          t1 = mandelstam_t[1];
          t2 = mandelstam_t[0];

          xsection = to_be_determined * to_mb;
          process_list.push_back(make_unique<CollisionBranch>(
              *part_out, *photon_out, xsection, ProcessType::TwoToTwo));
          break; */

        case ReactionType::pi0_rho0:
          part_out = pi0_particle;
          m3 = part_out->mass();

          mandelstam_t = get_t_range(sqrts, m1, m2, m3, 0.0);
          t1 = mandelstam_t[1];
          t2 = mandelstam_t[0];

          xsection = to_mb*1/3.0*(pow(Const,2)*pow(g_POR,4)*((pow(pow(m_omega,2) - s,2)*(pow(m_pi,8) - 2*pow(m_pi,6)*pow(m_rho,2) + pow(m_pi,4)*(pow(m_rho,4) + 4*pow(m_omega,4) - 2*pow(m_omega,2)*s) +
                  pow(m_omega,4)*(pow(m_rho,4) + pow(m_omega,4) + 2*pow(m_omega,2)*s + 2*pow(s,2) - 2*pow(m_rho,2)*(pow(m_omega,2) + s)) -
                  2*pow(m_pi,2)*pow(m_omega,2)*(pow(m_rho,4) + 2*pow(m_omega,2)*(pow(m_omega,2) + s) - pow(m_rho,2)*(2*pow(m_omega,2) + s))))/(pow(m_omega,2) - t2) +
             (pow(m_pi,8) - 2*pow(m_pi,6)*pow(m_rho,2) + 3*pow(m_omega,8) - 4*pow(m_omega,6)*s - 7*pow(m_omega,4)*pow(s,2) + 4*pow(m_omega,2)*pow(s,3) + 5*pow(s,4) +
                pow(m_rho,4)*(pow(m_omega,4) - 2*pow(m_omega,2)*s + 2*pow(s,2)) + pow(m_rho,2)*(-4*pow(m_omega,6) + 8*pow(m_omega,4)*s - 6*pow(s,3)) -
                2*pow(m_pi,2)*(4*pow(m_omega,6) - 2*pow(m_rho,2)*pow(pow(m_omega,2) - 2*s,2) + pow(m_rho,4)*s - 10*pow(m_omega,4)*s + 8*pow(s,3)) +
                pow(m_pi,4)*(pow(m_rho,4) + 2*pow(m_rho,2)*(pow(m_omega,2) - s) + 4*(pow(m_omega,4) - 3*pow(m_omega,2)*s + 3*pow(s,2))))*t2 -
             2*pow(m_pi,2)*pow(m_omega,4)*pow(t2,2) - pow(m_rho,2)*pow(m_omega,4)*pow(t2,2) + pow(m_omega,6)*pow(t2,2) - pow(m_pi,4)*s*pow(t2,2) +
             pow(m_pi,2)*pow(m_rho,2)*s*pow(t2,2) + 8*pow(m_pi,2)*pow(m_omega,2)*s*pow(t2,2) + 3*pow(m_rho,2)*pow(m_omega,2)*s*pow(t2,2) -
             2*pow(m_omega,4)*s*pow(t2,2) - 8*pow(m_pi,2)*pow(s,2)*pow(t2,2) - 3*pow(m_rho,2)*pow(s,2)*pow(t2,2) - 3*pow(m_omega,2)*pow(s,2)*pow(t2,2) +
             5*pow(s,3)*pow(t2,2) + ((pow(m_omega,4) - 4*pow(m_omega,2)*s + 5*pow(s,2))*pow(t2,3))/3. -
             (pow(pow(m_omega,2) - s,2)*(pow(m_pi,8) - 2*pow(m_pi,6)*pow(m_rho,2) + pow(m_pi,4)*(pow(m_rho,4) + 4*pow(m_omega,4) - 2*pow(m_omega,2)*s) +
                  pow(m_omega,4)*(pow(m_rho,4) + pow(m_omega,4) + 2*pow(m_omega,2)*s + 2*pow(s,2) - 2*pow(m_rho,2)*(pow(m_omega,2) + s)) -
                  2*pow(m_pi,2)*pow(m_omega,2)*(pow(m_rho,4) + 2*pow(m_omega,2)*(pow(m_omega,2) + s) - pow(m_rho,2)*(2*pow(m_omega,2) + s))))/(pow(m_omega,2) - t1) -
             (pow(m_pi,8) - 2*pow(m_pi,6)*pow(m_rho,2) + 3*pow(m_omega,8) - 4*pow(m_omega,6)*s - 7*pow(m_omega,4)*pow(s,2) + 4*pow(m_omega,2)*pow(s,3) + 5*pow(s,4) +
                pow(m_rho,4)*(pow(m_omega,4) - 2*pow(m_omega,2)*s + 2*pow(s,2)) + pow(m_rho,2)*(-4*pow(m_omega,6) + 8*pow(m_omega,4)*s - 6*pow(s,3)) -
                2*pow(m_pi,2)*(4*pow(m_omega,6) - 2*pow(m_rho,2)*pow(pow(m_omega,2) - 2*s,2) + pow(m_rho,4)*s - 10*pow(m_omega,4)*s + 8*pow(s,3)) +
                pow(m_pi,4)*(pow(m_rho,4) + 2*pow(m_rho,2)*(pow(m_omega,2) - s) + 4*(pow(m_omega,4) - 3*pow(m_omega,2)*s + 3*pow(s,2))))*t1 +
             2*pow(m_pi,2)*pow(m_omega,4)*pow(t1,2) + pow(m_rho,2)*pow(m_omega,4)*pow(t1,2) - pow(m_omega,6)*pow(t1,2) + pow(m_pi,4)*s*pow(t1,2) -
             pow(m_pi,2)*pow(m_rho,2)*s*pow(t1,2) - 8*pow(m_pi,2)*pow(m_omega,2)*s*pow(t1,2) - 3*pow(m_rho,2)*pow(m_omega,2)*s*pow(t1,2) +
             2*pow(m_omega,4)*s*pow(t1,2) + 8*pow(m_pi,2)*pow(s,2)*pow(t1,2) + 3*pow(m_rho,2)*pow(s,2)*pow(t1,2) + 3*pow(m_omega,2)*pow(s,2)*pow(t1,2) -
             5*pow(s,3)*pow(t1,2) - ((pow(m_omega,4) - 4*pow(m_omega,2)*s + 5*pow(s,2))*pow(t1,3))/3. +
             2*(pow(m_omega,2) - s)*(-pow(m_pi,8) + pow(m_pi,4)*(4*pow(m_omega,4) - 7*pow(m_omega,2)*s + pow(s,2) + pow(m_rho,2)*(pow(m_omega,2) + s)) +
                pow(m_pi,2)*(-6*pow(m_omega,6) + 6*pow(m_omega,4)*s + 8*pow(m_omega,2)*pow(s,2) + pow(m_rho,4)*(-pow(m_omega,2) + s) +
                   pow(m_rho,2)*(4*pow(m_omega,4) - 7*pow(m_omega,2)*s - pow(s,2))) +
                pow(m_omega,2)*(2*pow(m_omega,6) + pow(m_rho,4)*(pow(m_omega,2) - s) - 4*pow(m_omega,2)*pow(s,2) - 3*pow(s,3) +
                   pow(m_rho,2)*(-3*pow(m_omega,4) + 2*pow(m_omega,2)*s + 3*pow(s,2))))*log((-pow(m_omega,2) + t2)/(-pow(m_omega,2) + t1))))/
                   (128.0*M_PI*pow(pow(m_omega,2) - s,2)*(pow(m_pi,4) + pow(pow(m_rho,2) - s,2) - 2*pow(m_pi,2)*(pow(m_rho,2) + s)));

          process_list.push_back(make_unique<CollisionBranch>(
          *part_out, *photon_out, xsection, ProcessType::TwoToTwo));
          break;

        case ReactionType::no_reaction:
          // never reached
          break;
       }
    }
>>>>>>> e6b9ef7a
  }

  return process_list;
}

<<<<<<< HEAD
double ScatterActionPhoton::diff_cross_section(double t, double t2,
                                               double t1) const {
  const double to_mb = 0.3894;
  static const float m_rho = ParticleType::find(pdg::rho_z).mass();
  static const float m_pi = ParticleType::find(pdg::pi_z).mass();
  double s = mandelstam_s();
  double diff_xsection = 0.0;

  PhotonCrossSection<ComputationMethod::Analytic> xs_object;
=======
double ScatterActionPhoton::diff_cross_section(double t, double m3, double t2, double t1) const {
  const double to_mb = 0.3894;
  const float m_rho = ParticleType::find(pdg::rho_z).mass();
  const float m_pi = ParticleType::find(pdg::pi_z).mass();
  float s = mandelstam_s();
  float diff_xsection = 0.0;

  const double Const = 0.059;
  const double g_POR = 11.93;
  const double ma1 = 1.26;
  const double ghat = 6.4483;
  const double eta1 = 2.3920;
  const double eta2 = 1.9430;
  const double delta = -0.6426;
  const double C4 = -0.14095;
  const double Gammaa1 = 0.4;
  const double Pi = M_PI;
  double m_omega = 0.783;
  double momega = m_omega;
  double mrho = m_rho;
  double mpion = m_pi;
>>>>>>> e6b9ef7a

  switch (reac) {
    case ReactionType::pi_p_pi_m_rho_z:
      if (outgoing_particles_[0].type().pdgcode().is_rho()) {
        diff_xsection = (pow(Const,2)*pow(ghat,4)*((0.25*(32*pow(C4,2)*pow(mrho,8) + 2*pow(delta,2)*pow(s,2) + 8*C4*pow(mrho,6)*(-6 + delta - 8*C4*s) +
                    2*delta*pow(mrho,2)*s*(-6 + delta - 8*C4*s) +
                    pow(mrho,4)*(12 - pow(delta,2) + 8*C4*(6 + delta)*s + 32*pow(C4,2)*pow(s,2))))/pow(mrho,4) -
               (0.25*pow(-2 + delta,2)*pow(mpion,2)*(pow(mpion,4) + pow(pow(mrho,2) - t,2) - 2*pow(mpion,2)*(pow(mrho,2) + t)))/
                (pow(mrho,2)*pow(pow(mpion,2) - t,2)) - (0.25*pow(-2 + delta,2)*pow(mpion,2)*
                  (pow(mpion,4) + pow(s + t,2) - 2*pow(mpion,2)*(2*pow(mrho,2) + s + t)))/
                (pow(mrho,2)*pow(pow(mpion,2) + pow(mrho,2) - s - t,2)) +
               (0.125*(-2 + delta)*(eta1 - eta2)*(pow(ma1,2) - 2*pow(mpion,2) - pow(mrho,2) + s + t)*
                  (eta1*(2*pow(mpion,2) - s) + eta2*(-3*pow(mpion,2) - pow(mrho,2) + s + t))*
                  (pow(mpion,4) + t*(-pow(mrho,2) + 2*s + t) - pow(mpion,2)*(pow(mrho,2) + 2*t)))/
                ((-pow(mpion,2) + t)*(pow(Gammaa1,2)*pow(ma1,2) + pow(pow(ma1,2) - 2*pow(mpion,2) - pow(mrho,2) + s + t,2))) +
               (0.25*(-2. + delta)*(pow(mpion,4)*(2. + delta - 8.*C4*pow(mrho,2)) + 8.*C4*pow(mrho,4)*t +
                    t*((2. + 3.*delta)*s + (2. + delta)*t) + pow(mrho,2)*(s*(2. - 1.*delta - 16.*C4*t) + t*(-2. - 1.*delta - 8.*C4*t)) +
                    pow(mpion,2)*(8.*C4*pow(mrho,4) + (-2. + delta)*s + (-4. - 2.*delta)*t + pow(mrho,2)*(-6. + delta + 16.*C4*t))))/
                (pow(mrho,2)*(pow(mpion,2) - 1.*t)) - (0.125*(-2 + delta)*(eta1 - eta2)*(pow(ma1,2) - 2*pow(mpion,2) - pow(mrho,2) + s + t)*
                  (-(eta2*(3*pow(mpion,2) + pow(mrho,2) - s - t)*
                       (pow(mpion,4) + (pow(mrho,2) - s - t)*(s - t) - pow(mpion,2)*(pow(mrho,2) - 2*s + 2*t))) +
                    eta1*(2*pow(mpion,6) + pow(mpion,4)*(-2*pow(mrho,2) + 5*s - 4*t) + s*(s + t)*(-pow(mrho,2) + s + t) +
                       pow(mpion,2)*(2*pow(mrho,4) + pow(mrho,2)*(s - 2*t) - 2*(2*s - t)*(s + t)))))/
                ((-pow(mpion,2) - pow(mrho,2) + s + t)*(pow(Gammaa1,2)*pow(ma1,2) +
                    pow(pow(ma1,2) - 2*pow(mpion,2) - pow(mrho,2) + s + t,2))) +
               (0.03125*pow(eta1 - eta2,2)*(-2*eta1*eta2*(pow(mpion,8) - 4*pow(mpion,6)*t +
                       pow(t,2)*(-pow(mrho,4) - 2*pow(mrho,2)*s + 2*pow(s,2) + 2*s*t + pow(t,2)) -
                       2*pow(mpion,2)*t*(-2*pow(mrho,4) + pow(mrho,2)*s + 2*t*(s + t)) + pow(mpion,4)*(-pow(mrho,4) + 2*t*(s + 3*t))) +
                    pow(eta2,2)*(pow(mpion,8) - 2*pow(mpion,6)*(pow(mrho,2) + 2*t) +
                       pow(t,2)*(pow(mrho,4) + 2*pow(s,2) + 2*s*t + pow(t,2) + 2*pow(mrho,2)*(-s + t)) -
                       2*pow(mpion,2)*t*(2*t*(s + t) + pow(mrho,2)*(s + 3*t)) + pow(mpion,4)*(pow(mrho,4) + 6*pow(mrho,2)*t + 2*t*(s + 3*t)))
                      + pow(eta1,2)*(pow(mpion,8) + 2*pow(mpion,6)*(pow(mrho,2) - 2*t) -
                       2*pow(mpion,2)*(pow(mrho,2) - s - t)*(pow(mrho,4) + pow(mrho,2)*t - 2*pow(t,2)) +
                       t*(-pow(mrho,2) + t)*(2*pow(s,2) + 2*s*t + pow(t,2) - pow(mrho,2)*(2*s + t)) +
                       pow(mpion,4)*(pow(mrho,4) - 2*pow(mrho,2)*(s + 3*t) + 2*t*(s + 3*t)))))/pow(pow(ma1,2) - t,2) +
               (2*((0.125*pow(-2 + delta,2)*(2*pow(mpion,2) - s)*
                       (pow(mpion,4) + pow(mrho,2)*(s - t) + t*(s + t) - pow(mpion,2)*(3*pow(mrho,2) + s + 2*t)))/
                     ((pow(mpion,2) - t)*(pow(mpion,2) + pow(mrho,2) - s - t)) -
                    (0.125*(-2. + delta)*(pow(mpion,4)*(2. + delta - 8.*C4*pow(mrho,2)) - 2.*delta*pow(s,2) + 2.*s*t - 1.*delta*s*t +
                         2.*pow(t,2) + delta*pow(t,2) + C4*pow(mrho,4)*(-8.*s + 8.*t) +
                         pow(mrho,2)*((2. + delta)*s + 8.*C4*pow(s,2) + t*(-2. - 1.*delta - 8.*C4*t)) +
                         pow(mpion,2)*(8.*C4*pow(mrho,4) - 2.*s + 5.*delta*s - 4.*t - 2.*delta*t +
                            pow(mrho,2)*(-6. + delta - 16.*C4*s + 16.*C4*t))))/(pow(mpion,2) + pow(mrho,2) - 1.*s - 1.*t)))/pow(mrho,2) +
               (0.03125*pow(eta1 - eta2,2)*(-2*eta1*eta2*(pow(mpion,8) + 4*pow(mpion,6)*(pow(mrho,2) - t) +
                       pow(-pow(mrho,2) + s + t,2)*(pow(s,2) + pow(t,2) - 2*pow(mrho,2)*(s + t)) +
                       pow(mpion,4)*(9*pow(mrho,4) + 4*pow(s,2) + 2*s*t + 6*pow(t,2) - 2*pow(mrho,2)*(7*s + 6*t)) +
                       2*pow(mpion,2)*(pow(mrho,2) - s - t)*(2*pow(mrho,4) - pow(mrho,2)*(5*s + 4*t) + 2*(pow(s,2) + pow(t,2)))) +
                    pow(eta2,2)*(pow(mpion,8) + pow(mpion,6)*(6*pow(mrho,2) - 4*t) +
                       pow(-pow(mrho,2) + s + t,2)*(4*pow(mrho,4) + pow(s,2) + pow(t,2) - 4*pow(mrho,2)*(s + t)) +
                       pow(mpion,4)*(17*pow(mrho,4) + 4*pow(s,2) + 2*s*t + 6*pow(t,2) - 2*pow(mrho,2)*(10*s + 9*t)) +
                       2*pow(mpion,2)*(pow(mrho,2) - s - t)*(7*pow(mrho,4) - pow(mrho,2)*(8*s + 7*t) + 2*(pow(s,2) + pow(t,2)))) +
                    pow(eta1,2)*(pow(mpion,8) + 2*pow(mpion,6)*(pow(mrho,2) - 2*t) +
                       (s + t)*(-pow(mrho,2) + s + t)*(pow(s,2) + pow(t,2) - pow(mrho,2)*(s + t)) +
                       pow(mpion,4)*(5*pow(mrho,4) + 4*pow(s,2) + 2*s*t + 6*pow(t,2) - 2*pow(mrho,2)*(5*s + 3*t)) -
                       2*pow(mpion,2)*(2*pow(mrho,4)*(s + t) + 2*(s + t)*(pow(s,2) + pow(t,2)) -
                          pow(mrho,2)*(4*pow(s,2) + 5*s*t + 3*pow(t,2))))))/
                (pow(Gammaa1,2)*pow(ma1,2) + pow(pow(ma1,2) - 2*pow(mpion,2) - pow(mrho,2) + s + t,2)) +
               (0.0625*pow(eta1 - eta2,2)*(pow(ma1,2) - 2*pow(mpion,2) - pow(mrho,2) + s + t)*
                  (-(pow(eta2,2)*(pow(mpion,8) + 2*pow(mpion,6)*(pow(mrho,2) - 2*t) +
                         2*pow(mpion,2)*t*(pow(pow(mrho,2) - s,2) + (3*pow(mrho,2) - 2*s)*t - 2*pow(t,2)) +
                         (pow(mrho,2) - s - t)*t*(2*pow(mrho,4) + pow(s,2) - s*t - pow(t,2) + pow(mrho,2)*(-3*s + t)) +
                         pow(mpion,4)*(pow(mrho,4) + 2*t*(s + 3*t) - pow(mrho,2)*(s + 6*t)))) -
                    pow(eta1,2)*(pow(mpion,8) + 2*pow(mpion,6)*(pow(mrho,2) - 2*t) +
                       (pow(mrho,2) - s - t)*t*(pow(s,2) - s*t - pow(t,2) + pow(mrho,2)*(s + t)) +
                       pow(mpion,4)*(3*pow(mrho,4) + 2*t*(s + 3*t) - pow(mrho,2)*(5*s + 6*t)) +
                       2*pow(mpion,2)*(-(pow(mrho,4)*(s + t)) + t*(pow(s,2) - 2*s*t - 2*pow(t,2)) +
                          pow(mrho,2)*(pow(s,2) + 2*s*t + 3*pow(t,2)))) +
                    2*eta1*eta2*(pow(mpion,8) + 2*pow(mpion,6)*(pow(mrho,2) - 2*t) -
                       (pow(mrho,2) - s - t)*t*(pow(mrho,4) - pow(s,2) - pow(mrho,2)*t + t*(s + t)) +
                       2*pow(mpion,4)*(2*pow(mrho,4) + t*(s + 3*t) - pow(mrho,2)*(2*s + 3*t)) +
                       pow(mpion,2)*(pow(mrho,6) - 2*pow(mrho,4)*(s + 2*t) + 2*t*(pow(s,2) - 2*s*t - 2*pow(t,2)) +
                          pow(mrho,2)*(pow(s,2) + 2*s*t + 6*pow(t,2))))))/
                ((-pow(ma1,2) + t)*(pow(Gammaa1,2)*pow(ma1,2) + pow(pow(ma1,2) - 2*pow(mpion,2) - pow(mrho,2) + s + t,2))) +
               2*((-0.0625*(-2 + delta)*(eta1 - eta2)*(eta1*(-2*pow(mpion,2) + s) + eta2*(pow(mpion,2) + t))*
                     (-pow(mpion,4) + pow(s,2) - pow(t,2) + pow(mrho,2)*(-s + t) + pow(mpion,2)*(pow(mrho,2) - 2*s + 2*t)))/
                   ((pow(mpion,2) + pow(mrho,2) - s - t)*(-pow(ma1,2) + t)) +
                  (0.125*(-2. + delta)*(eta1 - 1.*eta2)*(eta2*(-0.5*pow(mpion,6) + pow(mpion,4)*(0.5*pow(mrho,2) + 0.5*t) +
                          pow(mpion,2)*(1.*pow(mrho,2) - 1.*s + 0.5*t)*t + (0.5*pow(mrho,2) - 1.*s - 0.5*t)*pow(t,2)) +
                       eta1*(1.*pow(mpion,6) + pow(mpion,4)*(-1.*pow(mrho,2) + 0.5*s - 2.*t) + s*(-0.5*pow(mrho,2) + 0.5*t)*t +
                          pow(mpion,2)*(1.*pow(mrho,4) + pow(mrho,2)*(-0.5*s - 1.*t) + t*(1.*s + 1.*t)))))/
                   ((pow(ma1,2) - 1.*t)*(-1.*pow(mpion,2) + t)) +
                  (0.0625*(eta1 - eta2)*(eta2*(8*C4*pow(mrho,6)*t - 2*delta*pow(s,2)*t +
                          pow(mrho,2)*(-4*pow(mpion,4) + (s*(2 + 3*delta + 8*C4*s) - 4*t)*t + pow(mpion,2)*(-((-2 + delta)*s) + 8*t)) +
                          pow(mrho,4)*(8*C4*pow(mpion,4) - pow(mpion,2)*(-2 + delta + 16*C4*t) + t*(-6 + delta + 8*C4*(-2*s + t)))) +
                       eta1*(2*delta*pow(s,2)*t + 8*C4*pow(mrho,6)*(-2*pow(mpion,2) + t) -
                          pow(mrho,2)*(-4*pow(mpion,4) - 4*pow(t,2) + 2*pow(mpion,2)*((2 + delta)*s + 4*t) +
                             pow(s,2)*(-2 + delta + 8*C4*t)) + pow(mrho,4)*
                           (-8*C4*pow(mpion,4) + (-2 + delta)*s - 4*t*(1 + 2*C4*t) + 8*pow(mpion,2)*(1 + 2*C4*(s + t))))))/
                   (pow(mrho,2)*(-pow(ma1,2) + t))) - (0.125*(eta1 - eta2)*(pow(ma1,2) - 2*pow(mpion,2) - pow(mrho,2) + s + t)*
                  (eta1*(pow(mpion,4)*(4*pow(mrho,2) - 8*C4*pow(mrho,4)) + 8*C4*pow(mrho,6)*(s + t) - 2*delta*pow(s,2)*(s + t) +
                       pow(mrho,2)*((6 + delta)*pow(s,2) + 8*s*t + 4*pow(t,2) + 8*C4*pow(s,2)*(s + t)) -
                       pow(mrho,4)*(-((-6 + delta)*s) + 4*t + 8*C4*(2*pow(s,2) + 2*s*t + pow(t,2))) +
                       2*pow(mpion,2)*(-8*C4*pow(mrho,6) + 2*delta*pow(s,2) - pow(mrho,2)*(s*(6 + delta + 8*C4*s) + 4*t) +
                          4*pow(mrho,4)*(1 + 2*C4*(2*s + t)))) +
                    eta2*(pow(mpion,4)*(-4*pow(mrho,2) + 8*C4*pow(mrho,4)) -
                       (-pow(mrho,2) + s + t)*(16*C4*pow(mrho,6) - 2*delta*pow(s,2) + pow(mrho,2)*(s*(6 + 3*delta + 8*C4*s) + 4*t) +
                          pow(mrho,4)*(-10 + delta - 8*C4*(3*s + t))) +
                       pow(mpion,2)*(32*C4*pow(mrho,6) - 4*delta*pow(s,2) + pow(mrho,2)*(s*(14 + 5*delta + 16*C4*s) + 8*t) +
                          pow(mrho,4)*(delta - 2*(9 + 8*C4*(3*s + t)))))))/
                (pow(mrho,2)*(pow(Gammaa1,2)*pow(ma1,2) + pow(pow(ma1,2) - 2*pow(mpion,2) - pow(mrho,2) + s + t,2)))))/
           (16.*M_PI*s*(-4*pow(mpion,2) + s));
    //  } else if (outgoing_particles_[0].type().pdgcode() == pdg::eta) {
    //    diff_xsection = to_be_determined;
      } else if (outgoing_particles_[0].type().pdgcode() == pdg::photon) {
        diff_xsection = 0.0000000000001/to_mb/(t2-t1);
      }
      break;

    case ReactionType::pi_z_pi_m_rho_m:
    case ReactionType::pi_z_pi_p_rho_p:

      if (outgoing_particles_[0].type().pdgcode().is_rho()) {
        diff_xsection = (pow(Const,2)*pow(ghat,4)*((-0.25*pow(-2 + delta,2)*pow(mpion,2)*
      				  (pow(mpion,4) + pow(pow(mrho,2) - t,2) - 2*pow(mpion,2)*(pow(mrho,2) + t)))/(pow(mrho,2)*pow(pow(mpion,2) - t,2)) +
      			   (0.0625*pow(-2*pow(mrho,2) + delta*s,2)*(8*pow(mpion,4)*pow(mrho,2) + 2*pow(mrho,6) + pow(s,3) + 8*pow(mrho,2)*t*(s + t) -
      					pow(mrho,4)*(7*s + 8*t) + 4*pow(mpion,2)*(5*pow(mrho,4) - pow(s,2) - 4*pow(mrho,2)*t)))/
      				(pow(mrho,6)*pow(pow(mrho,2) - s,2)) - (0.0625*(eta1 - eta2)*(2*pow(mrho,2) - delta*s)*
      				  (-(eta2*(2*pow(mpion,2) + pow(mrho,2) - s - 2*t)*
      					   (2*pow(mpion,4) + pow(mpion,2)*(-pow(mrho,2) + s - 4*t) + t*(3*pow(mrho,2) + s + 2*t))) +
      					eta1*(4*pow(mpion,6) - pow(mrho,4)*s + pow(s,3) + 2*pow(mpion,4)*(5*pow(mrho,2) - s - 6*t) -
      					   2*(pow(mrho,4) - 4*pow(mrho,2)*s + pow(s,2))*t + 6*(pow(mrho,2) - s)*pow(t,2) - 4*pow(t,3) -
      					   4*pow(mpion,2)*(4*pow(mrho,2)*t + (s - 3*t)*(s + t)))))/(pow(mrho,2)*(pow(mrho,2) - s)*(pow(ma1,2) - t)) -
      			   (0.125*(-2 + delta)*(eta1 - eta2)*(-(eta2*(pow(mpion,2) + t)*
      					   (pow(mpion,4) + t*(-pow(mrho,2) + 2*s + t) - pow(mpion,2)*(pow(mrho,2) + 2*t))) +
      					eta1*(2*pow(mpion,6) + pow(mpion,4)*(-2*pow(mrho,2) + s - 4*t) + s*t*(-pow(mrho,2) + t) +
      					   pow(mpion,2)*(2*pow(mrho,4) + 2*t*(s + t) - pow(mrho,2)*(s + 2*t)))))/((-pow(ma1,2) + t)*(-pow(mpion,2) + t)) +
      			   (0.03125*pow(eta1 - eta2,2)*(-2*eta1*eta2*(pow(mpion,8) - 4*pow(mpion,6)*t +
      					   pow(t,2)*(-pow(mrho,4) - 2*pow(mrho,2)*s + 2*pow(s,2) + 2*s*t + pow(t,2)) -
      					   2*pow(mpion,2)*t*(-2*pow(mrho,4) + pow(mrho,2)*s + 2*t*(s + t)) + pow(mpion,4)*(-pow(mrho,4) + 2*t*(s + 3*t))) +
      					pow(eta2,2)*(pow(mpion,8) - 2*pow(mpion,6)*(pow(mrho,2) + 2*t) +
      					   pow(t,2)*(pow(mrho,4) + 2*pow(s,2) + 2*s*t + pow(t,2) + 2*pow(mrho,2)*(-s + t)) -
      					   2*pow(mpion,2)*t*(2*t*(s + t) + pow(mrho,2)*(s + 3*t)) + pow(mpion,4)*(pow(mrho,4) + 6*pow(mrho,2)*t + 2*t*(s + 3*t))) +
      					pow(eta1,2)*(pow(mpion,8) + 2*pow(mpion,6)*(pow(mrho,2) - 2*t) -
      					   2*pow(mpion,2)*(pow(mrho,2) - s - t)*(pow(mrho,4) + pow(mrho,2)*t - 2*pow(t,2)) +
      					   t*(-pow(mrho,2) + t)*(2*pow(s,2) + 2*s*t + pow(t,2) - pow(mrho,2)*(2*s + t)) +
      					   pow(mpion,4)*(pow(mrho,4) - 2*pow(mrho,2)*(s + 3*t) + 2*t*(s + 3*t)))))/pow(pow(ma1,2) - t,2) -
      			   (3.*(1.*pow(mrho,2) - 0.5*delta*s)*(delta*(0.666667*pow(mpion,4)*pow(mrho,2) + 0.166667*pow(mrho,6) +
      					   pow(mpion,2)*(1.66667*pow(mrho,4) - 0.416667*pow(s,2) + pow(mrho,2)*(0.0833333*s - 1.33333*t)) +
      					   pow(mrho,4)*(-0.541667*s - 0.666667*t) + pow(s,2)*(0.125*s + 0.0833333*t) +
      					   pow(mrho,2)*(-0.0833333*pow(s,2) + 0.583333*s*t + 0.666667*pow(t,2))) +
      					pow(mrho,2)*(1.*C4*pow(mrho,6) + pow(mpion,2)*(2.*C4*pow(mrho,4) + 0.166667*s + pow(mrho,2)*(-0.833333 - 0.666667*C4*s)) +
      					   s*(-0.0833333*s - 0.166667*t) + pow(mrho,4)*(-0.416667 - 1.33333*C4*s - 2.*C4*t) +
      					   pow(mrho,2)*(0.833333*t + s*(0.5 + 0.333333*C4*s + 0.666667*C4*t)))))/(pow(mrho,8) - 1.*pow(mrho,6)*s) +
      			   (pow(mrho,6)*(0.75 + C4*(2.*C4*pow(mrho,4) + pow(mrho,2)*(-3. - 4.*C4*s) + s*(3. + 2.*C4*s))) +
      				  pow(delta,2)*(0.5*pow(mpion,4)*pow(mrho,2) + 0.125*pow(mrho,6) +
      					 pow(mpion,2)*(1.25*pow(mrho,4) - 0.375*pow(s,2) + pow(mrho,2)*(0.125*s - 1.*t)) + pow(mrho,4)*(-0.375*s - 0.5*t) +
      					 pow(s,2)*(0.125*s + 0.125*t) + pow(mrho,2)*(0.0625*pow(s,2) + 0.375*s*t + 0.5*pow(t,2))) +
      				  delta*pow(mrho,2)*(2.*C4*pow(mrho,6) + pow(mpion,2)*(3.*C4*pow(mrho,4) + 0.25*s + pow(mrho,2)*(-1.25 - 1.*C4*s)) +
      					 s*(-0.25*s - 0.25*t) + pow(mrho,4)*(-0.75 - 1.5*C4*s - 3.*C4*t) + pow(mrho,2)*(1.25*t + s*(0.25 - 0.5*C4*s + 1.*C4*t))))/
      				pow(mrho,6) + (2*((-0.0625*(-2. + delta)*(-2.*pow(mrho,2) + delta*s)*
      					   (pow(mpion,4)*(4.*pow(mrho,2) + 4.*s) + pow(mpion,2)*(pow(mrho,2)*(-7.*s - 4.*t) + s*(-1.*s - 4.*t)) +
      						 s*(pow(mrho,4) + pow(mrho,2)*(s - 1.*t) + s*t)))/((pow(mrho,2) - 1.*s)*(pow(mpion,2) - 1.*t)) +
      					(0.0625*(-2 + delta)*(pow(mpion,4)*((-2 + 4*delta)*pow(mrho,2) + 8*C4*pow(mrho,4) + 5*delta*s) - 8*C4*pow(mrho,6)*t +
      						 delta*s*t*(s + t) + pow(mrho,2)*(delta*s*(s - 3*t) - 2*t*(s + t)) + 2*pow(mrho,4)*((-1 + delta)*s + t + 4*C4*t*(2*s + t)) -
      						 pow(mpion,2)*(8*C4*pow(mrho,6) + delta*s*(s + 6*t) + 2*pow(mrho,4)*(-3 + 8*C4*t) +
      							pow(mrho,2)*((-2 + 9*delta)*s + 4*(-1 + delta)*t))))/(-pow(mpion,2) + t)))/pow(mrho,4) -
      			   (0.0625*(eta1 - eta2)*(eta2*(-4*delta*pow(mpion,6) + 4*pow(mpion,4)*(pow(mrho,2) - 2*C4*pow(mrho,4) + 3*delta*t) +
      					   pow(mpion,2)*(delta*(s - 6*t)*(s + 2*t) - (2 + delta)*pow(mrho,2)*(s + 4*t) + 2*pow(mrho,4)*(-1 + delta + 8*C4*t)) +
      					   t*(-8*C4*pow(mrho,6) + pow(mrho,4)*(6 - 4*delta + 16*C4*s - 8*C4*t) +
      						  pow(mrho,2)*(-(s*(2 + delta + 8*C4*s)) + 4*(1 + delta)*t) + delta*(3*pow(s,2) + 4*s*t + 4*pow(t,2)))) +
      					eta1*(4*delta*pow(mpion,6) - 8*C4*pow(mrho,6)*t + delta*(pow(s,3) - 4*pow(s,2)*t - 6*s*pow(t,2) - 4*pow(t,3)) -
      					   2*pow(mpion,4)*((2 - 5*delta)*pow(mrho,2) - 4*C4*pow(mrho,4) + delta*(s + 6*t)) +
      					   2*pow(mrho,4)*(s - delta*s + t*(2 - delta + 4*C4*t)) +
      					   pow(mrho,2)*(8*delta*s*t + 2*(-2 + 3*delta)*pow(t,2) + pow(s,2)*(-2 + delta + 8*C4*t)) -
      					   2*pow(mpion,2)*(-8*C4*pow(mrho,6) + 2*delta*(s - 3*t)*(s + t) - pow(mrho,2)*((2 + delta)*s + (4 - 8*delta)*t) +
      						  pow(mrho,4)*(4 + 8*C4*(s + t))))))/(pow(mrho,2)*(-pow(ma1,2) + t))))/(16.*Pi*s*(-4*pow(mpion,2) + s));

      } else if (outgoing_particles_[0].type().pdgcode().is_pion()) {
        diff_xsection = 0.0000000000001/to_mb/(t2-t1);
      }
      break;
<<<<<<< HEAD

    case ReactionType::pi_m_rho_z_pi_m:
    case ReactionType::pi_p_rho_z_pi_p:
      diff_xsection = xs_object.xs_diff_pi_rho0_pi(s, t);

      break;

    case ReactionType::pi_m_rho_p_pi_z:
    case ReactionType::pi_p_rho_m_pi_z:
=======
    case ReactionType::pi_rho0:

      diff_xsection = 1/3.0*(pow(Const,2)*pow(ghat,4)*((-8*pow(-2 + delta,2)*pow(m_pi,2))/(pow(mrho,2)*pow(pow(m_pi,2) - s,2)) -
       (8*pow(-2 + delta,2)*pow(m_pi,2)*(pow(m_pi,4) + pow(pow(mrho,2) - t,2) - 2*pow(m_pi,2)*(pow(mrho,2) + t)))/
        (pow(mrho,2)*(pow(m_pi,4) + pow(pow(mrho,2) - s,2) - 2*pow(m_pi,2)*(pow(mrho,2) + s))*pow(pow(m_pi,2) - t,2)) +
       (4*(-2 + delta)*(eta1 - eta2)*(pow(ma1,2) - s)*(-(eta2*(pow(m_pi,2) + s)) + eta1*(-pow(mrho,2) + s + t))*
          (-pow(m_pi,4) + pow(m_pi,2)*(pow(mrho,2) - 2*t) + t*(-pow(mrho,2) + 2*s + t)))/
        ((pow(Gammaa1,2)*pow(ma1,2) + pow(pow(ma1,2) - s,2))*(pow(m_pi,4) + pow(pow(mrho,2) - s,2) - 2*pow(m_pi,2)*(pow(mrho,2) + s))*
          (pow(m_pi,2) - t)) - (8*(-2 + delta)*(pow(m_pi,4)*(2 - 3*delta + 8*C4*pow(mrho,2)) + pow(mrho,4)*(-2 + delta + 8*C4*t) +
            t*((2 + 3*delta)*s + 2*delta*t) + pow(m_pi,2)*(-8*C4*pow(mrho,4) + (-2 + delta)*s - (2 + 3*delta)*t + 4*pow(mrho,2)*(1 + 4*C4*t)) -
            pow(mrho,2)*(t*(-2 + 3*delta + 8*C4*t) + s*(-2 + delta + 16*C4*t))))/
        (pow(mrho,2)*(pow(m_pi,4) + pow(pow(mrho,2) - s,2) - 2*pow(m_pi,2)*(pow(mrho,2) + s))*(pow(m_pi,2) - t)) +
       (4*(-2 + delta)*(eta1 - eta2)*(pow(ma1,2) - s)*(eta2*(pow(m_pi,2) + s)*
             (pow(m_pi,4) - pow(m_pi,2)*(pow(mrho,2) - 2*s) + s*(pow(mrho,2) - s - 2*t)) +
            eta1*(-4*pow(m_pi,6) + s*(-pow(mrho,2) + s)*(-pow(mrho,2) + s + t) + pow(m_pi,4)*(3*pow(mrho,2) + s + t) -
               pow(m_pi,2)*(pow(mrho,4) + 2*s*(s - t) + pow(mrho,2)*(-s + t)))))/
        ((pow(Gammaa1,2)*pow(ma1,2) + pow(pow(ma1,2) - s,2))*(pow(m_pi,2) - s)*
          (pow(m_pi,4) + pow(pow(mrho,2) - s,2) - 2*pow(m_pi,2)*(pow(mrho,2) + s))) +
       (pow(eta1 - eta2,2)*(pow(eta2,2)*(pow(m_pi,8) - 2*pow(m_pi,6)*pow(mrho,2) + pow(m_pi,4)*(pow(pow(mrho,2) + 2*s,2) - 2*s*t) +
               pow(s,2)*(pow(pow(mrho,2) + s,2) + 2*(-pow(mrho,2) + s)*t + 2*pow(t,2)) -
               2*pow(m_pi,2)*s*(pow(mrho,4) + pow(mrho,2)*(2*s - t) + 2*s*(s + t))) +
            2*eta1*eta2*(-pow(m_pi,8) + pow(m_pi,4)*(pow(mrho,4) + 2*pow(mrho,2)*s + 2*s*(-2*s + t)) -
               2*pow(m_pi,2)*s*(pow(mrho,4) + pow(mrho,2)*(s + t) - 2*s*(s + t)) + pow(s,2)*(pow(mrho,4) - pow(s,2) + 2*pow(mrho,2)*t - 2*t*(s + t)))\
             + pow(eta1,2)*(pow(m_pi,8) - 2*pow(m_pi,6)*pow(mrho,2) + pow(m_pi,4)*(3*pow(mrho,4) + 2*s*(2*s - t) + 2*pow(mrho,2)*(-3*s + t)) -
               2*pow(m_pi,2)*(pow(mrho,2) - s)*(-2*s*(s + t) + pow(mrho,2)*(2*s + t)) +
               s*(-pow(mrho,2) + s)*(pow(s,2) + 2*s*t + 2*pow(t,2) - pow(mrho,2)*(s + 2*t)))))/
        ((pow(Gammaa1,2)*pow(ma1,2) + pow(pow(ma1,2) - s,2))*(pow(m_pi,4) + pow(pow(mrho,2) - s,2) - 2*pow(m_pi,2)*(pow(mrho,2) + s))) +
       (pow(eta1 - eta2,2)*(-2*eta1*eta2*(pow(m_pi,8) - pow(m_pi,4)*(pow(mrho,4) + 2*(pow(mrho,2) + s)*t - 4*pow(t,2)) +
               pow(t,2)*(-pow(mrho,4) - 2*pow(mrho,2)*s + 2*pow(s,2) + 2*s*t + pow(t,2)) +
               2*pow(m_pi,2)*t*(pow(mrho,4) + pow(mrho,2)*(s + t) - 2*t*(s + t))) +
            pow(eta2,2)*(pow(m_pi,8) - 2*pow(m_pi,6)*pow(mrho,2) + pow(m_pi,4)*(pow(mrho,4) + 4*pow(mrho,2)*t - 2*(s - 2*t)*t) +
               pow(t,2)*(pow(mrho,4) + 2*pow(s,2) + 2*s*t + pow(t,2) + 2*pow(mrho,2)*(-s + t)) -
               2*pow(m_pi,2)*t*(pow(mrho,4) - pow(mrho,2)*(s - 2*t) + 2*t*(s + t))) +
            pow(eta1,2)*(pow(m_pi,8) - 2*pow(m_pi,6)*pow(mrho,2) + pow(m_pi,4)*(3*pow(mrho,4) + 2*pow(mrho,2)*(s - 3*t) - 2*(s - 2*t)*t) +
               t*(-pow(mrho,2) + t)*(2*pow(s,2) + 2*s*t + pow(t,2) - pow(mrho,2)*(2*s + t)) -
               2*pow(m_pi,2)*(-pow(mrho,2) + t)*(2*t*(s + t) - pow(mrho,2)*(s + 2*t)))))/
        ((pow(m_pi,4) + pow(pow(mrho,2) - s,2) - 2*pow(m_pi,2)*(pow(mrho,2) + s))*pow(pow(ma1,2) - t,2)) +
       (8*(-2 + delta)*((-2 + delta)*pow(mrho,6) + pow(m_pi,6)*(-2 + 3*delta - 8*C4*pow(mrho,2)) + s*t*((-2 + 3*delta)*s + 4*delta*t) +
            pow(m_pi,4)*(8*C4*pow(mrho,4) + 4*delta*s + 2*t - 3*delta*t - pow(mrho,2)*(2 + delta + 16*C4*s - 8*C4*t)) +
            pow(mrho,4)*(-((-2 + delta)*t) + s*(4 - 2*delta + 8*C4*t)) + pow(mrho,2)*s*(s*(-2 + delta - 8*C4*t) - 2*t*(delta + 8*C4*t)) +
            pow(m_pi,2)*(s*((2 - 3*delta)*s - 8*delta*t) - pow(mrho,4)*(-6 + 3*delta + 8*C4*(s + t)) +
               pow(mrho,2)*(8*C4*pow(s,2) + 4*(-1 + delta)*t + s*(-8 + 6*delta + 32*C4*t)))))/
        (pow(mrho,2)*(pow(m_pi,2) - s)*(pow(m_pi,4) + pow(pow(mrho,2) - s,2) - 2*pow(m_pi,2)*(pow(mrho,2) + s))*(pow(m_pi,2) - t)) +
       (2*pow(eta1 - eta2,2)*(pow(ma1,2) - s)*(pow(eta1,2)*(pow(m_pi,8) + pow(m_pi,4)*(2*pow(mrho,4) + 2*s*t - 3*pow(mrho,2)*(s + t)) +
               s*t*(2*pow(mrho,4) + pow(s,2) + 3*s*t + pow(t,2) - 3*pow(mrho,2)*(s + t)) -
               2*pow(m_pi,2)*(pow(mrho,2) - s - t)*(-2*s*t + pow(mrho,2)*(s + t))) +
            pow(eta2,2)*(pow(m_pi,8) - 4*pow(m_pi,2)*s*t*(pow(mrho,2) + s + t) + pow(m_pi,4)*(2*s*t + pow(mrho,2)*(s + t)) +
               s*t*(pow(s,2) + 3*s*t + pow(t,2) + pow(mrho,2)*(s + t))) +
            2*eta1*eta2*(-pow(m_pi,8) + 2*pow(m_pi,6)*pow(mrho,2) - 2*pow(m_pi,4)*s*t - s*t*(pow(s,2) + 3*s*t + pow(t,2) - 2*pow(mrho,2)*(s + t)) -
               pow(m_pi,2)*(-4*s*t*(s + t) + pow(mrho,2)*(pow(s,2) + 4*s*t + pow(t,2))))))/
        ((pow(Gammaa1,2)*pow(ma1,2) + pow(pow(ma1,2) - s,2))*(pow(m_pi,4) + pow(pow(mrho,2) - s,2) - 2*pow(m_pi,2)*(pow(mrho,2) + s))*
          (pow(ma1,2) - t)) + (8*(pow(delta,2)*(8*pow(m_pi,4) + 3*pow(mrho,4) - 6*pow(mrho,2)*(s + t) + 2*pow(s + t,2) +
               4*pow(m_pi,2)*(3*pow(mrho,2) - 2*(s + t))) - 4*delta*pow(mrho,2)*
             (16*C4*pow(m_pi,4) + pow(mrho,2)*(3 - 6*C4*(s + t)) + (s + t)*(-3 + 4*C4*(s + t)) + 2*pow(m_pi,2)*(3 + C4*(6*pow(mrho,2) - 8*(s + t)))) +
            4*pow(mrho,4)*(3 + 4*C4*(2*pow(m_pi,2) - s - t)*(3 + C4*(4*pow(m_pi,2) - 2*(s + t))))))/
        (pow(mrho,4)*(pow(m_pi,4) + pow(pow(mrho,2) - s,2) - 2*pow(m_pi,2)*(pow(mrho,2) + s))) +
       (4*(eta1 - eta2)*(-pow(ma1,2) + s)*(eta2*(-2*pow(m_pi,4)*(delta - 4*C4*pow(mrho,2))*(pow(mrho,2) + 4*s) +
               pow(m_pi,2)*(-2*pow(mrho,4)*(-2 + delta + 8*C4*s) + 8*delta*s*(s + t) - pow(mrho,2)*((-10 + delta)*s - (-2 + delta)*t + 32*C4*s*(s + t))) +
               s*(2*pow(mrho,4)*(-2 + delta + 4*C4*s) - 2*delta*pow(s + t,2) + pow(mrho,2)*((-6 + delta)*s + (-2 + delta)*t + 8*C4*pow(s + t,2)))) +
            eta1*(4*pow(m_pi,4)*(6*C4*pow(mrho,4) + 2*delta*s + pow(mrho,2)*(1 - 2*delta - 8*C4*s)) + 2*delta*s*pow(s + t,2) -
               pow(mrho,2)*((-6 + 5*delta)*pow(s,2) + 2*(-2 + 3*delta)*s*t + (-2 + delta)*pow(t,2) + 8*C4*s*pow(s + t,2)) +
               pow(mrho,4)*((-2 + delta)*(3*s + t) + 8*C4*s*(s + 2*t)) -
               2*pow(m_pi,2)*(4*delta*s*(s + t) - pow(mrho,2)*(-6*s + 7*delta*s - 2*t + 3*delta*t + 16*C4*s*(s + t)) +
                  2*pow(mrho,4)*(-2 + delta + 4*C4*(2*s + t))))))/
        (pow(mrho,2)*(pow(Gammaa1,2)*pow(ma1,2) + pow(pow(ma1,2) - s,2))*
          (pow(m_pi,4) + pow(pow(mrho,2) - s,2) - 2*pow(m_pi,2)*(pow(mrho,2) + s))) +
       (4*(eta1 - eta2)*(((-2 + delta)*(pow(m_pi,4) - pow(m_pi,2)*(pow(mrho,2) - 2*s) + s*(pow(mrho,2) - s - 2*t))*
               (eta1*(pow(mrho,2) - s - t) + eta2*(pow(m_pi,2) + t)))/((pow(m_pi,2) - s)*(pow(ma1,2) - t)) +
            ((-2 + delta)*(eta2*(pow(m_pi,2) + t)*(pow(m_pi,4) - pow(m_pi,2)*(pow(mrho,2) - 2*t) + (pow(mrho,2) - 2*s - t)*t) +
                 eta1*(-4*pow(m_pi,6) + (pow(mrho,2) - t)*(pow(mrho,2) - s - t)*t + pow(m_pi,4)*(3*pow(mrho,2) + s + t) -
                    pow(m_pi,2)*(pow(mrho,4) + pow(mrho,2)*(s - t) + 2*t*(-s + t)))))/((-pow(ma1,2) + t)*(-pow(m_pi,2) + t)) +
            (eta2*(-2*pow(m_pi,4)*(delta - 4*C4*pow(mrho,2))*(pow(mrho,2) + 4*t) +
                  pow(m_pi,2)*(8*delta*t*(s + t) - 2*pow(mrho,4)*(-2 + delta + 8*C4*t) -
                     pow(mrho,2)*(-((-2 + delta)*s) + (-10 + delta)*t + 32*C4*t*(s + t))) +
                  t*(-2*delta*pow(s + t,2) + 2*pow(mrho,4)*(-2 + delta + 4*C4*t) + pow(mrho,2)*((-2 + delta)*s + (-6 + delta)*t + 8*C4*pow(s + t,2)))) +
               eta1*(2*delta*t*pow(s + t,2) - pow(mrho,2)*((-2 + delta)*pow(s,2) + 2*(-2 + 3*delta)*s*t + (-6 + 5*delta)*pow(t,2) + 8*C4*t*pow(s + t,2)) +
                  pow(mrho,4)*(8*C4*t*(2*s + t) + (-2 + delta)*(s + 3*t)) +
                  4*pow(m_pi,4)*(6*C4*pow(mrho,4) + 2*delta*t + pow(mrho,2)*(1 - 2*delta - 8*C4*t)) -
                  2*pow(m_pi,2)*(4*delta*t*(s + t) - pow(mrho,2)*(-2*s + 3*delta*s - 6*t + 7*delta*t + 16*C4*t*(s + t)) +
                     2*pow(mrho,4)*(-2 + delta + 4*C4*(s + 2*t)))))/(pow(mrho,2)*(-pow(ma1,2) + t))))/
        (pow(m_pi,4) + pow(pow(mrho,2) - s,2) - 2*pow(m_pi,2)*(pow(mrho,2) + s))))/(512.*Pi);

      break;
    case ReactionType::pi_rho:
      /*diff_xsection = 1/3.0*((pow(Const,2)*pow(ghat,4)*((-0.25*pow(-2 + delta,2)*pow(mpion,2)*
                  (pow(mpion,4) + pow(pow(mrho,2) - t,2) - 2*pow(mpion,2)*(pow(mrho,2) + t)))/
                (pow(mrho,2)*pow(pow(mpion,2) - t,2)) -
               (0.0625*(eta1 - eta2)*(2*pow(mrho,2) + delta*(-2*pow(mpion,2) - pow(mrho,2) + s + t))*
                  (eta1*(8*pow(mpion,6) + pow(s,3) + 2*pow(mrho,4)*(s - t) + 5*pow(s,2)*t + s*pow(t,2) +
                       pow(t,3) + 2*pow(mpion,2)*(2*pow(mrho,2) - s - t)*(s + t) - pow(mrho,2)*(3*s - t)*(s + t) -
                       2*pow(mpion,4)*(2*pow(mrho,2) + 3*s + t)) +
                    eta2*(s - t)*(4*pow(mpion,4) + t*(4*pow(mrho,2) - s + t) - pow(mpion,2)*(s + 3*t))))/
                (pow(mrho,2)*(-pow(ma1,2) + t)*(-2*pow(mpion,2) + s + t)) -
               (0.0625*pow(-2.*pow(mrho,2) + delta*(2.*pow(mpion,2) + pow(mrho,2) - 1.*s - 1.*t),2)*
                  (8.*pow(mpion,6) + 4.*pow(mrho,6) + pow(s,3) + pow(mrho,4)*(-4.*s - 4.*t) +
                    pow(mpion,4)*(-4.*pow(mrho,2) - 4.*s - 4.*t) + 3.*pow(s,2)*t + 3.*s*pow(t,2) + pow(t,3) +
                    pow(mrho,2)*(-3.*pow(s,2) + 2.*s*t - 3.*pow(t,2)) +
                    pow(mpion,2)*(-8.*pow(mrho,4) - 2.*pow(s,2) - 4.*s*t - 2.*pow(t,2) + pow(mrho,2)*(4.*s + 4.*t))
                    ))/(pow(mrho,6)*pow(2.*pow(mpion,2) - 1.*s - 1.*t,2)) +
               (0.125*(-2 + delta)*(eta1 - eta2)*(eta2*(pow(mpion,2) + t)*
                     (pow(mpion,4) - pow(mpion,2)*(pow(mrho,2) - 2*t) + (pow(mrho,2) - 2*s - t)*t) +
                    eta1*(-4*pow(mpion,6) + (pow(mrho,2) - t)*(pow(mrho,2) - s - t)*t +
                       pow(mpion,4)*(3*pow(mrho,2) + s + t) -
                       pow(mpion,2)*(pow(mrho,4) + pow(mrho,2)*(s - t) + 2*t*(-s + t)))))/
                ((-pow(ma1,2) + t)*(-pow(mpion,2) + t)) +
               (0.03125*pow(eta1 - eta2,2)*(-2*eta1*eta2*
                     (pow(mpion,8) - pow(mpion,4)*(pow(mrho,4) + 2*(pow(mrho,2) + s)*t - 4*pow(t,2)) +
                       pow(t,2)*(-pow(mrho,4) - 2*pow(mrho,2)*s + 2*pow(s,2) + 2*s*t + pow(t,2)) +
                       2*pow(mpion,2)*t*(pow(mrho,4) + pow(mrho,2)*(s + t) - 2*t*(s + t))) +
                    pow(eta2,2)*(pow(mpion,8) - 2*pow(mpion,6)*pow(mrho,2) +
                       pow(mpion,4)*(pow(mrho,4) + 4*pow(mrho,2)*t - 2*(s - 2*t)*t) +
                       pow(t,2)*(pow(mrho,4) + 2*pow(s,2) + 2*s*t + pow(t,2) + 2*pow(mrho,2)*(-s + t)) -
                       2*pow(mpion,2)*t*(pow(mrho,4) - pow(mrho,2)*(s - 2*t) + 2*t*(s + t))) +
                    pow(eta1,2)*(pow(mpion,8) - 2*pow(mpion,6)*pow(mrho,2) +
                       pow(mpion,4)*(3*pow(mrho,4) + 2*pow(mrho,2)*(s - 3*t) - 2*(s - 2*t)*t) +
                       t*(-pow(mrho,2) + t)*(2*pow(s,2) + 2*s*t + pow(t,2) - pow(mrho,2)*(2*s + t)) -
                       2*pow(mpion,2)*(-pow(mrho,2) + t)*(2*t*(s + t) - pow(mrho,2)*(s + 2*t)))))/
                pow(pow(ma1,2) - t,2) - (0.5*(-2.*pow(mrho,2) +
                    delta*(2.*pow(mpion,2) + pow(mrho,2) - 1.*s - 1.*t))*
                  (delta*(-1.*pow(mpion,6) - 0.5*pow(mrho,6) - 0.1875*pow(s,3) +
                       pow(mpion,2)*(1.*pow(mrho,4) + pow(mrho,2)*(-0.625*s - 0.375*t) + s*(0.5*s + 0.5*t)) +
                       pow(mrho,4)*(0.5*s + 0.5*t) + pow(mpion,4)*(0.5*pow(mrho,2) + 0.25*s + 0.75*t) -
                       0.4375*pow(s,2)*t - 0.3125*s*pow(t,2) - 0.0625*pow(t,3) +
                       pow(mrho,2)*(0.4375*pow(s,2) - 0.25*s*t + 0.3125*pow(t,2))) +
                    pow(mrho,2)*(-0.125*pow(s,2) + C4*pow(mrho,4)*(1.*s - 1.*t) + 0.125*pow(t,2) +
                       pow(mpion,2)*((0.25 - 1.*C4*pow(mrho,2))*s + (-0.25 + 1.*C4*pow(mrho,2))*t) +
                       pow(mrho,2)*(-0.5*s + 0.5*C4*pow(s,2) + t*(0.5 - 0.5*C4*t)))))/
                (pow(mrho,6)*(1.*pow(mpion,2) - 0.5*s - 0.5*t)) +
               (pow(delta,2)*(-0.5*pow(mpion,6) - 0.0625*pow(mrho,6) + pow(mrho,4)*(-0.125*s - 0.125*t) +
                     pow(mpion,4)*(1.*pow(mrho,2) + 0.5*t) + s*(-0.125*pow(s,2) - 0.25*s*t - 0.125*pow(t,2)) +
                     pow(mpion,2)*(1.25*pow(mrho,4) + 0.375*pow(s,2) + pow(mrho,2)*(-1.125*s - 0.875*t) + 0.25*s*t -
                        0.125*pow(t,2)) + pow(mrho,2)*(0.4375*pow(s,2) + 0.25*s*t + 0.3125*pow(t,2))) +
                  pow(mrho,6)*(0.75 + C4*(8.*C4*pow(mpion,4) + 2.*C4*pow(s,2) +
                        pow(mpion,2)*(6. - 8.*C4*s - 8.*C4*t) + t*(-3. + 2.*C4*t) + s*(-3. + 4.*C4*t))) +
                  delta*pow(mrho,2)*(pow(mpion,4)*(-0.5 - 4.*C4*pow(mrho,2)) + s*(-0.25*s - 0.25*t) +
                     pow(mrho,4)*(-0.75 + 2.5*C4*s + 0.5*C4*t) +
                     pow(mrho,2)*(-0.5*C4*pow(s,2) + s*(0.25 - 2.*C4*t) + t*(1.25 - 1.5*C4*t)) +
                     pow(mpion,2)*(-3.*C4*pow(mrho,4) + 0.75*s + 0.25*t + pow(mrho,2)*(-1.5 + 3.*C4*s + 5.*C4*t))))/
                pow(mrho,6) + (2*((0.0625*(-2. + delta)*
                       (-2.*pow(mrho,2) + delta*(2.*pow(mpion,2) + pow(mrho,2) - 1.*s - 1.*t))*
                       (2.*pow(mpion,6) + 1.*pow(mrho,6) + pow(mpion,4)*(-3.*pow(mrho,2) - 2.*t) +
                         pow(mrho,4)*(-1.5*s - 1.5*t) + pow(mrho,2)*s*(0.5*s + 0.5*t) +
                         pow(mpion,2)*(-1.*pow(mrho,4) - 0.5*pow(s,2) + pow(mrho,2)*(2.5*s - 0.5*t) - 1.*s*t -
                            0.5*pow(t,2)) + t*(0.5*pow(s,2) + 1.*s*t + 0.5*pow(t,2))))/
                     ((pow(mpion,2) - 1.*t)*(1.*pow(mpion,2) - 0.5*s - 0.5*t)) +
                    (0.0625*(-2 + delta)*(6*delta*pow(mpion,6) + delta*s*t*(s + t) +
                         pow(mrho,6)*(-2 + 3*delta + 8*C4*t) -
                         pow(mpion,4)*((-2 + 9*delta)*pow(mrho,2) - 8*C4*pow(mrho,4) + delta*(s + 9*t)) -
                         2*pow(mrho,4)*(t*(-1 + 3*delta + 4*C4*t) + s*(-1 + 2*delta + 8*C4*t)) -
                         pow(mpion,2)*(8*C4*pow(mrho,6) + 2*pow(mrho,4)*(-2 + delta - 8*C4*t) +
                            pow(mrho,2)*((2 - 7*delta)*s + (2 + 5*delta)*t) + delta*(pow(s,2) - 3*pow(t,2))) +
                         pow(mrho,2)*(2*s*t + delta*(pow(s,2) + 3*s*t + 3*pow(t,2)))))/(-pow(mpion,2) + t)))/
                pow(mrho,4) + (0.0625*(eta1 - eta2)*(-(eta2*
                       (-2*pow(mpion,4)*(4*C4*pow(mrho,2)*(pow(mrho,2) + 4*t) - delta*(pow(mrho,2) - 2*s + 6*t)) +
                         pow(mpion,2)*(2*pow(mrho,4)*(-2 + delta + 8*C4*t) +
                            delta*(pow(s,2) - 6*s*t - 11*pow(t,2)) +
                            pow(mrho,2)*(-((-2 + delta)*s) + (-10 + delta)*t + 32*C4*t*(s + t))) +
                         t*(-2*pow(mrho,4)*(-2 + delta + 4*C4*t) + delta*(3*pow(s,2) + 2*s*t + 3*pow(t,2)) +
                            pow(mrho,2)*((2 - 5*delta)*s + 3*(2 + delta)*t - 8*C4*pow(s + t,2))))) +
                    eta1*(8*delta*pow(mpion,6) + delta*(pow(s,3) + 7*pow(s,2)*t + 5*s*pow(t,2) + 3*pow(t,3)) -
                       2*pow(mrho,2)*((-1 + 2*delta)*pow(s,2) + 2*(-1 + 2*delta)*s*t + (-3 + 2*delta)*pow(t,2) +
                          4*C4*t*pow(s + t,2)) + pow(mpion,4)*
                        (24*C4*pow(mrho,4) + 6*delta*(-s + t) - 4*pow(mrho,2)*(-1 + 3*delta + 8*C4*t)) +
                       pow(mrho,4)*(t*(-6 + delta + 8*C4*t) + s*(-2 + 3*delta + 16*C4*t)) -
                       2*pow(mpion,2)*(delta*(s + t)*(s + 5*t) -
                          pow(mrho,2)*(-2*s + 5*delta*s - 6*t + 9*delta*t + 16*C4*t*(s + t)) +
                          2*pow(mrho,4)*(-2 + delta + 4*C4*(s + 2*t))))))/(pow(mrho,2)*(-pow(ma1,2) + t))))/
           (16.*Pi*(0.3400429294240001 - 1.24244*s + pow(s,2)))); */

>>>>>>> e6b9ef7a
      // omega:
      diff_xsection = 1/3.0*(0.0024867959858108648*pow(Const,2)*pow(g_POR,4)*(pow(mpion,8) - 2*pow(mpion,6)*pow(mrho,2) +
        pow(mpion,4)*(pow(mrho,4) + 4*pow(s,2) - 2*s*t) +
        pow(s,2)*(pow(mrho,4) + pow(s,2) + 2*s*t + 2*pow(t,2) - 2*pow(mrho,2)*(s + t)) -
        2*pow(mpion,2)*s*(pow(mrho,4) + 2*s*(s + t) - pow(mrho,2)*(2*s + t))))/(pow(pow(momega,2) - s,2)*(pow(mpion,4)
        + pow(pow(mrho,2) - s,2) - 2*pow(mpion,2)*(pow(mrho,2) + s)));
      break;
<<<<<<< HEAD
=======
    case ReactionType::pi0_rho:
      /*diff_xsection = 1/3.0*((pow(Const,2)*pow(ghat,4)*((-0.25*pow(-2 + delta,2)*pow(mpion,2)*
                    (pow(mpion,4) + pow(pow(mrho,2) - s,2) - 2*pow(mpion,2)*(pow(mrho,2) + s)))/
                  (pow(mrho,2)*pow(pow(mpion,2) - s,2)) -
                 (0.0625*(eta1 - eta2)*(-pow(ma1,2) + s)*
                    (2*pow(mrho,2) + delta*(-2*pow(mpion,2) - pow(mrho,2) + s + t))*
                    (-(eta2*(s - t)*(4*pow(mpion,4) + s*(4*pow(mrho,2) + s - t) - pow(mpion,2)*(3*s + t))) +
                      eta1*(8*pow(mpion,6) + pow(s,3) + pow(s,2)*t + 5*s*pow(t,2) + pow(t,3) +
                         2*pow(mrho,4)*(-s + t) + pow(mrho,2)*(s - 3*t)*(s + t) +
                         2*pow(mpion,2)*(2*pow(mrho,2) - s - t)*(s + t) - 2*pow(mpion,4)*(2*pow(mrho,2) + s + 3*t))))/
                  (pow(mrho,2)*(pow(Gammaa1,2)*pow(ma1,2) + pow(pow(ma1,2) - s,2))*(-2*pow(mpion,2) + s + t)) -
                 (0.0625*pow(-2.*pow(mrho,2) + delta*(2.*pow(mpion,2) + pow(mrho,2) - 1.*s - 1.*t),2)*
                    (8.*pow(mpion,6) + 4.*pow(mrho,6) + pow(s,3) + pow(mrho,4)*(-4.*s - 4.*t) +
                      pow(mpion,4)*(-4.*pow(mrho,2) - 4.*s - 4.*t) + 3.*pow(s,2)*t + 3.*s*pow(t,2) + pow(t,3) +
                      pow(mrho,2)*(-3.*pow(s,2) + 2.*s*t - 3.*pow(t,2)) +
                      pow(mpion,2)*(-8.*pow(mrho,4) - 2.*pow(s,2) - 4.*s*t - 2.*pow(t,2) + pow(mrho,2)*(4.*s + 4.*t)))
                    )/(pow(mrho,6)*pow(2.*pow(mpion,2) - 1.*s - 1.*t,2)) +
                 (0.125*(-2 + delta)*(eta1 - eta2)*(-pow(ma1,2) + s)*
                    (-(eta2*(pow(mpion,2) + s)*(-pow(mpion,4) + pow(mpion,2)*(pow(mrho,2) - 2*s) +
                           s*(-pow(mrho,2) + s + 2*t))) +
                      eta1*(-4*pow(mpion,6) + s*(-pow(mrho,2) + s)*(-pow(mrho,2) + s + t) +
                         pow(mpion,4)*(3*pow(mrho,2) + s + t) -
                         pow(mpion,2)*(pow(mrho,4) + 2*s*(s - t) + pow(mrho,2)*(-s + t)))))/
                  ((pow(Gammaa1,2)*pow(ma1,2) + pow(pow(ma1,2) - s,2))*(-pow(mpion,2) + s)) +
                 (0.03125*pow(eta1 - eta2,2)*(pow(eta2,2)*
                       (pow(mpion,8) - 2*pow(mpion,6)*pow(mrho,2) +
                         pow(mpion,4)*(pow(pow(mrho,2) + 2*s,2) - 2*s*t) +
                         pow(s,2)*(pow(pow(mrho,2) + s,2) + 2*(-pow(mrho,2) + s)*t + 2*pow(t,2)) -
                         2*pow(mpion,2)*s*(pow(mrho,4) + pow(mrho,2)*(2*s - t) + 2*s*(s + t))) -
                      2*eta1*eta2*(pow(mpion,8) - pow(mpion,4)*(pow(mrho,4) + 2*pow(mrho,2)*s + 2*s*(-2*s + t)) +
                         2*pow(mpion,2)*s*(pow(mrho,4) + pow(mrho,2)*(s + t) - 2*s*(s + t)) +
                         pow(s,2)*(-pow(mrho,4) + pow(s,2) - 2*pow(mrho,2)*t + 2*t*(s + t))) +
                      pow(eta1,2)*(pow(mpion,8) - 2*pow(mpion,6)*pow(mrho,2) +
                         pow(mpion,4)*(3*pow(mrho,4) + 2*s*(2*s - t) + 2*pow(mrho,2)*(-3*s + t)) -
                         2*pow(mpion,2)*(-pow(mrho,2) + s)*(2*s*(s + t) - pow(mrho,2)*(2*s + t)) +
                         s*(-pow(mrho,2) + s)*(pow(s,2) + 2*s*t + 2*pow(t,2) - pow(mrho,2)*(s + 2*t)))))/
                  (pow(Gammaa1,2)*pow(ma1,2) + pow(pow(ma1,2) - s,2)) +
                 (0.5*(-2.*pow(mrho,2) + delta*(2.*pow(mpion,2) + pow(mrho,2) - 1.*s - 1.*t))*
                    (delta*(1.*pow(mpion,6) + 0.5*pow(mrho,6) + 0.0625*pow(s,3) + pow(mrho,4)*(-0.5*s - 0.5*t) +
                         pow(mpion,4)*(-0.5*pow(mrho,2) - 0.75*s - 0.25*t) + 0.3125*pow(s,2)*t + 0.4375*s*pow(t,2) +
                         0.1875*pow(t,3) + pow(mpion,2)*
                          (-1.*pow(mrho,4) + pow(mrho,2)*(0.375*s + 0.625*t) + (-0.5*s - 0.5*t)*t) +
                         pow(mrho,2)*(-0.3125*pow(s,2) + 0.25*s*t - 0.4375*pow(t,2))) +
                      pow(mrho,2)*(-0.125*pow(s,2) + C4*pow(mrho,4)*(1.*s - 1.*t) + 0.125*pow(t,2) +
                         pow(mpion,2)*((0.25 - 1.*C4*pow(mrho,2))*s + (-0.25 + 1.*C4*pow(mrho,2))*t) +
                         pow(mrho,2)*(-0.5*s + 0.5*C4*pow(s,2) + t*(0.5 - 0.5*C4*t)))))/
                  (pow(mrho,6)*(1.*pow(mpion,2) - 0.5*s - 0.5*t)) +
                 (pow(delta,2)*(-0.5*pow(mpion,6) - 0.0625*pow(mrho,6) + pow(mpion,4)*(1.*pow(mrho,2) + 0.5*s) +
                       pow(mrho,4)*(-0.125*s - 0.125*t) + t*(-0.125*pow(s,2) - 0.25*s*t - 0.125*pow(t,2)) +
                       pow(mpion,2)*(1.25*pow(mrho,4) - 0.125*pow(s,2) + pow(mrho,2)*(-0.875*s - 1.125*t) + 0.25*s*t +
                          0.375*pow(t,2)) + pow(mrho,2)*(0.3125*pow(s,2) + 0.25*s*t + 0.4375*pow(t,2))) +
                    delta*pow(mrho,2)*(pow(mpion,4)*(-0.5 - 4.*C4*pow(mrho,2)) + (-0.25*s - 0.25*t)*t +
                       pow(mrho,4)*(-0.75 + 0.5*C4*s + 2.5*C4*t) +
                       pow(mrho,2)*(-1.5*C4*pow(s,2) + s*(1.25 - 2.*C4*t) + t*(0.25 - 0.5*C4*t)) +
                       pow(mpion,2)*(-3.*C4*pow(mrho,4) + 0.25*s + 0.75*t + pow(mrho,2)*(-1.5 + 5.*C4*s + 3.*C4*t))) +
                    pow(mrho,6)*(0.75 + C4*(8.*C4*pow(mpion,4) + 2.*C4*pow(s,2) +
                          pow(mpion,2)*(6. - 8.*C4*s - 8.*C4*t) + t*(-3. + 2.*C4*t) + s*(-3. + 4.*C4*t))))/pow(mrho,6) +
                 (0.0625*(eta1 - eta2)*(-pow(ma1,2) + s)*
                    (-(eta2*(2*pow(mpion,4)*(-4*C4*pow(mrho,2)*(pow(mrho,2) + 4*s) + delta*(pow(mrho,2) + 6*s - 2*t)) +
                           pow(mpion,2)*(2*pow(mrho,4)*(-2 + delta + 8*C4*s) +
                              delta*(-11*pow(s,2) - 6*s*t + pow(t,2)) +
                              pow(mrho,2)*((-10 + delta)*s - (-2 + delta)*t + 32*C4*s*(s + t))) +
                           s*(-2*pow(mrho,4)*(-2 + delta + 4*C4*s) + delta*(3*pow(s,2) + 2*s*t + 3*pow(t,2)) +
                              pow(mrho,2)*(3*(2 + delta)*s + (2 - 5*delta)*t - 8*C4*pow(s + t,2))))) +
                      eta1*(8*delta*pow(mpion,6) + 2*pow(mpion,4)*
                          (12*C4*pow(mrho,4) - 2*pow(mrho,2)*(-1 + 3*delta + 8*C4*s) + 3*delta*(s - t)) +
                         delta*(3*pow(s,3) + 5*pow(s,2)*t + 7*s*pow(t,2) + pow(t,3)) -
                         2*pow(mrho,2)*((-3 + 2*delta)*pow(s,2) + 2*(-1 + 2*delta)*s*t + (-1 + 2*delta)*pow(t,2) +
                            4*C4*s*pow(s + t,2)) + pow(mrho,4)*((-6 + delta)*s + (-2 + 3*delta)*t + 8*C4*s*(s + 2*t)) -
                         2*pow(mpion,2)*(delta*(s + t)*(5*s + t) -
                            pow(mrho,2)*(-6*s + 9*delta*s - 2*t + 5*delta*t + 16*C4*s*(s + t)) +
                            2*pow(mrho,4)*(-2 + delta + 4*C4*(2*s + t))))))/
                  (pow(mrho,2)*(pow(Gammaa1,2)*pow(ma1,2) + pow(pow(ma1,2) - s,2))) +
                 (2*((0.0625*(-2. + delta)*(-2.*pow(mrho,2) + delta*(2.*pow(mpion,2) + pow(mrho,2) - 1.*s - 1.*t))*
                         (2.*pow(mpion,6) + 1.*pow(mrho,6) + pow(mpion,4)*(-3.*pow(mrho,2) - 2.*s) +
                           pow(mrho,4)*(-1.5*s - 1.5*t) + pow(mrho,2)*(0.5*s + 0.5*t)*t +
                           s*(0.5*pow(s,2) + 1.*s*t + 0.5*pow(t,2)) +
                           pow(mpion,2)*(-1.*pow(mrho,4) - 0.5*pow(s,2) - 1.*s*t - 0.5*pow(t,2) +
                              pow(mrho,2)*(-0.5*s + 2.5*t))))/((pow(mpion,2) - 1.*s)*(1.*pow(mpion,2) - 0.5*s - 0.5*t)) +
                      (0.0625*(-2 + delta)*(delta*(6*pow(mpion,6) - pow(mpion,4)*(9*(pow(mrho,2) + s) + t) -
                              pow(mpion,2)*(2*pow(mrho,4) - 3*pow(s,2) + pow(mrho,2)*(5*s - 7*t) + pow(t,2)) +
                              (pow(mrho,2) - s - t)*(3*pow(mrho,4) - s*t - pow(mrho,2)*(3*s + t))) +
                           2*pow(mrho,2)*(pow(mpion,4)*(1 + 4*C4*pow(mrho,2)) + pow(mrho,4)*(-1 + 4*C4*s) + s*t -
                              pow(mpion,2)*(4*C4*pow(mrho,4) + s - 2*pow(mrho,2)*(1 + 4*C4*s) + t) +
                              pow(mrho,2)*(t + s*(1 - 4*C4*(s + 2*t))))))/(-pow(mpion,2) + s)))/pow(mrho,4)))/
             (16.*Pi*(0.3400429294240001 - 1.24244*s + pow(s,2)))); */
>>>>>>> e6b9ef7a

    case ReactionType::pi_z_rho_m_pi_m:
    case ReactionType::pi_z_rho_p_pi_p:
      // omega:
      diff_xsection = 1/3.0*(0.0024867959858108648*pow(Const,2)*pow(g_POR,4)*(pow(mpion,8) - 2*pow(mpion,6)*pow(mrho,2) +
       pow(mpion,4)*(pow(mrho,4) - 2*(s - 2*t)*t) + pow(t,2)*(pow(mrho,4) + 2*pow(s,2) + 2*s*t + pow(t,2) - 2*pow(mrho,2)*(s + t)) -
       2*pow(mpion,2)*t*(pow(mrho,4) + 2*t*(s + t) - pow(mrho,2)*(s + 2*t))))/
       ((pow(mpion,4) + pow(pow(mrho,2) - s,2) - 2*pow(mpion,2)*(pow(mrho,2) + s))*pow(pow(momega,2) - t,2));
      break;
<<<<<<< HEAD
    case ReactionType::pi_z_rho_z_pi_z:

      diff_xsection = xs_object.xs_diff_pi0_rho0_pi0(s, t);
=======
    /*case ReactionType::pi_eta:
      diff_xsection = to_be_determined;
      break;*/
    case ReactionType::pi0_rho0:
>>>>>>> e6b9ef7a

      diff_xsection = 1/3.0*(pow(Const,2)*pow(g_POR,4)*(pow(m_omega,4)*pow(s,4) + 4*pow(m_omega,4)*pow(s,3)*t - 4*pow(m_omega,2)*pow(s,4)*t + 10*pow(m_omega,4)*pow(s,2)*pow(t,2) -
             16*pow(m_omega,2)*pow(s,3)*pow(t,2) + 5*pow(s,4)*pow(t,2) + 4*pow(m_omega,4)*s*pow(t,3) - 16*pow(m_omega,2)*pow(s,2)*pow(t,3) +
             10*pow(s,3)*pow(t,3) + pow(m_omega,4)*pow(t,4) - 4*pow(m_omega,2)*s*pow(t,4) + 5*pow(s,2)*pow(t,4) + pow(m_pi,8)*pow(-2*pow(m_omega,2) + s + t,2) -
             2*pow(m_pi,6)*pow(m_rho,2)*(2*pow(m_omega,4) + pow(s,2) + pow(t,2) - 2*pow(m_omega,2)*(s + t)) +
             pow(m_rho,4)*(2*pow(s,2)*pow(t,2) - 2*pow(m_omega,2)*s*t*(s + t) + pow(m_omega,4)*(pow(s,2) + pow(t,2))) -
             2*pow(m_rho,2)*(3*pow(s,2)*pow(t,2)*(s + t) - 3*pow(m_omega,2)*s*t*pow(s + t,2) +
                pow(m_omega,4)*(pow(s,3) + 2*pow(s,2)*t + 2*s*pow(t,2) + pow(t,3))) +
             pow(m_pi,4)*(-2*pow(m_rho,2)*(pow(m_omega,2) - s)*(pow(m_omega,2) - t)*(s + t) - 8*pow(m_omega,2)*s*t*(s + t) + 4*pow(m_omega,4)*(pow(s,2) + pow(t,2)) -
                2*s*t*(pow(s,2) - 6*s*t + pow(t,2)) + pow(m_rho,4)*(2*pow(m_omega,4) + pow(s,2) + pow(t,2) - 2*pow(m_omega,2)*(s + t))) -
             2*pow(m_pi,2)*(2*(s + t)*pow(-2*s*t + pow(m_omega,2)*(s + t),2) + pow(m_rho,4)*(-4*pow(m_omega,2)*s*t + pow(m_omega,4)*(s + t) + s*t*(s + t)) -
                pow(m_rho,2)*(-10*pow(m_omega,2)*s*t*(s + t) + 2*pow(m_omega,4)*(pow(s,2) + 3*s*t + pow(t,2)) + s*t*(pow(s,2) + 8*s*t + pow(t,2))))))/
         (128.*Pi*pow(pow(m_omega,2) - s,2)*(pow(pow(m_pi,2) - pow(m_rho,2),2) - 2*(pow(m_pi,2) + pow(m_rho,2))*s + pow(s,2))*pow(pow(m_omega,2) - t,2));
      break;
    case ReactionType::no_reaction:
      // never reached
      break;
  }
<<<<<<< HEAD
  return diff_xsection * to_mb;
=======
  return diff_xsection*to_mb;
>>>>>>> e6b9ef7a
}

double ScatterActionPhoton::form_factor(double E_photon) {
  double form_factor = 1.0;
  double t_ff = 0.0;
  double Lambda = 1.0;
<<<<<<< HEAD
  switch (reac) {
      /* The form factor is assumed to be a hadronic dipole form factor which
      takes the shape: FF = (2*Lambda^2/(2*Lambda^2 - t))^2 with
  case ReactionType::pi_p_rho_z_pi_m:
      Lambda = 1.0 GeV. t depends on the lightest possible exchange particle in
      the different channels. This could either be a pion or an omega meson. For
      the computation the parametrizations given in \ref! are used. */
      // TODO (schaefer): Include reference for FF!

    case ReactionType::pi_p_pi_m_rho_z:
    case ReactionType::pi_z_pi_p_rho_p:
    case ReactionType::pi_z_pi_m_rho_m:
    case ReactionType::pi_p_rho_z_pi_p:
    case ReactionType::pi_m_rho_z_pi_m:
      // case ReactionType::pi_rho:
      // case ReactionType::pi0_rho:
      t_ff = 34.5096 * pow(E_photon, 0.737) - 67.557 * pow(E_photon, 0.7584) +
             32.858 * pow(E_photon, 0.7806);
      break;
    // lightest exchange particle: omega
    case ReactionType::pi_m_rho_p_pi_z:
    case ReactionType::pi_p_rho_m_pi_z:  // for omeaga

    case ReactionType::pi_z_rho_m_pi_m:
    case ReactionType::pi_z_rho_p_pi_p:  // for omega

    case ReactionType::pi_z_rho_z_pi_z:
      t_ff = -61.595 * pow(E_photon, 0.9979) + 28.592 * pow(E_photon, 1.1579) +
             37.738 * pow(E_photon, 0.9317) - 5.282 * pow(E_photon, 1.3686);
=======
  switch(reac){

    /* The form factor is assumed to be a hadronic dipole form factor which
    takes the shape of: FF = (2*Lambda^2/(2*Lambda^2 - t))^2 with
    Lambda = 1.0 GeV. t depends on the lightest possible exchange particle in
    the different channels. This could either be a pion or an omega meson. For
    the computation the parametrizations given in REF! are used. */

    case ReactionType::pi_pi:
    case ReactionType::pi0_pi:
    case ReactionType::pi_rho0:
    //case ReactionType::pi_rho:
    // case ReactionType::pi0_rho:
      t_ff = 34.5096*pow(E_photon,0.737) - 67.557*pow(E_photon,0.7584)
          + 32.858*pow(E_photon,0.7806);
      break;
    // lightest exchange particle: omega
    case ReactionType::pi_rho:      // for omega
    case ReactionType::pi0_rho:     // for omega
    case ReactionType::pi0_rho0:
      t_ff = -61.595*pow(E_photon,0.9979) + 28.592*pow(E_photon,1.1579)
                    + 37.738*pow(E_photon,0.9317) - 5.282*pow(E_photon,1.3686);
>>>>>>> e6b9ef7a
      break;

    case ReactionType::no_reaction:
      // never reached
      break;
  }
  form_factor = pow(2.0*pow(Lambda,2)/(2.0*pow(Lambda,2)-t_ff),2);
  return form_factor;
}

}  // namespace Smash<|MERGE_RESOLUTION|>--- conflicted
+++ resolved
@@ -29,7 +29,6 @@
 
 namespace Smash {
 
-<<<<<<< HEAD
 ScatterActionPhoton::ReactionType ScatterActionPhoton::photon_reaction_type(
     const ParticleList &in) {
   // ToDo: is this check here necessary?
@@ -148,11 +147,6 @@
   }
   */
 }
-=======
-// unused?
-std::unique_ptr<Tabulation> tabulation_pi_pi_rho0 = nullptr;
-std::unique_ptr<Tabulation> tabulation_pi0_pi_rho = nullptr;
->>>>>>> e6b9ef7a
 
 void ScatterActionPhoton::generate_final_state() {
   /* Decide for a particular final state. */
@@ -181,18 +175,11 @@
 
   // move to sample_angle()
   assert(t1 < t2);
-<<<<<<< HEAD
   double diff_xsection_max = 0.0;
   const double stepsize = (t2 - t1) / 100.0;
   for (double t = t1; t < t2; t += stepsize) {
     diff_xsection_max =
         std::max(diff_cross_section(t, t2, t1), diff_xsection_max);
-=======
-  const double stepsize = (t2-t1)/100.0;
-  for (double t = t1; t < t2; t += stepsize) {
-    double diff_xsection_max = std::max(diff_cross_section(t, m3, t2, t1),
-                                              diff_xsection_max);
->>>>>>> e6b9ef7a
   }
 
   double t = 0.0;
@@ -200,14 +187,9 @@
   do {
     t = Random::uniform(t1, t2);
     iteration_number++;
-<<<<<<< HEAD
   } while (diff_cross_section(t, t2, t1) <
                Random::uniform(0., diff_xsection_max) &&
            iteration_number < 100);
-=======
-  } while (diff_cross_section(t, m3, t2, t1) < Random::uniform(0., diff_xsection_max)
-           && iteration_number < 100);
->>>>>>> e6b9ef7a
 
   // TODO(schaefer): this should be moved to kinematics.h and tested
   double costheta =
@@ -216,7 +198,6 @@
       (pcm_in * (s - pow_int(m3, 2)) / sqrts);
 
   Angles phitheta(Random::uniform(0.0, twopi), costheta);
-<<<<<<< HEAD
   outgoing_particles_[0].set_4momentum(hadron_out_mass_,
                                        phitheta.threevec() * pcm_out);
   outgoing_particles_[1].set_4momentum(0.0, -phitheta.threevec() * pcm_out);
@@ -225,17 +206,6 @@
   if (number_of_fractional_photons_ > 1) {
     weight_ = diff_cross_section(t, t2, t1) * (t2 - t1) /
               (number_of_fractional_photons_ * cross_section());
-=======
-  outgoing_particles_[0].set_4momentum(masses.first,
-                                        phitheta.threevec() * pcm_out);
-  outgoing_particles_[1].set_4momentum(masses.second,
-                                       -phitheta.threevec() * pcm_out);
-
-  /* Weighing of the fractional photons */
-  if (number_of_fractional_photons_ > 1) {
-    weight_ = diff_cross_section(t, m3,t2,t1) * (t2 - t1)
-          / (number_of_fractional_photons_ * cross_section());
->>>>>>> e6b9ef7a
   } else {
     weight_ = proc->weight() / cross_section();
   }
@@ -246,19 +216,11 @@
     new_particle.boost_momentum(-beta_cm());
   }
 
-<<<<<<< HEAD
   /* Inlcusion of form factors (FF):
   The usual procedure would be the multplication of the photon cross section
   by the corresponding form factor. This form factor is however energy
   dependent, such that the energy of the generated photon in the computational
   frame is necessary to determine FF. Yet this is not directly accessible in
-=======
-  /* Inlcusion of form factors:
-  Usual procedure would be the multplication of the photon cross section
-  with the corresponding form factor. This form factor is however energy
-  dependent, such that the energy of the generated photon in the computational frame
-  is a necessary to determine FF. Yet this is not directly accessible in
->>>>>>> e6b9ef7a
   ScatterActionPhoton::photon_cross_section().
   The alternative solution is to multiply the weighting factor (proportional to
   cross section) by FF. This is equivalent to multiplying the cross section
@@ -271,11 +233,7 @@
 
   double E_Photon = outgoing_particles_[1].momentum()[0];
 
-<<<<<<< HEAD
   weight_ *= pow(form_factor(E_Photon), 4);
-=======
-  weight_ *= pow(form_factor(E_Photon_Comp),4);
->>>>>>> e6b9ef7a
 
   // Photons are not really part of the normal processes, so we have to set a
   // constant arbitrary number.
@@ -294,7 +252,6 @@
   add_collision(std::move(dummy_process));
 }
 
-<<<<<<< HEAD
 double ScatterActionPhoton::sample_out_hadron_mass(
     const ParticleTypePtr out_t) {
   double mass = out_t->mass();
@@ -303,19 +260,11 @@
     throw InvalidResonanceFormation(
         "Problem in ScatterActionPhoton::sample_hadron_mass");
   }
-=======
-ScatterActionPhoton::ReactionType
-  ScatterActionPhoton::is_photon_reaction(const ParticleList &in) {
-    if (in.size() != 2) {
-      return ReactionType::no_reaction;
-    }
->>>>>>> e6b9ef7a
 
   if (!out_t->is_stable()) {
     mass = out_t->sample_resonance_mass(0, cms_energy);
   }
 
-<<<<<<< HEAD
   return mass;
 }
 
@@ -339,75 +288,18 @@
   case ReactionType::no_reaction:
       // throw RuntimeError;
     return 0;
-=======
-  switch (pack(a.code(), b.code())) {
-    case(pack(pdg::pi_p, pdg::pi_z)):
-    case(pack(pdg::pi_z, pdg::pi_p)):
-    case(pack(pdg::pi_m, pdg::pi_z)):
-    case(pack(pdg::pi_z, pdg::pi_m)):
-      return ReactionType::pi0_pi;
-    case(pack(pdg::pi_p, pdg::rho_z)):
-    case(pack(pdg::pi_m, pdg::rho_z)):
-      return ReactionType::pi_rho0;
-    case(pack(pdg::pi_m, pdg::rho_p)):
-    case(pack(pdg::pi_p, pdg::rho_m)):
-      return ReactionType::pi_rho;
-    case(pack(pdg::pi_z, pdg::rho_p)):
-    case(pack(pdg::pi_z, pdg::rho_m)):
-      return ReactionType::pi0_rho;
-    /*case(pack(pdg::pi_p, pdg::eta)):
-    case(pack(pdg::pi_m, pdg::eta)):
-      return ReactionType::pi_eta;*/
-    case(pack(pdg::pi_p, pdg::pi_m)):
-    case(pack(pdg::pi_m, pdg::pi_p)):
-      return ReactionType::pi_pi;
-    case(pack(pdg::pi_z, pdg::rho_z)):
-      return ReactionType::pi0_rho0;
-    default:
-      return ReactionType::no_reaction;
->>>>>>> e6b9ef7a
   }
 }
 
 CollisionBranchList ScatterActionPhoton::photon_cross_sections() {
   
   CollisionBranchList process_list;
-<<<<<<< HEAD
   PhotonCrossSection<ComputationMethod::Lookup> xs_object;
 
   reac = photon_reaction_type(Action::incoming_particles());
 
   // auto hadron_out = outgoing_hadron_type(incoming_particles_);
   static ParticleTypePtr photon_particle = &ParticleType::find(pdg::photon);
-=======
-  ParticleTypePtr rho0_particle = &ParticleType::find(pdg::rho_z);
-  ParticleTypePtr rho_plus_particle = &ParticleType::find(pdg::rho_p);
-  ParticleTypePtr rho_minus_particle = &ParticleType::find(pdg::rho_m);
-  ParticleTypePtr pi0_particle = &ParticleType::find(pdg::pi_z);
-  ParticleTypePtr pi_plus_particle = &ParticleType::find(pdg::pi_p);
-  ParticleTypePtr pi_minus_particle = &ParticleType::find(pdg::pi_m);
-  ParticleTypePtr photon_particle = &ParticleType::find(pdg::photon);
-  
-  const double m_rho = rho0_particle->mass();
-  const double m_pi = pi0_particle->mass();
-
-  const double to_mb = 0.3894;
-  const double Const = 0.059;
-  const double g_POR = 11.93;
-  const double ma1 = 1.26;
-  const double ghat = 6.4483;
-  const double eta1 = 2.3920;
-  const double eta2 = 1.9430;
-  const double delta = -0.6426;
-  const double C4 = -0.14095;
-  const double Gammaa1 = 0.4;
-  const double Pi = M_PI;
-  // why not const? compiler says momega, mrho never used
-  double m_omega = 0.783;
-  double momega = m_omega;
-  double mrho = m_rho;
-  double mpion = m_pi;
->>>>>>> e6b9ef7a
 
   ParticleData part_a = incoming_particles_[0];
   ParticleData part_b = incoming_particles_[1];
@@ -423,7 +315,6 @@
   // sampled mass
   const double &m3 = mediator_mass(reac);
 
-<<<<<<< HEAD
   // double m3 = mediator_mass(reac);
   switch (reac) {
     case ReactionType::pi_p_pi_m_rho_z:
@@ -470,2442 +361,11 @@
     case ReactionType::no_reaction:
       // never reached
       break;
-=======
-  if (pion_found) {
-
-    // do a check according to incoming_particles_ and calculate the
-    // cross sections (xsection) for all possible reactions
-
-    const double s = mandelstam_s();
-    double sqrts = sqrt_s();
-    const double &m1 = part_a.effective_mass();
-    const double &m2 = part_b.effective_mass();
-    double m3 = 0.0;  // will be fixed according to reaction outcome
-    ParticleTypePtr part_out = photon_particle;
-    ParticleTypePtr photon_out = photon_particle;
-
-    reac = is_photon_reaction(Action::incoming_particles());
-
-   if (sqrts <= m1 + m2) {
-      reac = ReactionType::no_reaction;
-    }
-
-    if (reac != ReactionType::no_reaction) {
-      std::array<double, 2> mandelstam_t = get_t_range(sqrts, m1, m2, m3, 0.0);
-      double t1;
-      double t2;
-      double xsection = 0.0;
-
-      switch (reac) {
-         case ReactionType::pi_pi:
-        // there are three possible reaction channels
-        // the first possible reaction produces eta
-        /*  part_out = eta_particle;
-          m3 = part_out->mass();
-
-          if (sqrts > m3) {
-            mandelstam_t = get_t_range(sqrts, m1, m2, m3, 0.0);
-            t1 = mandelstam_t[1];
-            t2 = mandelstam_t[0];
-
-            xsection = to_be_determined * to_mb;
-            process_list.push_back(make_unique<CollisionBranch>(
-                *part_out, *photon_out, xsection, ProcessType::TwoToTwo));
-          }*/
-
-          // the second possible reaction (produces rho0)
-          part_out = rho0_particle;
-          m3 = part_out->mass();
-
-          if (sqrts > m3) {
-            mandelstam_t = get_t_range(sqrts, m1, m2, m3, 0.0);
-            t1 = mandelstam_t[1];
-            t2 = mandelstam_t[0];
-
-            xsection = to_mb*((pow(Const,2)*pow(ghat,4)*((0.5*pow(-2. + delta,2)*pow(mpion,2)*(0. - 1.*t2))/pow(mrho,2) +
-             0.25*(-2. + delta)*(eta1 - 1.*eta2)*(-0.5*eta2*pow(ma1,2) + 1.*eta1*pow(mpion,2) - 1.*eta2*pow(mpion,2) + 0.5*eta1*s -
-                0.5*eta2*s)*(0. - 1.*t2) - (2.*(pow(mpion,2)*
-                   (1.5 + 0.125*pow(delta,2) - 2.*C4*pow(mrho,2) + delta*(-1. + 1.*C4*pow(mrho,2))) +
-                  (-0.5 - 0.375*pow(delta,2) - 2.*C4*pow(mrho,2) + delta*(1. + 1.*C4*pow(mrho,2)))*s)*(0. - 1.*t2))/pow(mrho,2) -
-             0.25*(-2. + delta)*(eta1 - 1.*eta2)*(eta1*(1.*pow(mpion,2) - 0.5*s) +
-                eta2*(-0.5*pow(ma1,2) - 1.*pow(mpion,2) - 0.5*pow(mrho,2) + 1.*s))*(0. - 1.*t2) -
-             (0.25*(-2. + 1.*delta)*(-8.*C4*pow(mrho,4) + pow(mpion,2)*(2. + 1.*delta - 8.*C4*pow(mrho,2)) + (-2. - 3.*delta)*s +
-                  pow(mrho,2)*(2. + 1.*delta + 16.*C4*s))*(0. - 1.*t2))/pow(mrho,2) -
-             0.09375*pow(eta1 - 1.*eta2,2)*(eta1*eta2*(-2.*pow(ma1,4) - 4.*pow(mpion,4) + 0.6666666666666666*pow(mrho,4) +
-                   pow(ma1,2)*(5.333333333333333*pow(mpion,2) - 2.6666666666666665*s) + 2.6666666666666665*pow(mpion,2)*s +
-                   1.3333333333333333*pow(mrho,2)*s - 1.3333333333333333*pow(s,2)) +
-                pow(eta1,2)*(1.*pow(ma1,4) + 2.*pow(mpion,4) + 0.3333333333333333*pow(mrho,4) +
-                   pow(mpion,2)*(2.*pow(mrho,2) - 1.3333333333333333*s) - 1.3333333333333333*pow(mrho,2)*s + 0.6666666666666666*pow(s,2) +
-                   pow(ma1,2)*(-2.6666666666666665*pow(mpion,2) - 1.3333333333333333*pow(mrho,2) + 1.3333333333333333*s)) +
-                pow(eta2,2)*(1.*pow(ma1,4) + 2.*pow(mpion,4) + 0.3333333333333333*pow(mrho,4) +
-                   pow(mpion,2)*(-2.*pow(mrho,2) - 1.3333333333333333*s) - 0.6666666666666666*pow(mrho,2)*s + 0.6666666666666666*pow(s,2) +
-                   pow(ma1,2)*(-2.6666666666666665*pow(mpion,2) + 1.3333333333333333*pow(mrho,2) + 1.3333333333333333*s)))*(0. - 1.*t2) -
-             0.0625*pow(eta1 - 1.*eta2,2)*(pow(eta2,2)*(pow(Gammaa1,2)*pow(ma1,2) - 1.*pow(ma1,4) - 2.*pow(mpion,4) -
-                   2.*pow(mpion,2)*pow(mrho,2) + 2.*pow(mrho,4) + pow(ma1,2)*(2.*pow(mpion,2) + pow(mrho,2) - 1.*s) -
-                   3.*pow(mrho,2)*s + pow(s,2)) + pow(eta1,2)*
-                 (pow(Gammaa1,2)*pow(ma1,2) - 1.*pow(ma1,4) - 2.*pow(mpion,4) - 2.*pow(mpion,2)*pow(mrho,2) +
-                   pow(ma1,2)*(2.*pow(mpion,2) + pow(mrho,2) - 1.*s) + pow(mrho,2)*s + pow(s,2)) +
-                eta1*eta2*(-2.*pow(Gammaa1,2)*pow(ma1,2) + 2.*pow(ma1,4) + 4.*pow(mpion,4) + 4.*pow(mpion,2)*pow(mrho,2) +
-                   2.*pow(mrho,4) - 2.*pow(s,2) + pow(ma1,2)*(-4.*pow(mpion,2) - 2.*pow(mrho,2) + 2.*s)))*(0. - 1.*t2) +
-             (1.*(pow(eta1,2)*(0.5*pow(mrho,4) - 1.*C4*pow(mrho,6) + pow(mpion,2)*(1.*pow(mrho,2) - 2.*C4*pow(mrho,4)) +
-                     pow(ma1,2)*(-0.5*pow(mrho,2) + 1.*C4*pow(mrho,4)) - 0.5*pow(mrho,2)*s + 0.25*delta*pow(mrho,2)*s -
-                     0.25*delta*pow(s,2) + 1.*C4*pow(mrho,2)*pow(s,2)) +
-                  pow(eta2,2)*(-0.5*pow(mrho,4) + 1.*C4*pow(mrho,6) + pow(mpion,2)*(1.*pow(mrho,2) - 2.*C4*pow(mrho,4)) +
-                     pow(ma1,2)*(-0.5*pow(mrho,2) + 1.*C4*pow(mrho,4)) - 0.5*pow(mrho,2)*s + 0.75*delta*pow(mrho,2)*s -
-                     2.*C4*pow(mrho,4)*s - 0.25*delta*pow(s,2) + 1.*C4*pow(mrho,2)*pow(s,2)) +
-                  eta1*eta2*(pow(ma1,2)*(1.*pow(mrho,2) - 2.*C4*pow(mrho,4)) + pow(mpion,2)*(-2.*pow(mrho,2) + 4.*C4*pow(mrho,4)) +
-                     s*(2.*C4*pow(mrho,4) + 0.5*delta*s + pow(mrho,2)*(1. - 1.*delta - 2.*C4*s))))*(0. - 1.*t2))/pow(mrho,2) +
-             (0.03125*pow(eta1 - 1.*eta2,2)*(eta1*eta2*(-2.*pow(ma1,8) - 2.*pow(mpion,8) + 2.*pow(mpion,4)*pow(mrho,4) +
-                     pow(ma1,6)*(8.*pow(mpion,2) - 4.*s) + pow(ma1,2)*pow(mpion,2)*
-                      (8.*pow(mpion,4) - 8.*pow(mrho,4) - 4.*pow(mpion,2)*s + 4.*pow(mrho,2)*s) +
-                     pow(ma1,4)*(-12.*pow(mpion,4) + 2.*pow(mrho,4) + 8.*pow(mpion,2)*s + 4.*pow(mrho,2)*s - 4.*pow(s,2))) +
-                  pow(eta2,2)*(1.*pow(ma1,8) + 1.*pow(mpion,8) - 2.*pow(mpion,6)*pow(mrho,2) + 1.*pow(mpion,4)*pow(mrho,4) +
-                     pow(ma1,6)*(-4.*pow(mpion,2) + 2.*pow(mrho,2) + 2.*s) +
-                     pow(ma1,4)*(6.*pow(mpion,4) + 1.*pow(mrho,4) + pow(mpion,2)*(-6.*pow(mrho,2) - 4.*s) - 2.*pow(mrho,2)*s +
-                        2.*pow(s,2)) + pow(ma1,2)*(-4.*pow(mpion,6) - 2.*pow(mpion,2)*pow(mrho,2)*s +
-                        pow(mpion,4)*(6.*pow(mrho,2) + 2.*s))) +
-                  pow(eta1,2)*(1.*pow(ma1,8) + pow(ma1,6)*(-4.*pow(mpion,2) - 2.*pow(mrho,2) + 2.*s) +
-                     pow(ma1,4)*(6.*pow(mpion,4) + 1.*pow(mrho,4) + pow(mpion,2)*(6.*pow(mrho,2) - 4.*s) - 4.*pow(mrho,2)*s +
-                        2.*pow(s,2)) + pow(ma1,2)*(-4.*pow(mpion,6) + 2.*pow(mpion,2)*pow(mrho,2)*s +
-                        pow(mrho,2)*(2.*pow(mrho,2) - 2.*s)*s + pow(mpion,4)*(-6.*pow(mrho,2) + 2.*s)) +
-                     pow(mpion,2)*(1.*pow(mpion,6) + 2.*pow(mpion,4)*pow(mrho,2) - 2.*pow(mrho,6) + 2.*pow(mrho,4)*s +
-                        pow(mpion,2)*(1.*pow(mrho,4) - 2.*pow(mrho,2)*s)))))/(0. + 1.*pow(ma1,2) - 1.*t2) +
-             (1.*pow(-2. + delta,2)*pow(mpion,2)*(1.*pow(mpion,2) - 0.25*pow(mrho,2)))/(0. + 1.*pow(mpion,2) - 1.*t2) +
-             0.03125*pow(eta1 - 1.*eta2,2)*(pow(eta2,2)*(1.*pow(Gammaa1,2)*pow(ma1,2) - 3.*pow(ma1,4) - 2.*pow(mpion,4) +
-                   2.*pow(mpion,2)*pow(mrho,2) - 1.*pow(mrho,4) + pow(ma1,2)*(4.*pow(mpion,2) - 4.*pow(mrho,2) - 4.*s) +
-                   2.*pow(mrho,2)*s - 2.*pow(s,2)) + pow(eta1,2)*
-                 (1.*pow(Gammaa1,2)*pow(ma1,2) - 3.*pow(ma1,4) - 2.*pow(mpion,4) - 2.*pow(mpion,2)*pow(mrho,2) - 1.*pow(mrho,4) +
-                   pow(ma1,2)*(4.*pow(mpion,2) + 4.*pow(mrho,2) - 4.*s) + 4.*pow(mrho,2)*s - 2.*pow(s,2)) +
-                eta1*eta2*(-2.*pow(Gammaa1,2)*pow(ma1,2) + 6.*pow(ma1,4) + 4.*pow(mpion,4) - 2.*pow(mrho,4) - 4.*pow(mrho,2)*s +
-                   4.*pow(s,2) + pow(ma1,2)*(-8.*pow(mpion,2) + 8.*s)))*(0. + 1.*pow(mrho,2) - 1.*s - 1.*t2) -
-             0.03125*pow(eta1 - 1.*eta2,3)*(eta2*(-1.*pow(ma1,2) - 1.*pow(mrho,2) - 1.*s) + eta1*(pow(ma1,2) - 1.*pow(mrho,2) + s))*
-              pow(0. + 1.*pow(mrho,2) - 1.*s - 1.*t2,2) -
-             0.010416666666666666*pow(eta1 - 1.*eta2,4)*pow(0. + 1.*pow(mrho,2) - 1.*s - 1.*t2,3) +
-             (1.*pow(-2. + delta,2)*pow(mpion,2)*(1.*pow(mpion,2) - 0.25*pow(mrho,2)))/
-              (0. + 1.*pow(mpion,2) + 1.*pow(mrho,2) - 1.*s - 1.*t2) -
-             (1.*(1.*eta1 - 1.*eta2)*(eta1*(-0.5*pow(mrho,4) + 1.*C4*pow(mrho,6) + pow(ma1,2)*(1.*pow(mrho,2) - 2.*C4*pow(mrho,4)) +
-                     pow(mpion,2)*(-1.*pow(mrho,2) + 2.*C4*pow(mrho,4)) + 0.25*delta*pow(s,2) - 1.*C4*pow(mrho,2)*pow(s,2)) +
-                  eta2*(-0.75*pow(mrho,4) + 0.125*delta*pow(mrho,4) + 1.*C4*pow(mrho,6) +
-                     pow(mpion,2)*(1.*pow(mrho,2) - 2.*C4*pow(mrho,4)) + pow(ma1,2)*(-1.*pow(mrho,2) + 2.*C4*pow(mrho,4)) +
-                     0.25*pow(mrho,2)*s + 0.375*delta*pow(mrho,2)*s - 2.*C4*pow(mrho,4)*s - 0.25*delta*pow(s,2) +
-                     1.*C4*pow(mrho,2)*pow(s,2)))*(0. - 1.*pow(ma1,2) + 2.*pow(mpion,2) + 1.*pow(mrho,2) - 1.*s - 1.*t2))/pow(mrho,2)\
-              + 0.5*pow(1.*eta1 - 1.*eta2,2)*(-0.5 + 1.*C4*pow(mrho,2))*
-              pow(0. - 1.*pow(ma1,2) + 2.*pow(mpion,2) + 1.*pow(mrho,2) - 1.*s - 1.*t2,2) +
-             (0.25*(32.*pow(C4,2)*pow(mrho,8) + 2.*pow(delta,2)*pow(s,2) + 8.*C4*pow(mrho,6)*(-6. + delta - 8.*C4*s) +
-                  2.*delta*pow(mrho,2)*s*(-6. + delta - 8.*C4*s) +
-                  pow(mrho,4)*(12. - 1.*pow(delta,2) + 8.*C4*(6. + delta)*s + 32.*pow(C4,2)*pow(s,2)))*(0. + t2))/pow(mrho,4) -
-             (0.125*(-2. + 1.*delta)*(2. + 1.*delta - 8.*C4*pow(mrho,2))*(0. + 1.*pow(t2,2)))/pow(mrho,2) -
-             (1.*(0.5 - 0.125*pow(delta,2) - 2.*C4*pow(mrho,2) + 1.*C4*delta*pow(mrho,2))*(0. + 1.*pow(t2,2)))/pow(mrho,2) -
-             0.5*(eta1*eta2*(1. - 2.*C4*pow(mrho,2)) + pow(eta1,2)*(-0.5 + 1.*C4*pow(mrho,2)) + pow(eta2,2)*(-0.5 + 1.*C4*pow(mrho,2)))*
-              (0. + 1.*pow(t2,2)) + 0.0625*pow(1.*eta1 - 1.*eta2,4)*(1.*pow(mpion,2) + 0.5*pow(mrho,2) - 0.5*s)*(0. + 1.*pow(t2,2)) +
-             0.03125*pow(eta1 - 1.*eta2,3)*(eta2*(-1.*pow(ma1,2) + 2.*pow(mpion,2) - 1.*pow(mrho,2) - 1.*s) +
-                eta1*(pow(ma1,2) - 2.*pow(mpion,2) - 1.*pow(mrho,2) + s))*(0. + 1.*pow(t2,2)) +
-             0.010416666666666666*pow(eta1 - 1.*eta2,4)*(0. + 1.*pow(t2,3)) -
-             0.020833333333333332*pow(1.*eta1 - 1.*eta2,4)*(0. + 1.*pow(t2,3)) -
-             (0.03125*pow(eta1 - 1.*eta2,2)*(eta1*eta2*(-2.*pow(ma1,8) - 2.*pow(mpion,8) + 2.*pow(mpion,4)*pow(mrho,4) +
-                     pow(ma1,6)*(8.*pow(mpion,2) - 4.*s) + pow(ma1,2)*pow(mpion,2)*
-                      (8.*pow(mpion,4) - 8.*pow(mrho,4) - 4.*pow(mpion,2)*s + 4.*pow(mrho,2)*s) +
-                     pow(ma1,4)*(-12.*pow(mpion,4) + 2.*pow(mrho,4) + 8.*pow(mpion,2)*s + 4.*pow(mrho,2)*s - 4.*pow(s,2))) +
-                  pow(eta2,2)*(1.*pow(ma1,8) + 1.*pow(mpion,8) - 2.*pow(mpion,6)*pow(mrho,2) + 1.*pow(mpion,4)*pow(mrho,4) +
-                     pow(ma1,6)*(-4.*pow(mpion,2) + 2.*pow(mrho,2) + 2.*s) +
-                     pow(ma1,4)*(6.*pow(mpion,4) + 1.*pow(mrho,4) + pow(mpion,2)*(-6.*pow(mrho,2) - 4.*s) - 2.*pow(mrho,2)*s +
-                        2.*pow(s,2)) + pow(ma1,2)*(-4.*pow(mpion,6) - 2.*pow(mpion,2)*pow(mrho,2)*s +
-                        pow(mpion,4)*(6.*pow(mrho,2) + 2.*s))) +
-                  pow(eta1,2)*(1.*pow(ma1,8) + pow(ma1,6)*(-4.*pow(mpion,2) - 2.*pow(mrho,2) + 2.*s) +
-                     pow(ma1,4)*(6.*pow(mpion,4) + 1.*pow(mrho,4) + pow(mpion,2)*(6.*pow(mrho,2) - 4.*s) - 4.*pow(mrho,2)*s +
-                        2.*pow(s,2)) + pow(ma1,2)*(-4.*pow(mpion,6) + 2.*pow(mpion,2)*pow(mrho,2)*s +
-                        pow(mrho,2)*(2.*pow(mrho,2) - 2.*s)*s + pow(mpion,4)*(-6.*pow(mrho,2) + 2.*s)) +
-                     pow(mpion,2)*(1.*pow(mpion,6) + 2.*pow(mpion,4)*pow(mrho,2) - 2.*pow(mrho,6) + 2.*pow(mrho,4)*s +
-                        pow(mpion,2)*(1.*pow(mrho,4) - 2.*pow(mrho,2)*s)))))/(1.*pow(ma1,2) - 1.*t1) -
-             (1.*pow(-2. + delta,2)*pow(mpion,2)*(1.*pow(mpion,2) - 0.25*pow(mrho,2)))/(1.*pow(mpion,2) - 1.*t1) -
-             0.03125*pow(eta1 - 1.*eta2,2)*(pow(eta2,2)*(1.*pow(Gammaa1,2)*pow(ma1,2) - 3.*pow(ma1,4) - 2.*pow(mpion,4) +
-                   2.*pow(mpion,2)*pow(mrho,2) - 1.*pow(mrho,4) + pow(ma1,2)*(4.*pow(mpion,2) - 4.*pow(mrho,2) - 4.*s) +
-                   2.*pow(mrho,2)*s - 2.*pow(s,2)) + pow(eta1,2)*
-                 (1.*pow(Gammaa1,2)*pow(ma1,2) - 3.*pow(ma1,4) - 2.*pow(mpion,4) - 2.*pow(mpion,2)*pow(mrho,2) - 1.*pow(mrho,4) +
-                   pow(ma1,2)*(4.*pow(mpion,2) + 4.*pow(mrho,2) - 4.*s) + 4.*pow(mrho,2)*s - 2.*pow(s,2)) +
-                eta1*eta2*(-2.*pow(Gammaa1,2)*pow(ma1,2) + 6.*pow(ma1,4) + 4.*pow(mpion,4) - 2.*pow(mrho,4) - 4.*pow(mrho,2)*s +
-                   4.*pow(s,2) + pow(ma1,2)*(-8.*pow(mpion,2) + 8.*s)))*(1.*pow(mrho,2) - 1.*s - 1.*t1) +
-             0.03125*pow(eta1 - 1.*eta2,3)*(eta2*(-1.*pow(ma1,2) - 1.*pow(mrho,2) - 1.*s) + eta1*(pow(ma1,2) - 1.*pow(mrho,2) + s))*
-              pow(1.*pow(mrho,2) - 1.*s - 1.*t1,2) + 0.010416666666666666*pow(eta1 - 1.*eta2,4)*pow(1.*pow(mrho,2) - 1.*s - 1.*t1,3) -
-             (1.*pow(-2. + delta,2)*pow(mpion,2)*(1.*pow(mpion,2) - 0.25*pow(mrho,2)))/
-              (1.*pow(mpion,2) + 1.*pow(mrho,2) - 1.*s - 1.*t1) + (0.5*pow(-2. + delta,2)*pow(mpion,2)*t1)/pow(mrho,2) +
-             0.25*(-2. + delta)*(eta1 - 1.*eta2)*(-0.5*eta2*pow(ma1,2) + 1.*eta1*pow(mpion,2) - 1.*eta2*pow(mpion,2) + 0.5*eta1*s -
-                0.5*eta2*s)*t1 - (0.25*(pow(mpion,2)*(12. + 1.*pow(delta,2) - 16.*C4*pow(mrho,2) + delta*(-8. + 8.*C4*pow(mrho,2))) +
-                  (-4. - 3.*pow(delta,2) - 16.*C4*pow(mrho,2) + delta*(8. + 8.*C4*pow(mrho,2)))*s)*t1)/pow(mrho,2) -
-             0.25*(-2. + delta)*(eta1 - 1.*eta2)*(eta1*(1.*pow(mpion,2) - 0.5*s) +
-                eta2*(-0.5*pow(ma1,2) - 1.*pow(mpion,2) - 0.5*pow(mrho,2) + 1.*s))*t1 -
-             (0.25*(-2. + 1.*delta)*(-8.*C4*pow(mrho,4) + pow(mpion,2)*(2. + 1.*delta - 8.*C4*pow(mrho,2)) + (-2. - 3.*delta)*s +
-                  pow(mrho,2)*(2. + 1.*delta + 16.*C4*s))*t1)/pow(mrho,2) -
-             (0.25*(32.*pow(C4,2)*pow(mrho,8) + 2.*pow(delta,2)*pow(s,2) + 8.*C4*pow(mrho,6)*(-6. + delta - 8.*C4*s) +
-                  2.*delta*pow(mrho,2)*s*(-6. + delta - 8.*C4*s) +
-                  pow(mrho,4)*(12. - 1.*pow(delta,2) + 8.*C4*(6. + delta)*s + 32.*pow(C4,2)*pow(s,2)))*t1)/pow(mrho,4) -
-             0.09375*pow(eta1 - 1.*eta2,2)*(eta1*eta2*(-2.*pow(ma1,4) - 4.*pow(mpion,4) + 0.6666666666666666*pow(mrho,4) +
-                   pow(ma1,2)*(5.333333333333333*pow(mpion,2) - 2.6666666666666665*s) + 2.6666666666666665*pow(mpion,2)*s +
-                   1.3333333333333333*pow(mrho,2)*s - 1.3333333333333333*pow(s,2)) +
-                pow(eta1,2)*(1.*pow(ma1,4) + 2.*pow(mpion,4) + 0.3333333333333333*pow(mrho,4) +
-                   pow(mpion,2)*(2.*pow(mrho,2) - 1.3333333333333333*s) - 1.3333333333333333*pow(mrho,2)*s + 0.6666666666666666*pow(s,2) +
-                   pow(ma1,2)*(-2.6666666666666665*pow(mpion,2) - 1.3333333333333333*pow(mrho,2) + 1.3333333333333333*s)) +
-                pow(eta2,2)*(1.*pow(ma1,4) + 2.*pow(mpion,4) + 0.3333333333333333*pow(mrho,4) +
-                   pow(mpion,2)*(-2.*pow(mrho,2) - 1.3333333333333333*s) - 0.6666666666666666*pow(mrho,2)*s + 0.6666666666666666*pow(s,2) +
-                   pow(ma1,2)*(-2.6666666666666665*pow(mpion,2) + 1.3333333333333333*pow(mrho,2) + 1.3333333333333333*s)))*t1 -
-             0.0625*pow(eta1 - 1.*eta2,2)*(pow(eta2,2)*(pow(Gammaa1,2)*pow(ma1,2) - 1.*pow(ma1,4) - 2.*pow(mpion,4) -
-                   2.*pow(mpion,2)*pow(mrho,2) + 2.*pow(mrho,4) + pow(ma1,2)*(2.*pow(mpion,2) + pow(mrho,2) - 1.*s) -
-                   3.*pow(mrho,2)*s + pow(s,2)) + pow(eta1,2)*
-                 (pow(Gammaa1,2)*pow(ma1,2) - 1.*pow(ma1,4) - 2.*pow(mpion,4) - 2.*pow(mpion,2)*pow(mrho,2) +
-                   pow(ma1,2)*(2.*pow(mpion,2) + pow(mrho,2) - 1.*s) + pow(mrho,2)*s + pow(s,2)) +
-                eta1*eta2*(-2.*pow(Gammaa1,2)*pow(ma1,2) + 2.*pow(ma1,4) + 4.*pow(mpion,4) + 4.*pow(mpion,2)*pow(mrho,2) +
-                   2.*pow(mrho,4) - 2.*pow(s,2) + pow(ma1,2)*(-4.*pow(mpion,2) - 2.*pow(mrho,2) + 2.*s)))*t1 +
-             (1.*(pow(eta1,2)*(0.5*pow(mrho,4) - 1.*C4*pow(mrho,6) + pow(mpion,2)*(1.*pow(mrho,2) - 2.*C4*pow(mrho,4)) +
-                     pow(ma1,2)*(-0.5*pow(mrho,2) + 1.*C4*pow(mrho,4)) - 0.5*pow(mrho,2)*s + 0.25*delta*pow(mrho,2)*s -
-                     0.25*delta*pow(s,2) + 1.*C4*pow(mrho,2)*pow(s,2)) +
-                  pow(eta2,2)*(-0.5*pow(mrho,4) + 1.*C4*pow(mrho,6) + pow(mpion,2)*(1.*pow(mrho,2) - 2.*C4*pow(mrho,4)) +
-                     pow(ma1,2)*(-0.5*pow(mrho,2) + 1.*C4*pow(mrho,4)) - 0.5*pow(mrho,2)*s + 0.75*delta*pow(mrho,2)*s -
-                     2.*C4*pow(mrho,4)*s - 0.25*delta*pow(s,2) + 1.*C4*pow(mrho,2)*pow(s,2)) +
-                  eta1*eta2*(pow(ma1,2)*(1.*pow(mrho,2) - 2.*C4*pow(mrho,4)) + pow(mpion,2)*(-2.*pow(mrho,2) + 4.*C4*pow(mrho,4)) +
-                     s*(2.*C4*pow(mrho,4) + 0.5*delta*s + pow(mrho,2)*(1. - 1.*delta - 2.*C4*s))))*t1)/pow(mrho,2) +
-             (0.125*(-2. + 1.*delta)*(2. + 1.*delta - 8.*C4*pow(mrho,2))*pow(t1,2))/pow(mrho,2) +
-             (1.*(0.5 - 0.125*pow(delta,2) - 2.*C4*pow(mrho,2) + 1.*C4*delta*pow(mrho,2))*pow(t1,2))/pow(mrho,2) +
-             0.5*(eta1*eta2*(1. - 2.*C4*pow(mrho,2)) + pow(eta1,2)*(-0.5 + 1.*C4*pow(mrho,2)) + pow(eta2,2)*(-0.5 + 1.*C4*pow(mrho,2)))*
-              pow(t1,2) - 0.0625*pow(1.*eta1 - 1.*eta2,4)*(1.*pow(mpion,2) + 0.5*pow(mrho,2) - 0.5*s)*pow(t1,2) -
-             0.03125*pow(eta1 - 1.*eta2,3)*(eta2*(-1.*pow(ma1,2) + 2.*pow(mpion,2) - 1.*pow(mrho,2) - 1.*s) +
-                eta1*(pow(ma1,2) - 2.*pow(mpion,2) - 1.*pow(mrho,2) + s))*pow(t1,2) -
-             0.010416666666666666*pow(eta1 - 1.*eta2,4)*pow(t1,3) + 0.020833333333333332*pow(1.*eta1 - 1.*eta2,4)*pow(t1,3) +
-             (2.*(1.*eta1 - 1.*eta2)*(eta2*(0.375*pow(mrho,4) - 0.0625*delta*pow(mrho,4) - 0.5*C4*pow(mrho,6) +
-                     pow(ma1,2)*(0.5*pow(mrho,2) - 1.*C4*pow(mrho,4)) + pow(mpion,2)*(-0.5*pow(mrho,2) + 1.*C4*pow(mrho,4)) -
-                     0.125*pow(mrho,2)*s - 0.1875*delta*pow(mrho,2)*s + 1.*C4*pow(mrho,4)*s + 0.125*delta*pow(s,2) -
-                     0.5*C4*pow(mrho,2)*pow(s,2)) + eta1*(0.25*pow(mrho,4) - 0.5*C4*pow(mrho,6) +
-                     pow(mpion,2)*(0.5*pow(mrho,2) - 1.*C4*pow(mrho,4)) + pow(ma1,2)*(-0.5*pow(mrho,2) + 1.*C4*pow(mrho,4)) -
-                     0.125*delta*pow(s,2) + 0.5*C4*pow(mrho,2)*pow(s,2)))*
-                (1.*pow(ma1,2) - 2.*pow(mpion,2) - 1.*pow(mrho,2) + 1.*s + 1.*t1))/pow(mrho,2) -
-             0.5*pow(1.*eta1 - 1.*eta2,2)*(-0.5 + 1.*C4*pow(mrho,2))*
-              pow(1.*pow(ma1,2) - 2.*pow(mpion,2) - 1.*pow(mrho,2) + 1.*s + 1.*t1,2) +
-             (2.*(1.*eta1 - 1.*eta2)*Gammaa1*ma1*(eta2*(0.375*pow(mrho,4) - 0.0625*delta*pow(mrho,4) - 0.5*C4*pow(mrho,6) +
-                     pow(ma1,2)*(0.5*pow(mrho,2) - 1.*C4*pow(mrho,4)) + pow(mpion,2)*(-0.5*pow(mrho,2) + 1.*C4*pow(mrho,4)) -
-                     0.125*pow(mrho,2)*s - 0.1875*delta*pow(mrho,2)*s + 1.*C4*pow(mrho,4)*s + 0.125*delta*pow(s,2) -
-                     0.5*C4*pow(mrho,2)*pow(s,2)) + eta1*(0.25*pow(mrho,4) - 0.5*C4*pow(mrho,6) +
-                     pow(mpion,2)*(0.5*pow(mrho,2) - 1.*C4*pow(mrho,4)) + pow(ma1,2)*(-0.5*pow(mrho,2) + 1.*C4*pow(mrho,4)) -
-                     0.125*delta*pow(s,2) + 0.5*C4*pow(mrho,2)*pow(s,2)))*
-                atan((0. + pow(ma1,2) - 2.*pow(mpion,2) - 1.*pow(mrho,2) + s + t2)/(Gammaa1*ma1)))/pow(mrho,2) +
-             (0.25*(-2. + delta)*(eta1 - 1.*eta2)*Gammaa1*ma1*(eta2*
-                   (-1.*pow(ma1,6) + pow(Gammaa1,2)*pow(ma1,2)*(-1.*pow(ma1,2) + 0.5*pow(mrho,2) - 1.*s) +
-                     pow(ma1,4)*(2.*pow(mpion,2) + 0.5*pow(mrho,2) - 1.*s) + pow(mpion,4)*(-1.5*pow(mrho,2) + 1.*s) +
-                     pow(ma1,2)*pow(mpion,2)*(-1.*pow(mpion,2) - 1.*pow(mrho,2) + 2.*s)) +
-                  eta1*(pow(Gammaa1,2)*pow(ma1,2)*(1.*pow(mpion,2) + 0.5*s) + pow(ma1,4)*(1.*pow(mpion,2) + 0.5*s) +
-                     pow(ma1,2)*(-2.*pow(mpion,4) - 1.*pow(mpion,2)*s) +
-                     pow(mpion,2)*(1.*pow(mpion,4) - 1.*pow(mrho,4) + pow(mpion,2)*(2.*pow(mrho,2) - 1.5*s) + 1.*pow(mrho,2)*s)))*
-                atan((0. + pow(ma1,2) - 2.*pow(mpion,2) - 1.*pow(mrho,2) + s + t2)/(Gammaa1*ma1)))/
-              (pow(Gammaa1,2)*pow(ma1,2) + pow(ma1,4) - 2.*pow(ma1,2)*pow(mpion,2) + pow(mpion,4)) -
-             (0.25*(-2. + delta)*(eta1 - 1.*eta2)*Gammaa1*ma1*(eta2*
-                   (-1.*pow(ma1,6) - 2.*pow(mpion,4)*pow(mrho,2) - 1.*pow(mpion,2)*pow(mrho,4) +
-                     pow(ma1,4)*(2.*pow(mpion,2) + 2.*pow(mrho,2) - 1.5*s) + 2.5*pow(mpion,4)*s + 3.*pow(mpion,2)*pow(mrho,2)*s +
-                     0.5*pow(mrho,4)*s - 2.*pow(mpion,2)*pow(s,2) - 1.*pow(mrho,2)*pow(s,2) + 0.5*pow(s,3) +
-                     pow(Gammaa1,2)*(-1.*pow(ma1,4) + 0.5*pow(ma1,2)*s) +
-                     pow(ma1,2)*(-1.*pow(mpion,4) - 1.*pow(mrho,4) + 1.*pow(mrho,2)*s + pow(mpion,2)*(-2.*pow(mrho,2) + 1.*s))) +
-                  eta1*(1.*pow(mpion,6) + 4.*pow(mpion,4)*pow(mrho,2) + 1.*pow(mpion,2)*pow(mrho,4) +
-                     pow(Gammaa1,2)*pow(ma1,2)*(1.*pow(mpion,2) - 0.5*s) + pow(ma1,4)*(1.*pow(mpion,2) - 0.5*s) - 4.5*pow(mpion,4)*s -
-                     4.*pow(mpion,2)*pow(mrho,2)*s - 0.5*pow(mrho,4)*s + 3.*pow(mpion,2)*pow(s,2) + 1.*pow(mrho,2)*pow(s,2) -
-                     0.5*pow(s,3) + pow(ma1,2)*(-2.*pow(mpion,4) + (1.*pow(mrho,2) - 1.*s)*s + pow(mpion,2)*(-2.*pow(mrho,2) + 3.*s))))*
-                atan((0. + pow(ma1,2) - 2.*pow(mpion,2) - 1.*pow(mrho,2) + s + t2)/(Gammaa1*ma1)))/
-              (pow(Gammaa1,2)*pow(ma1,2) + pow(ma1,4) + pow(mpion,4) + 2.*pow(mpion,2)*pow(mrho,2) + pow(mrho,4) -
-                2.*pow(mpion,2)*s - 2.*pow(mrho,2)*s + pow(s,2) + pow(ma1,2)*(-2.*pow(mpion,2) - 2.*pow(mrho,2) + 2.*s)) +
-             (0.03125*pow(eta1 - 1.*eta2,2)*(pow(eta2,2)*(pow(Gammaa1,4)*pow(ma1,4) + pow(ma1,8) + pow(mpion,8) -
-                     2.*pow(mpion,6)*pow(mrho,2) + pow(mpion,4)*pow(mrho,4) + pow(ma1,6)*(-4.*pow(mpion,2) + 2.*pow(mrho,2) + 2.*s) +
-                     pow(ma1,4)*(6.*pow(mpion,4) + pow(mrho,4) + pow(mpion,2)*(-6.*pow(mrho,2) - 4.*s) - 2.*pow(mrho,2)*s +
-                        2.*pow(s,2)) + pow(ma1,2)*(-4.*pow(mpion,6) - 2.*pow(mpion,2)*pow(mrho,2)*s +
-                        pow(mpion,4)*(6.*pow(mrho,2) + 2.*s)) +
-                     pow(Gammaa1,2)*pow(ma1,2)*(-6.*pow(ma1,4) - 6.*pow(mpion,4) - 1.*pow(mrho,4) +
-                        pow(ma1,2)*(12.*pow(mpion,2) - 6.*pow(mrho,2) - 6.*s) + 2.*pow(mrho,2)*s - 2.*pow(s,2) +
-                        pow(mpion,2)*(6.*pow(mrho,2) + 4.*s))) +
-                  eta1*eta2*(-2.*pow(Gammaa1,4)*pow(ma1,4) - 2.*pow(ma1,8) - 2.*pow(mpion,8) + 2.*pow(mpion,4)*pow(mrho,4) +
-                     pow(ma1,6)*(8.*pow(mpion,2) - 4.*s) + pow(ma1,2)*pow(mpion,2)*
-                      (8.*pow(mpion,4) - 8.*pow(mrho,4) - 4.*pow(mpion,2)*s + 4.*pow(mrho,2)*s) +
-                     pow(ma1,4)*(-12.*pow(mpion,4) + 2.*pow(mrho,4) + 8.*pow(mpion,2)*s + 4.*pow(mrho,2)*s - 4.*pow(s,2)) +
-                     pow(Gammaa1,2)*pow(ma1,2)*(12.*pow(ma1,4) + 12.*pow(mpion,4) - 2.*pow(mrho,4) - 8.*pow(mpion,2)*s -
-                        4.*pow(mrho,2)*s + 4.*pow(s,2) + pow(ma1,2)*(-24.*pow(mpion,2) + 12.*s))) +
-                  pow(eta1,2)*(pow(Gammaa1,4)*pow(ma1,4) + pow(ma1,8) + pow(ma1,6)*(-4.*pow(mpion,2) - 2.*pow(mrho,2) + 2.*s) +
-                     pow(ma1,4)*(6.*pow(mpion,4) + pow(mrho,4) + pow(mpion,2)*(6.*pow(mrho,2) - 4.*s) - 4.*pow(mrho,2)*s +
-                        2.*pow(s,2)) + pow(ma1,2)*(-4.*pow(mpion,6) + 2.*pow(mpion,2)*pow(mrho,2)*s +
-                        pow(mrho,2)*(2.*pow(mrho,2) - 2.*s)*s + pow(mpion,4)*(-6.*pow(mrho,2) + 2.*s)) +
-                     pow(Gammaa1,2)*pow(ma1,2)*(-6.*pow(ma1,4) - 6.*pow(mpion,4) - 1.*pow(mrho,4) +
-                        pow(ma1,2)*(12.*pow(mpion,2) + 6.*pow(mrho,2) - 6.*s) + 4.*pow(mrho,2)*s - 2.*pow(s,2) +
-                        pow(mpion,2)*(-6.*pow(mrho,2) + 4.*s)) +
-                     pow(mpion,2)*(pow(mpion,6) + 2.*pow(mpion,4)*pow(mrho,2) - 2.*pow(mrho,6) + 2.*pow(mrho,4)*s +
-                        pow(mpion,2)*(pow(mrho,4) - 2.*pow(mrho,2)*s))))*
-                atan((0. + pow(ma1,2) - 2.*pow(mpion,2) - 1.*pow(mrho,2) + s + t2)/(Gammaa1*ma1)))/(Gammaa1*ma1) -
-             (0.0625*pow(eta1 - 1.*eta2,2)*Gammaa1*ma1*(eta1*eta2*
-                   (-2.*pow(Gammaa1,4)*pow(ma1,4) + 14.*pow(ma1,8) + 14.*pow(mpion,8) + 28.*pow(mpion,6)*pow(mrho,2) +
-                     20.*pow(mpion,4)*pow(mrho,4) + 10.*pow(mpion,2)*pow(mrho,6) + 2.*pow(mrho,8) - 16.*pow(mpion,6)*s -
-                     16.*pow(mpion,4)*pow(mrho,2)*s - 12.*pow(mpion,2)*pow(mrho,4)*s - 4.*pow(mrho,6)*s - 4.*pow(mpion,4)*pow(s,2) -
-                     6.*pow(mpion,2)*pow(mrho,2)*pow(s,2) + 8.*pow(mpion,2)*pow(s,3) + 4.*pow(mrho,2)*pow(s,3) - 2.*pow(s,4) +
-                     pow(ma1,6)*(-56.*pow(mpion,2) - 28.*pow(mrho,2) + 28.*s) +
-                     pow(ma1,4)*(84.*pow(mpion,4) + 24.*pow(mrho,4) + pow(mpion,2)*(84.*pow(mrho,2) - 72.*s) - 36.*pow(mrho,2)*s +
-                        12.*pow(s,2)) + pow(Gammaa1,2)*pow(ma1,2)*
-                      (-4.*pow(ma1,4) - 4.*pow(mpion,4) + pow(ma1,2)*(8.*pow(mpion,2) + 4.*pow(mrho,2) - 4.*s) +
-                        (4.*pow(mrho,2) - 4.*s)*s + pow(mpion,2)*(-4.*pow(mrho,2) + 8.*s)) +
-                     pow(ma1,2)*(-56.*pow(mpion,6) - 10.*pow(mrho,6) + 18.*pow(mrho,4)*s - 6.*pow(mrho,2)*pow(s,2) - 2.*pow(s,3) +
-                        pow(mpion,4)*(-84.*pow(mrho,2) + 60.*s) + pow(mpion,2)*(-48.*pow(mrho,4) + 60.*pow(mrho,2)*s - 12.*pow(s,2)))) +
-                  pow(eta1,2)*(1.*pow(Gammaa1,4)*pow(ma1,4) - 7.*pow(ma1,8) - 7.*pow(mpion,8) - 14.*pow(mpion,6)*pow(mrho,2) -
-                     7.*pow(mpion,4)*pow(mrho,4) - 2.*pow(mpion,2)*pow(mrho,6) +
-                     pow(ma1,6)*(28.*pow(mpion,2) + 14.*pow(mrho,2) - 14.*s) + 8.*pow(mpion,6)*s + 11.*pow(mpion,4)*pow(mrho,2)*s +
-                     6.*pow(mpion,2)*pow(mrho,4)*s + 1.*pow(mrho,6)*s + 2.*pow(mpion,4)*pow(s,2) - 1.*pow(mrho,4)*pow(s,2) -
-                     4.*pow(mpion,2)*pow(s,3) - 1.*pow(mrho,2)*pow(s,3) + 1.*pow(s,4) +
-                     pow(Gammaa1,2)*pow(ma1,2)*(2.*pow(ma1,4) + 2.*pow(mpion,4) + 1.*pow(mrho,4) +
-                        pow(mpion,2)*(2.*pow(mrho,2) - 4.*s) - 1.*pow(mrho,2)*s + 2.*pow(s,2) +
-                        pow(ma1,2)*(-4.*pow(mpion,2) - 2.*pow(mrho,2) + 2.*s)) +
-                     pow(ma1,4)*(-42.*pow(mpion,4) - 9.*pow(mrho,4) + 21.*pow(mrho,2)*s - 6.*pow(s,2) +
-                        pow(mpion,2)*(-42.*pow(mrho,2) + 36.*s)) +
-                     pow(ma1,2)*(28.*pow(mpion,6) + 2.*pow(mrho,6) + pow(mpion,4)*(42.*pow(mrho,2) - 30.*s) - 9.*pow(mrho,4)*s +
-                        6.*pow(mrho,2)*pow(s,2) + 1.*pow(s,3) + pow(mpion,2)*(18.*pow(mrho,4) - 36.*pow(mrho,2)*s + 6.*pow(s,2)))) +
-                  pow(eta2,2)*(1.*pow(Gammaa1,4)*pow(ma1,4) - 7.*pow(ma1,8) - 7.*pow(mpion,8) - 14.*pow(mpion,6)*pow(mrho,2) -
-                     1.*pow(mpion,4)*pow(mrho,4) + 6.*pow(mpion,2)*pow(mrho,6) + 2.*pow(mrho,8) +
-                     pow(ma1,6)*(28.*pow(mpion,2) + 14.*pow(mrho,2) - 14.*s) + 8.*pow(mpion,6)*s - 1.*pow(mpion,4)*pow(mrho,2)*s -
-                     16.*pow(mpion,2)*pow(mrho,4)*s - 7.*pow(mrho,6)*s + 2.*pow(mpion,4)*pow(s,2) +
-                     14.*pow(mpion,2)*pow(mrho,2)*pow(s,2) + 9.*pow(mrho,4)*pow(s,2) - 4.*pow(mpion,2)*pow(s,3) -
-                     5.*pow(mrho,2)*pow(s,3) + 1.*pow(s,4) +
-                     pow(Gammaa1,2)*pow(ma1,2)*(2.*pow(ma1,4) + 2.*pow(mpion,4) + 3.*pow(mrho,4) +
-                        pow(mpion,2)*(2.*pow(mrho,2) - 4.*s) - 5.*pow(mrho,2)*s + 2.*pow(s,2) +
-                        pow(ma1,2)*(-4.*pow(mpion,2) - 2.*pow(mrho,2) + 2.*s)) +
-                     pow(ma1,4)*(-42.*pow(mpion,4) - 3.*pow(mrho,4) + 9.*pow(mrho,2)*s - 6.*pow(s,2) +
-                        pow(mpion,2)*(-42.*pow(mrho,2) + 36.*s)) +
-                     pow(ma1,2)*(28.*pow(mpion,6) - 4.*pow(mrho,6) + pow(mpion,4)*(42.*pow(mrho,2) - 30.*s) + 9.*pow(mrho,4)*s -
-                        6.*pow(mrho,2)*pow(s,2) + 1.*pow(s,3) + pow(mpion,2)*(6.*pow(mrho,4) - 12.*pow(mrho,2)*s + 6.*pow(s,2)))))*
-                atan((0. + pow(ma1,2) - 2.*pow(mpion,2) - 1.*pow(mrho,2) + s + t2)/(Gammaa1*ma1)))/
-              (pow(Gammaa1,2)*pow(ma1,2) + 4.*pow(ma1,4) + 4.*pow(mpion,4) + 4.*pow(mpion,2)*pow(mrho,2) + pow(mrho,4) -
-                4.*pow(mpion,2)*s - 2.*pow(mrho,2)*s + pow(s,2) + pow(ma1,2)*(-8.*pow(mpion,2) - 4.*pow(mrho,2) + 4.*s)) -
-             (2.*(1.*eta1 - 1.*eta2)*Gammaa1*ma1*(eta2*(0.375*pow(mrho,4) - 0.0625*delta*pow(mrho,4) - 0.5*C4*pow(mrho,6) +
-                     pow(ma1,2)*(0.5*pow(mrho,2) - 1.*C4*pow(mrho,4)) + pow(mpion,2)*(-0.5*pow(mrho,2) + 1.*C4*pow(mrho,4)) -
-                     0.125*pow(mrho,2)*s - 0.1875*delta*pow(mrho,2)*s + 1.*C4*pow(mrho,4)*s + 0.125*delta*pow(s,2) -
-                     0.5*C4*pow(mrho,2)*pow(s,2)) + eta1*(0.25*pow(mrho,4) - 0.5*C4*pow(mrho,6) +
-                     pow(mpion,2)*(0.5*pow(mrho,2) - 1.*C4*pow(mrho,4)) + pow(ma1,2)*(-0.5*pow(mrho,2) + 1.*C4*pow(mrho,4)) -
-                     0.125*delta*pow(s,2) + 0.5*C4*pow(mrho,2)*pow(s,2)))*
-                atan((pow(ma1,2) - 2.*pow(mpion,2) - 1.*pow(mrho,2) + s + t1)/(Gammaa1*ma1)))/pow(mrho,2) -
-             (0.25*(-2. + delta)*(eta1 - 1.*eta2)*Gammaa1*ma1*(eta2*
-                   (-1.*pow(ma1,6) + pow(Gammaa1,2)*pow(ma1,2)*(-1.*pow(ma1,2) + 0.5*pow(mrho,2) - 1.*s) +
-                     pow(ma1,4)*(2.*pow(mpion,2) + 0.5*pow(mrho,2) - 1.*s) + pow(mpion,4)*(-1.5*pow(mrho,2) + 1.*s) +
-                     pow(ma1,2)*pow(mpion,2)*(-1.*pow(mpion,2) - 1.*pow(mrho,2) + 2.*s)) +
-                  eta1*(pow(Gammaa1,2)*pow(ma1,2)*(1.*pow(mpion,2) + 0.5*s) + pow(ma1,4)*(1.*pow(mpion,2) + 0.5*s) +
-                     pow(ma1,2)*(-2.*pow(mpion,4) - 1.*pow(mpion,2)*s) +
-                     pow(mpion,2)*(1.*pow(mpion,4) - 1.*pow(mrho,4) + pow(mpion,2)*(2.*pow(mrho,2) - 1.5*s) + 1.*pow(mrho,2)*s)))*
-                atan((pow(ma1,2) - 2.*pow(mpion,2) - 1.*pow(mrho,2) + s + t1)/(Gammaa1*ma1)))/
-              (pow(Gammaa1,2)*pow(ma1,2) + pow(ma1,4) - 2.*pow(ma1,2)*pow(mpion,2) + pow(mpion,4)) +
-             (0.25*(-2. + delta)*(eta1 - 1.*eta2)*Gammaa1*ma1*(eta2*
-                   (-1.*pow(ma1,6) - 2.*pow(mpion,4)*pow(mrho,2) - 1.*pow(mpion,2)*pow(mrho,4) +
-                     pow(ma1,4)*(2.*pow(mpion,2) + 2.*pow(mrho,2) - 1.5*s) + 2.5*pow(mpion,4)*s + 3.*pow(mpion,2)*pow(mrho,2)*s +
-                     0.5*pow(mrho,4)*s - 2.*pow(mpion,2)*pow(s,2) - 1.*pow(mrho,2)*pow(s,2) + 0.5*pow(s,3) +
-                     pow(Gammaa1,2)*(-1.*pow(ma1,4) + 0.5*pow(ma1,2)*s) +
-                     pow(ma1,2)*(-1.*pow(mpion,4) - 1.*pow(mrho,4) + 1.*pow(mrho,2)*s + pow(mpion,2)*(-2.*pow(mrho,2) + 1.*s))) +
-                  eta1*(1.*pow(mpion,6) + 4.*pow(mpion,4)*pow(mrho,2) + 1.*pow(mpion,2)*pow(mrho,4) +
-                     pow(Gammaa1,2)*pow(ma1,2)*(1.*pow(mpion,2) - 0.5*s) + pow(ma1,4)*(1.*pow(mpion,2) - 0.5*s) - 4.5*pow(mpion,4)*s -
-                     4.*pow(mpion,2)*pow(mrho,2)*s - 0.5*pow(mrho,4)*s + 3.*pow(mpion,2)*pow(s,2) + 1.*pow(mrho,2)*pow(s,2) -
-                     0.5*pow(s,3) + pow(ma1,2)*(-2.*pow(mpion,4) + (1.*pow(mrho,2) - 1.*s)*s + pow(mpion,2)*(-2.*pow(mrho,2) + 3.*s))))*
-                atan((pow(ma1,2) - 2.*pow(mpion,2) - 1.*pow(mrho,2) + s + t1)/(Gammaa1*ma1)))/
-              (pow(Gammaa1,2)*pow(ma1,2) + pow(ma1,4) + pow(mpion,4) + 2.*pow(mpion,2)*pow(mrho,2) + pow(mrho,4) -
-                2.*pow(mpion,2)*s - 2.*pow(mrho,2)*s + pow(s,2) + pow(ma1,2)*(-2.*pow(mpion,2) - 2.*pow(mrho,2) + 2.*s)) -
-             (0.03125*pow(eta1 - 1.*eta2,2)*(pow(eta2,2)*(pow(Gammaa1,4)*pow(ma1,4) + pow(ma1,8) + pow(mpion,8) -
-                     2.*pow(mpion,6)*pow(mrho,2) + pow(mpion,4)*pow(mrho,4) + pow(ma1,6)*(-4.*pow(mpion,2) + 2.*pow(mrho,2) + 2.*s) +
-                     pow(ma1,4)*(6.*pow(mpion,4) + pow(mrho,4) + pow(mpion,2)*(-6.*pow(mrho,2) - 4.*s) - 2.*pow(mrho,2)*s +
-                        2.*pow(s,2)) + pow(ma1,2)*(-4.*pow(mpion,6) - 2.*pow(mpion,2)*pow(mrho,2)*s +
-                        pow(mpion,4)*(6.*pow(mrho,2) + 2.*s)) +
-                     pow(Gammaa1,2)*pow(ma1,2)*(-6.*pow(ma1,4) - 6.*pow(mpion,4) - 1.*pow(mrho,4) +
-                        pow(ma1,2)*(12.*pow(mpion,2) - 6.*pow(mrho,2) - 6.*s) + 2.*pow(mrho,2)*s - 2.*pow(s,2) +
-                        pow(mpion,2)*(6.*pow(mrho,2) + 4.*s))) +
-                  eta1*eta2*(-2.*pow(Gammaa1,4)*pow(ma1,4) - 2.*pow(ma1,8) - 2.*pow(mpion,8) + 2.*pow(mpion,4)*pow(mrho,4) +
-                     pow(ma1,6)*(8.*pow(mpion,2) - 4.*s) + pow(ma1,2)*pow(mpion,2)*
-                      (8.*pow(mpion,4) - 8.*pow(mrho,4) - 4.*pow(mpion,2)*s + 4.*pow(mrho,2)*s) +
-                     pow(ma1,4)*(-12.*pow(mpion,4) + 2.*pow(mrho,4) + 8.*pow(mpion,2)*s + 4.*pow(mrho,2)*s - 4.*pow(s,2)) +
-                     pow(Gammaa1,2)*pow(ma1,2)*(12.*pow(ma1,4) + 12.*pow(mpion,4) - 2.*pow(mrho,4) - 8.*pow(mpion,2)*s -
-                        4.*pow(mrho,2)*s + 4.*pow(s,2) + pow(ma1,2)*(-24.*pow(mpion,2) + 12.*s))) +
-                  pow(eta1,2)*(pow(Gammaa1,4)*pow(ma1,4) + pow(ma1,8) + pow(ma1,6)*(-4.*pow(mpion,2) - 2.*pow(mrho,2) + 2.*s) +
-                     pow(ma1,4)*(6.*pow(mpion,4) + pow(mrho,4) + pow(mpion,2)*(6.*pow(mrho,2) - 4.*s) - 4.*pow(mrho,2)*s +
-                        2.*pow(s,2)) + pow(ma1,2)*(-4.*pow(mpion,6) + 2.*pow(mpion,2)*pow(mrho,2)*s +
-                        pow(mrho,2)*(2.*pow(mrho,2) - 2.*s)*s + pow(mpion,4)*(-6.*pow(mrho,2) + 2.*s)) +
-                     pow(Gammaa1,2)*pow(ma1,2)*(-6.*pow(ma1,4) - 6.*pow(mpion,4) - 1.*pow(mrho,4) +
-                        pow(ma1,2)*(12.*pow(mpion,2) + 6.*pow(mrho,2) - 6.*s) + 4.*pow(mrho,2)*s - 2.*pow(s,2) +
-                        pow(mpion,2)*(-6.*pow(mrho,2) + 4.*s)) +
-                     pow(mpion,2)*(pow(mpion,6) + 2.*pow(mpion,4)*pow(mrho,2) - 2.*pow(mrho,6) + 2.*pow(mrho,4)*s +
-                        pow(mpion,2)*(pow(mrho,4) - 2.*pow(mrho,2)*s))))*
-                atan((pow(ma1,2) - 2.*pow(mpion,2) - 1.*pow(mrho,2) + s + t1)/(Gammaa1*ma1)))/(Gammaa1*ma1) +
-             (0.0625*pow(eta1 - 1.*eta2,2)*Gammaa1*ma1*(eta1*eta2*
-                   (-2.*pow(Gammaa1,4)*pow(ma1,4) + 14.*pow(ma1,8) + 14.*pow(mpion,8) + 28.*pow(mpion,6)*pow(mrho,2) +
-                     20.*pow(mpion,4)*pow(mrho,4) + 10.*pow(mpion,2)*pow(mrho,6) + 2.*pow(mrho,8) - 16.*pow(mpion,6)*s -
-                     16.*pow(mpion,4)*pow(mrho,2)*s - 12.*pow(mpion,2)*pow(mrho,4)*s - 4.*pow(mrho,6)*s - 4.*pow(mpion,4)*pow(s,2) -
-                     6.*pow(mpion,2)*pow(mrho,2)*pow(s,2) + 8.*pow(mpion,2)*pow(s,3) + 4.*pow(mrho,2)*pow(s,3) - 2.*pow(s,4) +
-                     pow(ma1,6)*(-56.*pow(mpion,2) - 28.*pow(mrho,2) + 28.*s) +
-                     pow(ma1,4)*(84.*pow(mpion,4) + 24.*pow(mrho,4) + pow(mpion,2)*(84.*pow(mrho,2) - 72.*s) - 36.*pow(mrho,2)*s +
-                        12.*pow(s,2)) + pow(Gammaa1,2)*pow(ma1,2)*
-                      (-4.*pow(ma1,4) - 4.*pow(mpion,4) + pow(ma1,2)*(8.*pow(mpion,2) + 4.*pow(mrho,2) - 4.*s) +
-                        (4.*pow(mrho,2) - 4.*s)*s + pow(mpion,2)*(-4.*pow(mrho,2) + 8.*s)) +
-                     pow(ma1,2)*(-56.*pow(mpion,6) - 10.*pow(mrho,6) + 18.*pow(mrho,4)*s - 6.*pow(mrho,2)*pow(s,2) - 2.*pow(s,3) +
-                        pow(mpion,4)*(-84.*pow(mrho,2) + 60.*s) + pow(mpion,2)*(-48.*pow(mrho,4) + 60.*pow(mrho,2)*s - 12.*pow(s,2)))) +
-                  pow(eta1,2)*(1.*pow(Gammaa1,4)*pow(ma1,4) - 7.*pow(ma1,8) - 7.*pow(mpion,8) - 14.*pow(mpion,6)*pow(mrho,2) -
-                     7.*pow(mpion,4)*pow(mrho,4) - 2.*pow(mpion,2)*pow(mrho,6) +
-                     pow(ma1,6)*(28.*pow(mpion,2) + 14.*pow(mrho,2) - 14.*s) + 8.*pow(mpion,6)*s + 11.*pow(mpion,4)*pow(mrho,2)*s +
-                     6.*pow(mpion,2)*pow(mrho,4)*s + 1.*pow(mrho,6)*s + 2.*pow(mpion,4)*pow(s,2) - 1.*pow(mrho,4)*pow(s,2) -
-                     4.*pow(mpion,2)*pow(s,3) - 1.*pow(mrho,2)*pow(s,3) + 1.*pow(s,4) +
-                     pow(Gammaa1,2)*pow(ma1,2)*(2.*pow(ma1,4) + 2.*pow(mpion,4) + 1.*pow(mrho,4) +
-                        pow(mpion,2)*(2.*pow(mrho,2) - 4.*s) - 1.*pow(mrho,2)*s + 2.*pow(s,2) +
-                        pow(ma1,2)*(-4.*pow(mpion,2) - 2.*pow(mrho,2) + 2.*s)) +
-                     pow(ma1,4)*(-42.*pow(mpion,4) - 9.*pow(mrho,4) + 21.*pow(mrho,2)*s - 6.*pow(s,2) +
-                        pow(mpion,2)*(-42.*pow(mrho,2) + 36.*s)) +
-                     pow(ma1,2)*(28.*pow(mpion,6) + 2.*pow(mrho,6) + pow(mpion,4)*(42.*pow(mrho,2) - 30.*s) - 9.*pow(mrho,4)*s +
-                        6.*pow(mrho,2)*pow(s,2) + 1.*pow(s,3) + pow(mpion,2)*(18.*pow(mrho,4) - 36.*pow(mrho,2)*s + 6.*pow(s,2)))) +
-                  pow(eta2,2)*(1.*pow(Gammaa1,4)*pow(ma1,4) - 7.*pow(ma1,8) - 7.*pow(mpion,8) - 14.*pow(mpion,6)*pow(mrho,2) -
-                     1.*pow(mpion,4)*pow(mrho,4) + 6.*pow(mpion,2)*pow(mrho,6) + 2.*pow(mrho,8) +
-                     pow(ma1,6)*(28.*pow(mpion,2) + 14.*pow(mrho,2) - 14.*s) + 8.*pow(mpion,6)*s - 1.*pow(mpion,4)*pow(mrho,2)*s -
-                     16.*pow(mpion,2)*pow(mrho,4)*s - 7.*pow(mrho,6)*s + 2.*pow(mpion,4)*pow(s,2) +
-                     14.*pow(mpion,2)*pow(mrho,2)*pow(s,2) + 9.*pow(mrho,4)*pow(s,2) - 4.*pow(mpion,2)*pow(s,3) -
-                     5.*pow(mrho,2)*pow(s,3) + 1.*pow(s,4) +
-                     pow(Gammaa1,2)*pow(ma1,2)*(2.*pow(ma1,4) + 2.*pow(mpion,4) + 3.*pow(mrho,4) +
-                        pow(mpion,2)*(2.*pow(mrho,2) - 4.*s) - 5.*pow(mrho,2)*s + 2.*pow(s,2) +
-                        pow(ma1,2)*(-4.*pow(mpion,2) - 2.*pow(mrho,2) + 2.*s)) +
-                     pow(ma1,4)*(-42.*pow(mpion,4) - 3.*pow(mrho,4) + 9.*pow(mrho,2)*s - 6.*pow(s,2) +
-                        pow(mpion,2)*(-42.*pow(mrho,2) + 36.*s)) +
-                     pow(ma1,2)*(28.*pow(mpion,6) - 4.*pow(mrho,6) + pow(mpion,4)*(42.*pow(mrho,2) - 30.*s) + 9.*pow(mrho,4)*s -
-                        6.*pow(mrho,2)*pow(s,2) + 1.*pow(s,3) + pow(mpion,2)*(6.*pow(mrho,4) - 12.*pow(mrho,2)*s + 6.*pow(s,2)))))*
-                atan((pow(ma1,2) - 2.*pow(mpion,2) - 1.*pow(mrho,2) + s + t1)/(Gammaa1*ma1)))/
-              (pow(Gammaa1,2)*pow(ma1,2) + 4.*pow(ma1,4) + 4.*pow(mpion,4) + 4.*pow(mpion,2)*pow(mrho,2) + pow(mrho,4) -
-                4.*pow(mpion,2)*s - 2.*pow(mrho,2)*s + pow(s,2) + pow(ma1,2)*(-8.*pow(mpion,2) - 4.*pow(mrho,2) + 4.*s)) +
-             0.0625*pow(eta1 - 1.*eta2,2)*(eta1*eta2*(-4.*pow(ma1,6) + pow(ma1,4)*(12.*pow(mpion,2) - 6.*s) +
-                   pow(mpion,2)*(4.*pow(mpion,4) - 4.*pow(mrho,4) - 2.*pow(mpion,2)*s + 2.*pow(mrho,2)*s) +
-                   pow(ma1,2)*(-12.*pow(mpion,4) + 2.*pow(mrho,4) + 8.*pow(mpion,2)*s + 4.*pow(mrho,2)*s - 4.*pow(s,2))) +
-                pow(eta1,2)*(2.*pow(ma1,6) - 2.*pow(mpion,6) + pow(mpion,2)*pow(mrho,2)*s + pow(mrho,2)*(pow(mrho,2) - 1.*s)*s +
-                   pow(mpion,4)*(-3.*pow(mrho,2) + s) + pow(ma1,4)*(-6.*pow(mpion,2) - 3.*pow(mrho,2) + 3.*s) +
-                   pow(ma1,2)*(6.*pow(mpion,4) + pow(mrho,4) + pow(mpion,2)*(6.*pow(mrho,2) - 4.*s) - 4.*pow(mrho,2)*s + 2.*pow(s,2)))\
-                 + pow(eta2,2)*(2.*pow(ma1,6) - 2.*pow(mpion,6) - 1.*pow(mpion,2)*pow(mrho,2)*s + pow(mpion,4)*(3.*pow(mrho,2) + s) +
-                   pow(ma1,4)*(-6.*pow(mpion,2) + 3.*pow(mrho,2) + 3.*s) +
-                   pow(ma1,2)*(6.*pow(mpion,4) + pow(mrho,4) + pow(mpion,2)*(-6.*pow(mrho,2) - 4.*s) - 2.*pow(mrho,2)*s + 2.*pow(s,2)))
-                )*log(fabs(-pow(ma1,2) + t2)) - (0.03125*pow(eta1 - 1.*eta2,2)*(1.*pow(ma1,2) - 1.*pow(mpion,2) - 0.5*pow(mrho,2) + 0.5*s)*
-                (eta1*eta2*(-2.*pow(ma1,8) + pow(ma1,6)*(8.*pow(mpion,2) + 4.*pow(mrho,2) - 4.*s) +
-                     pow(ma1,4)*(-12.*pow(mpion,4) - 4.*pow(mrho,4) + 4.*pow(mrho,2)*s + pow(mpion,2)*(-12.*pow(mrho,2) + 8.*s)) +
-                     pow(mpion,2)*(-2.*pow(mpion,6) - 4.*pow(mpion,4)*pow(mrho,2) - 2.*pow(mrho,6) + 4.*pow(mrho,4)*s -
-                        2.*pow(mrho,2)*pow(s,2) + pow(mpion,2)*(-8.*pow(mrho,4) + 8.*pow(mrho,2)*s)) +
-                     pow(ma1,2)*(8.*pow(mpion,6) + 2.*pow(mrho,6) + pow(mpion,4)*(12.*pow(mrho,2) - 4.*s) - 2.*pow(mrho,4)*s -
-                        2.*pow(mrho,2)*pow(s,2) + 2.*pow(s,3) + pow(mpion,2)*(8.*pow(mrho,4) - 4.*pow(mrho,2)*s - 4.*pow(s,2)))) +
-                  pow(eta2,2)*(pow(ma1,8) + pow(ma1,6)*(-4.*pow(mpion,2) - 2.*pow(mrho,2) + 2.*s) +
-                     pow(mpion,4)*(pow(mpion,4) + 2.*pow(mpion,2)*pow(mrho,2) + pow(mrho,4) - 1.*pow(mrho,2)*s) +
-                     pow(ma1,4)*(6.*pow(mpion,4) - 1.*pow(mrho,4) + pow(mpion,2)*(6.*pow(mrho,2) - 4.*s) + pow(mrho,2)*s) +
-                     pow(ma1,2)*(-4.*pow(mpion,6) + 2.*pow(mrho,6) - 5.*pow(mrho,4)*s + 4.*pow(mrho,2)*pow(s,2) - 1.*pow(s,3) +
-                        pow(mpion,4)*(-6.*pow(mrho,2) + 2.*s) + pow(mpion,2)*(2.*pow(mrho,4) - 4.*pow(mrho,2)*s + 2.*pow(s,2)))) +
-                  pow(eta1,2)*(pow(ma1,8) + pow(ma1,6)*(-4.*pow(mpion,2) - 2.*pow(mrho,2) + 2.*s) +
-                     pow(ma1,4)*(6.*pow(mpion,4) + pow(mrho,4) + pow(mpion,2)*(6.*pow(mrho,2) - 4.*s) - 3.*pow(mrho,2)*s) +
-                     pow(mpion,2)*(pow(mpion,6) + 2.*pow(mpion,4)*pow(mrho,2) + pow(mrho,2)*s*(-2.*pow(mrho,2) + 2.*s) +
-                        pow(mpion,2)*(3.*pow(mrho,4) - 5.*pow(mrho,2)*s)) +
-                     pow(ma1,2)*(-4.*pow(mpion,6) + pow(mrho,4)*s - 1.*pow(s,3) + pow(mpion,4)*(-6.*pow(mrho,2) + 2.*s) +
-                        pow(mpion,2)*(-2.*pow(mrho,4) + 4.*pow(mrho,2)*s + 2.*pow(s,2)))))*log(fabs(-pow(ma1,2) + t2)))/
-              (0.25*pow(Gammaa1,2)*pow(ma1,2) + 1.*pow(ma1,4) + 1.*pow(mpion,4) + 1.*pow(mpion,2)*pow(mrho,2) + 0.25*pow(mrho,4) -
-                1.*pow(mpion,2)*s - 0.5*pow(mrho,2)*s + 0.25*pow(s,2) + pow(ma1,2)*(-2.*pow(mpion,2) - 1.*pow(mrho,2) + 1.*s)) -
-             (1.*(eta1*eta2*(pow(ma1,8)*(1.*pow(mrho,2) - 2.*C4*pow(mrho,4)) +
-                     pow(ma1,6)*(-1.*pow(mrho,4) + 2.*C4*pow(mrho,6) + pow(mpion,2)*(-4.*pow(mrho,2) + 8.*C4*pow(mrho,4)) +
-                        0.5*delta*pow(s,2) + pow(mrho,2)*s*(2. - 1.*delta - 2.*C4*s)) +
-                     pow(ma1,2)*(pow(mpion,6)*(-4.*pow(mrho,2) + 8.*C4*pow(mrho,4)) +
-                        pow(mrho,4)*s*((0.5 - 0.25*delta)*pow(mrho,2) + (-0.5 + 0.25*delta)*s) +
-                        pow(mpion,4)*(10.*C4*pow(mrho,6) + 0.5*delta*pow(s,2) + pow(mrho,4)*(-3. - 1.*delta - 8.*C4*s) +
-                           pow(mrho,2)*s*(2. + 1.*delta - 2.*C4*s)) +
-                        pow(mpion,2)*(2.*C4*pow(mrho,8) - 0.5*delta*pow(s,3) + pow(mrho,6)*(1. - 1.*delta - 2.*C4*s) +
-                           pow(mrho,4)*s*(-1. + 1.*delta - 2.*C4*s) + pow(mrho,2)*pow(s,2)*(1. + 2.*C4*s))) +
-                     pow(mpion,2)*pow(mrho,2)*(pow(mpion,6)*(1. - 2.*C4*pow(mrho,2)) +
-                        pow(mrho,4)*((-0.5 + 0.25*delta)*pow(mrho,2) + (0.5 - 0.25*delta)*s) +
-                        pow(mpion,2)*(-2.*C4*pow(mrho,6) + 0.5*delta*pow(s,2) + pow(mrho,2)*s*(-1.5 - 0.25*delta - 2.*C4*s) +
-                           pow(mrho,4)*(1. + 4.*C4*s)) + pow(mpion,4)*
-                         (-4.*C4*pow(mrho,4) - 1.*delta*s + pow(mrho,2)*(1. + 0.5*delta + 4.*C4*s))) +
-                     pow(ma1,4)*(pow(mpion,4)*(6.*pow(mrho,2) - 12.*C4*pow(mrho,4)) +
-                        pow(mpion,2)*(-8.*C4*pow(mrho,6) - 1.*delta*pow(s,2) + pow(mrho,4)*(3. + 0.5*delta + 4.*C4*s) +
-                           pow(mrho,2)*s*(-4. + 1.*delta + 4.*C4*s)) +
-                        s*(-2.*C4*pow(mrho,6) + 0.5*delta*pow(s,2) + pow(mrho,2)*s*(1. - 1.5*delta - 2.*C4*s) +
-                           pow(mrho,4)*(-1.5 + 1.25*delta + 4.*C4*s)))) +
-                  pow(eta1,2)*(pow(ma1,8)*(-0.5*pow(mrho,2) + 1.*C4*pow(mrho,4)) +
-                     pow(ma1,6)*(-2.*C4*pow(mrho,6) + pow(mpion,2)*(2.*pow(mrho,2) - 4.*C4*pow(mrho,4)) - 0.25*delta*pow(s,2) +
-                        pow(mrho,4)*(1. + 1.*C4*s) + pow(mrho,2)*s*(-1. + 0.25*delta + 1.*C4*s)) +
-                     pow(ma1,4)*(1.*C4*pow(mrho,8) + pow(mpion,4)*(-3.*pow(mrho,2) + 6.*C4*pow(mrho,4)) - 0.25*delta*pow(s,3) +
-                        pow(mrho,6)*(-0.5 - 1.*C4*s) + pow(mrho,4)*s*(1.5 - 0.5*delta - 1.*C4*s) +
-                        pow(mrho,2)*pow(s,2)*(-0.5 + 0.5*delta + 1.*C4*s) +
-                        pow(mpion,2)*(7.*C4*pow(mrho,6) + 0.5*delta*pow(s,2) + pow(mrho,4)*(-3. - 0.25*delta - 5.*C4*s) +
-                           pow(mrho,2)*s*(2. + 0.25*delta - 2.*C4*s))) +
-                     pow(mpion,2)*pow(mrho,2)*(pow(mpion,6)*(-0.5 + 1.*C4*pow(mrho,2)) +
-                        pow(mrho,4)*((0.5 - 0.25*delta)*pow(mrho,2) + (-0.5 + 0.25*delta)*s) +
-                        pow(mpion,4)*(3.*C4*pow(mrho,4) + 0.75*delta*s + pow(mrho,2)*(-1. - 0.25*delta - 3.*C4*s)) +
-                        pow(mpion,2)*(2.*C4*pow(mrho,6) - 0.5*delta*pow(s,2) + pow(mrho,4)*(-1. - 4.*C4*s) +
-                           pow(mrho,2)*s*(1.5 + 0.25*delta + 2.*C4*s))) +
-                     pow(ma1,2)*(pow(mpion,6)*(2.*pow(mrho,2) - 4.*C4*pow(mrho,4)) +
-                        pow(mrho,4)*s*((-0.5 + 0.25*delta)*pow(mrho,2) + (0.5 - 0.25*delta)*s) +
-                        pow(mpion,2)*(-3.*C4*pow(mrho,8) + 0.25*delta*pow(s,3) + pow(mrho,4)*s*(-1. - 0.75*delta - 1.*C4*s) +
-                           pow(mrho,2)*pow(s,2)*(-0.5 + 0.5*delta - 1.*C4*s) + pow(mrho,6)*(0.5 + 0.5*delta + 5.*C4*s)) +
-                        pow(mpion,4)*(-8.*C4*pow(mrho,6) - 0.25*delta*pow(s,2) + pow(mrho,2)*s*(-1. - 1.25*delta + 1.*C4*s) +
-                           pow(mrho,4)*(3. + 0.5*delta + 7.*C4*s)))) +
-                  pow(eta2,2)*(pow(ma1,8)*(-0.5*pow(mrho,2) + 1.*C4*pow(mrho,4)) +
-                     pow(mpion,6)*pow(mrho,2)*(-0.25*delta*pow(mrho,2) + 1.*C4*pow(mrho,4) + pow(mpion,2)*(-0.5 + 1.*C4*pow(mrho,2)) +
-                        0.25*delta*s - 1.*C4*pow(mrho,2)*s) +
-                     pow(ma1,6)*(pow(mpion,2)*(2.*pow(mrho,2) - 4.*C4*pow(mrho,4)) +
-                        s*(-1.*C4*pow(mrho,4) - 0.25*delta*s + pow(mrho,2)*(-1. + 0.75*delta + 1.*C4*s))) +
-                     pow(ma1,4)*(-1.*C4*pow(mrho,8) + pow(mpion,4)*(-3.*pow(mrho,2) + 6.*C4*pow(mrho,4)) - 0.25*delta*pow(s,3) +
-                        pow(mrho,4)*s*(-0.75*delta - 3.*C4*s) + pow(mrho,2)*pow(s,2)*(-0.5 + 1.*delta + 1.*C4*s) +
-                        pow(mrho,6)*(0.5 + 3.*C4*s) + pow(mpion,2)*
-                         (delta*(-0.25*pow(mrho,4) - 1.25*pow(mrho,2)*s + 0.5*pow(s,2)) +
-                           pow(mrho,2)*(1.*C4*pow(mrho,4) + 2.*s + 1.*C4*pow(mrho,2)*s - 2.*C4*pow(s,2)))) +
-                     pow(ma1,2)*pow(mpion,2)*(1.*C4*pow(mrho,8) + pow(mpion,4)*(2.*pow(mrho,2) - 4.*C4*pow(mrho,4)) +
-                        0.25*delta*pow(s,3) + pow(mrho,6)*(-1.5 + 0.5*delta - 3.*C4*s) + pow(mrho,2)*pow(s,2)*(-0.5 - 0.5*delta - 1.*C4*s) +
-                        pow(mrho,4)*s*(2. - 0.25*delta + 3.*C4*s) +
-                        pow(mpion,2)*(delta*(0.5*pow(mrho,4) + 0.25*pow(mrho,2)*s - 0.25*pow(s,2)) +
-                           pow(mrho,2)*(-2.*C4*pow(mrho,4) - 1.*s + 1.*C4*pow(mrho,2)*s + 1.*C4*pow(s,2))))))*log(fabs(-pow(ma1,2) + t2)))/
-              ((pow(ma1,2) - 1.*pow(mpion,2))*pow(mrho,2)*(1.*pow(ma1,2) - 1.*pow(mpion,2) - 1.*pow(mrho,2) + 1.*s)) +
-             (0.5*pow(mpion,2)*(pow(eta2,2)*pow(mpion,2)*((-2. + 1.*delta)*pow(mrho,4) + (4. - 2.*delta)*pow(mrho,2)*s +
-                     (-2. + 1.*delta)*pow(s,2)) + eta1*eta2*(pow(mpion,2)*
-                      ((4. - 2.*delta)*pow(mrho,4) + (-8. + 4.*delta)*pow(mrho,2)*s + (4. - 2.*delta)*pow(s,2)) +
-                     pow(mrho,2)*((-1. + 0.5*delta)*pow(mrho,4) + (2. - 1.*delta)*pow(mrho,2)*s + (-1. + 0.5*delta)*pow(s,2))) +
-                  pow(eta1,2)*(pow(mrho,2)*((1. - 0.5*delta)*pow(mrho,4) + (-2. + 1.*delta)*pow(mrho,2)*s + (1. - 0.5*delta)*pow(s,2)) +
-                     pow(mpion,2)*((-2. + 1.*delta)*pow(mrho,4) + (4. - 2.*delta)*pow(mrho,2)*s + (-2. + 1.*delta)*pow(s,2))))*
-                log(fabs(-pow(mpion,2) + t2)))/((-1.*pow(ma1,2) + 1.*pow(mpion,2))*(pow(mrho,2) - 1.*s)) -
-             (0.5*(-2. + delta)*(eta1 - 1.*eta2)*pow(mpion,2)*
-                (eta1*(pow(mpion,4)*(-1.*pow(mrho,2) + 1.*s) +
-                     pow(ma1,2)*(pow(mpion,2)*(1.*pow(mrho,2) - 1.*s) + (-0.5*pow(mrho,2) + 0.5*s)*s) +
-                     pow(mpion,2)*(-1.*pow(mrho,4) + 2.5*pow(mrho,2)*s - 1.5*pow(s,2)) +
-                     s*(0.5*pow(mrho,4) - 1.*pow(mrho,2)*s + 0.5*pow(s,2))) +
-                  eta2*(0.5*pow(mrho,6) + pow(mpion,4)*(1.*pow(mrho,2) - 1.*s) - 1.5*pow(mrho,4)*s + 1.5*pow(mrho,2)*pow(s,2) -
-                     0.5*pow(s,3) + pow(mpion,2)*(1.5*pow(mrho,4) - 3.*pow(mrho,2)*s + 1.5*pow(s,2)) +
-                     pow(ma1,2)*(-0.5*pow(mrho,4) + 1.*pow(mrho,2)*s - 0.5*pow(s,2) + pow(mpion,2)*(-1.*pow(mrho,2) + 1.*s))))*
-                log(fabs(-pow(mpion,2) + t2)))/
-              (pow(Gammaa1,2)*pow(ma1,2) + pow(ma1,4) + pow(mpion,4) + 2.*pow(mpion,2)*pow(mrho,2) + pow(mrho,4) -
-                2.*pow(mpion,2)*s - 2.*pow(mrho,2)*s + pow(s,2) + pow(ma1,2)*(-2.*pow(mpion,2) - 2.*pow(mrho,2) + 2.*s)) -
-             (0.5*pow(mpion,2)*(eta1*eta2*((1. - 0.5*delta)*pow(mrho,6) + (-4. + 2.*delta)*pow(mrho,4)*s +
-                     (5. - 2.5*delta)*pow(mrho,2)*pow(s,2) + (-2. + 1.*delta)*pow(s,3) +
-                     pow(mpion,2)*((4. - 2.*delta)*pow(mrho,4) + (-8. + 4.*delta)*pow(mrho,2)*s + (4. - 2.*delta)*pow(s,2))) +
-                  pow(eta2,2)*((-1. + 0.5*delta)*pow(mrho,6) + (3. - 1.5*delta)*pow(mrho,4)*s + (-3. + 1.5*delta)*pow(mrho,2)*pow(s,2) +
-                     (1. - 0.5*delta)*pow(s,3) + pow(mpion,2)*
-                      ((-2. + 1.*delta)*pow(mrho,4) + (4. - 2.*delta)*pow(mrho,2)*s + (-2. + 1.*delta)*pow(s,2))) +
-                  pow(eta1,2)*(s*((1. - 0.5*delta)*pow(mrho,4) + (-2. + 1.*delta)*pow(mrho,2)*s + (1. - 0.5*delta)*pow(s,2)) +
-                     pow(mpion,2)*((-2. + 1.*delta)*pow(mrho,4) + (4. - 2.*delta)*pow(mrho,2)*s + (-2. + 1.*delta)*pow(s,2))))*
-                log(fabs(-pow(mpion,2) - pow(mrho,2) + s + t2)))/
-              ((pow(mrho,2) - 1.*s)*(-1.*pow(ma1,2) + pow(mpion,2) + pow(mrho,2) - 1.*s)) +
-             0.5*pow(-2. + delta,2)*pow(mpion,2)*log(fabs(-pow(mpion,2) - pow(mrho,2) + s + t2)) +
-             (0.25000000000000006*pow(2. - 1.*delta,2)*(7.999999999999998*pow(mpion,4) - 5.999999999999998*pow(mpion,2)*s + 1.*pow(s,2))*
-                log(fabs(-pow(mpion,2) - pow(mrho,2) + s + t2)))/(pow(mrho,2) - 1.*s) -
-             (1.*(-2. + 1.*delta)*((0.5 - 0.25*delta)*pow(mrho,2)*s +
-                  pow(mpion,2)*(4.*C4*pow(mrho,4) + 1.*delta*s + pow(mrho,2)*(-2. - 4.*C4*s)))*log(fabs(-pow(mpion,2) - pow(mrho,2) + s + t2)))/pow(mrho,2)
-               - 0.5*pow(-2. + delta,2)*pow(mpion,2)*log(fabs(-pow(mpion,2) - pow(mrho,2) + s + t2)) -
-             (2.*(1.*pow(2. - 1.*delta,2)*pow(mpion,4)*pow(mrho,2) + 0.12500000000000003*pow(2. - 1.*delta,2)*pow(mrho,4)*s +
-                  pow(mpion,2)*(C4*(4. - 2.*delta)*pow(mrho,6) + (-1. + 0.5*delta)*delta*pow(s,2) +
-                     pow(mrho,2)*s*(-1. + 3.*delta - 1.25*pow(delta,2) + 4.*C4*s - 2.*C4*delta*s) +
-                     pow(mrho,4)*(-2. + 1.*delta - 8.*C4*s + 4.*C4*delta*s)))*log(fabs(-pow(mpion,2) - pow(mrho,2) + s + t2)))/
-              (pow(mrho,4) - 1.*pow(mrho,2)*s) + (0.5*(-2. + delta)*(eta1 - 1.*eta2)*pow(mpion,2)*
-                (eta2*pow(mpion,2)*(pow(mpion,2)*(1.*pow(mrho,2) - 1.*s) + pow(ma1,2)*(-1.*pow(mrho,2) + 1.*s)) +
-                  eta1*(pow(ma1,2)*(-0.5*pow(mrho,4) + pow(mpion,2)*(1.*pow(mrho,2) - 1.*s) + 0.5*pow(mrho,2)*s) +
-                     pow(mpion,2)*(0.5*pow(mrho,4) - 0.5*pow(mrho,2)*s + pow(mpion,2)*(-1.*pow(mrho,2) + 1.*s))))*
-                log(fabs(-pow(mpion,2) - pow(mrho,2) + s + t2)))/
-              (pow(Gammaa1,2)*pow(ma1,2) + pow(ma1,4) - 2.*pow(ma1,2)*pow(mpion,2) + pow(mpion,4)) +
-             (0.125*(-2. + delta)*(eta1 - 1.*eta2)*(eta2*(0.5*pow(Gammaa1,4)*pow(ma1,4) - 0.5*pow(ma1,8) + 0.5*pow(mpion,8) +
-                     0.5*pow(ma1,4)*pow(mpion,2)*pow(mrho,2) - 0.5*pow(mpion,6)*pow(mrho,2) +
-                     pow(Gammaa1,2)*pow(ma1,2)*(pow(mpion,2)*(1.*pow(mpion,2) + 1.5*pow(mrho,2) - 2.*s) +
-                        pow(ma1,2)*(-1.*pow(mpion,2) + 0.5*pow(mrho,2) - 1.*s)) +
-                     pow(ma1,6)*(1.*pow(mpion,2) + 0.5*pow(mrho,2) - 1.*s) +
-                     pow(ma1,2)*pow(mpion,4)*(-1.*pow(mpion,2) - 0.5*pow(mrho,2) + 1.*s)) +
-                  eta1*(pow(ma1,6)*(1.*pow(mpion,2) + 0.5*s) +
-                     pow(ma1,2)*(3.*pow(mpion,6) + 1.*pow(mpion,2)*pow(mrho,4) - 0.5*pow(mpion,4)*s) +
-                     pow(ma1,4)*(-3.*pow(mpion,4) + pow(mpion,2)*(-1.*pow(mrho,2) + 0.5*s) - 0.5*pow(mrho,2)*s) +
-                     pow(mpion,4)*(-1.*pow(mpion,4) - 1.*pow(mrho,4) + pow(mpion,2)*(1.*pow(mrho,2) - 0.5*s) + 0.5*pow(mrho,2)*s) +
-                     pow(Gammaa1,2)*pow(ma1,2)*(-1.*pow(mpion,4) + pow(ma1,2)*(1.*pow(mpion,2) + 0.5*s) - 0.5*pow(mrho,2)*s +
-                        pow(mpion,2)*(-1.*pow(mrho,2) + 1.5*s))))*
-                log(fabs(pow(Gammaa1,2)*pow(ma1,2) + pow(ma1,4) + 4.*pow(mpion,4) + 4.*pow(mpion,2)*pow(mrho,2) + pow(mrho,4) - 4.*pow(mpion,2)*s - 2.*pow(mrho,2)*s + pow(s,2) - 4.*pow(mpion,2)*t2 - 2.*pow(mrho,2)*t2 + 2.*s*t2 + pow(t2,2) + pow(ma1,2)*(-4.*pow(mpion,2) - 2.*pow(mrho,2) + 2.*s + 2.*t2))))/
-              (pow(Gammaa1,2)*pow(ma1,2) + pow(ma1,4) - 2.*pow(ma1,2)*pow(mpion,2) + pow(mpion,4)) -
-             (0.125*(-2. + delta)*(eta1 - 1.*eta2)*(eta1*(-1.*pow(mpion,8) + 1.*pow(mpion,4)*pow(mrho,4) +
-                     pow(ma1,6)*(1.*pow(mpion,2) - 0.5*s) - 0.5*pow(mpion,6)*s - 4.*pow(mpion,4)*pow(mrho,2)*s -
-                     1.5*pow(mpion,2)*pow(mrho,4)*s + 3.5*pow(mpion,4)*pow(s,2) + 4.*pow(mpion,2)*pow(mrho,2)*pow(s,2) +
-                     0.5*pow(mrho,4)*pow(s,2) - 2.5*pow(mpion,2)*pow(s,3) - 1.*pow(mrho,2)*pow(s,3) + 0.5*pow(s,4) +
-                     pow(Gammaa1,2)*pow(ma1,2)*(-1.*pow(mpion,4) + pow(ma1,2)*(1.*pow(mpion,2) - 0.5*s) - 0.5*pow(mpion,2)*s +
-                        0.5*pow(s,2)) + pow(ma1,4)*(-3.*pow(mpion,4) + (1.*pow(mrho,2) - 0.5*s)*s +
-                        pow(mpion,2)*(-2.*pow(mrho,2) + 2.5*s)) +
-                     pow(ma1,2)*(3.*pow(mpion,6) + pow(mpion,4)*(2.*pow(mrho,2) - 1.5*s) - 0.5*pow(mrho,4)*s + 0.5*pow(s,3) +
-                        pow(mpion,2)*(1.*pow(mrho,4) - 1.*pow(mrho,2)*s - 1.*pow(s,2)))) +
-                  eta2*(0.5*pow(Gammaa1,4)*pow(ma1,4) - 0.5*pow(ma1,8) + pow(ma1,6)*(1.*pow(mpion,2) + 1.*pow(mrho,2) - 0.5*s) +
-                     pow(ma1,4)*(-0.5*pow(mrho,4) + (-0.5*pow(mpion,2) + 0.5*s)*s) +
-                     pow(Gammaa1,2)*pow(ma1,2)*(1.*pow(mpion,4) + 0.5*pow(mrho,4) + pow(mpion,2)*(2.*pow(mrho,2) - 1.5*s) -
-                        1.*pow(mrho,2)*s + 0.5*pow(s,2) + pow(ma1,2)*(-1.*pow(mpion,2) - 1.*pow(mrho,2) + 1.5*s)) +
-                     pow(mpion,2)*(0.5*pow(mpion,6) + 0.5*pow(mpion,4)*s +
-                        pow(mpion,2)*(-0.5*pow(mrho,4) + 2.*pow(mrho,2)*s - 1.5*pow(s,2)) +
-                        s*(0.5*pow(mrho,4) - 1.*pow(mrho,2)*s + 0.5*pow(s,2))) +
-                     pow(ma1,2)*(-1.*pow(mpion,6) + pow(mpion,4)*(-1.*pow(mrho,2) + 0.5*s) +
-                        pow(mpion,2)*(-1.*pow(mrho,4) + 2.*pow(mrho,2)*s - 1.*pow(s,2)) +
-                        s*(0.5*pow(mrho,4) - 1.*pow(mrho,2)*s + 0.5*pow(s,2)))))*
-                log(fabs(pow(Gammaa1,2)*pow(ma1,2) + pow(ma1,4) + 4.*pow(mpion,4) + 4.*pow(mpion,2)*pow(mrho,2) + pow(mrho,4) - 4.*pow(mpion,2)*s - 2.*pow(mrho,2)*s + pow(s,2) - 4.*pow(mpion,2)*t2 - 2.*pow(mrho,2)*t2 + 2.*s*t2 + pow(t2,2) + pow(ma1,2)*(-4.*pow(mpion,2) - 2.*pow(mrho,2) + 2.*s + 2.*t2))))/
-              (pow(Gammaa1,2)*pow(ma1,2) + pow(ma1,4) + pow(mpion,4) + 2.*pow(mpion,2)*pow(mrho,2) + pow(mrho,4) -
-                2.*pow(mpion,2)*s - 2.*pow(mrho,2)*s + pow(s,2) + pow(ma1,2)*(-2.*pow(mpion,2) - 2.*pow(mrho,2) + 2.*s)) -
-             (0.0625*pow(eta1 - 1.*eta2,2)*(pow(eta2,2)*(-1.*pow(ma1,10) + pow(ma1,8)*(5.*pow(mpion,2) + 2.5*pow(mrho,2) - 2.5*s) +
-                     pow(Gammaa1,4)*pow(ma1,4)*(1.*pow(ma1,2) - 1.*pow(mpion,2) - 0.5*pow(mrho,2) + 0.5*s) +
-                     pow(ma1,4)*(10.*pow(mpion,6) - 2.5*pow(mrho,6) + pow(mpion,4)*(15.*pow(mrho,2) - 9.*s) + 6.*pow(mrho,4)*s -
-                        4.5*pow(mrho,2)*pow(s,2) + 1.*pow(s,3)) +
-                     pow(ma1,6)*(-10.*pow(mpion,4) + (1.*pow(mrho,2) - 1.*s)*s + pow(mpion,2)*(-10.*pow(mrho,2) + 8.*s)) +
-                     pow(mpion,4)*(1.*pow(mpion,6) + 0.5*pow(mrho,6) + pow(mpion,4)*(2.5*pow(mrho,2) - 0.5*s) - 1.*pow(mrho,4)*s +
-                        0.5*pow(mrho,2)*pow(s,2) + pow(mpion,2)*(2.*pow(mrho,4) - 2.*pow(mrho,2)*s)) +
-                     pow(Gammaa1,2)*pow(ma1,2)*(4.*pow(ma1,6) - 4.*pow(mpion,6) - 0.5*pow(mrho,6) + 1.5*pow(mrho,4)*s -
-                        1.5*pow(mrho,2)*pow(s,2) + 0.5*pow(s,3) + pow(mpion,4)*(-6.*pow(mrho,2) + 6.*s) +
-                        pow(ma1,4)*(-12.*pow(mpion,2) - 6.*pow(mrho,2) + 6.*s) +
-                        pow(mpion,2)*(-3.*pow(mrho,4) + 6.*pow(mrho,2)*s - 3.*pow(s,2)) +
-                        pow(ma1,2)*(12.*pow(mpion,4) + 3.*pow(mrho,4) + pow(mpion,2)*(12.*pow(mrho,2) - 12.*s) - 6.*pow(mrho,2)*s +
-                           3.*pow(s,2))) + pow(ma1,2)*(-5.*pow(mpion,8) + 1.*pow(mrho,8) - 3.5*pow(mrho,6)*s +
-                        4.5*pow(mrho,4)*pow(s,2) - 2.5*pow(mrho,2)*pow(s,3) + 0.5*pow(s,4) + pow(mpion,6)*(-10.*pow(mrho,2) + 4.*s) +
-                        pow(mpion,4)*(-2.*pow(mrho,4) + 1.*pow(mrho,2)*s + 1.*pow(s,2)) +
-                        pow(mpion,2)*(3.*pow(mrho,6) - 8.*pow(mrho,4)*s + 7.*pow(mrho,2)*pow(s,2) - 2.*pow(s,3)))) +
-                  pow(eta1,2)*(-1.*pow(ma1,10) + pow(ma1,8)*(5.*pow(mpion,2) + 2.5*pow(mrho,2) - 2.5*s) +
-                     pow(Gammaa1,4)*pow(ma1,4)*(1.*pow(ma1,2) - 1.*pow(mpion,2) - 0.5*pow(mrho,2) + 0.5*s) +
-                     pow(ma1,6)*(-10.*pow(mpion,4) - 2.*pow(mrho,4) + 5.*pow(mrho,2)*s - 1.*pow(s,2) +
-                        pow(mpion,2)*(-10.*pow(mrho,2) + 8.*s)) +
-                     pow(ma1,4)*(10.*pow(mpion,6) + 0.5*pow(mrho,6) + pow(mpion,4)*(15.*pow(mrho,2) - 9.*s) - 3.*pow(mrho,4)*s +
-                        1.5*pow(mrho,2)*pow(s,2) + 1.*pow(s,3) + pow(mpion,2)*(6.*pow(mrho,4) - 12.*pow(mrho,2)*s)) +
-                     pow(Gammaa1,2)*pow(ma1,2)*(4.*pow(ma1,6) - 4.*pow(mpion,6) - 0.5*pow(mrho,6) + 1.5*pow(mrho,4)*s -
-                        1.5*pow(mrho,2)*pow(s,2) + 0.5*pow(s,3) + pow(mpion,4)*(-6.*pow(mrho,2) + 6.*s) +
-                        pow(ma1,4)*(-12.*pow(mpion,2) - 6.*pow(mrho,2) + 6.*s) +
-                        pow(mpion,2)*(-3.*pow(mrho,4) + 6.*pow(mrho,2)*s - 3.*pow(s,2)) +
-                        pow(ma1,2)*(12.*pow(mpion,4) + 3.*pow(mrho,4) + pow(mpion,2)*(12.*pow(mrho,2) - 12.*s) - 6.*pow(mrho,2)*s +
-                           3.*pow(s,2))) + pow(mpion,2)*(1.*pow(mpion,8) + pow(mpion,6)*(2.5*pow(mrho,2) - 0.5*s) +
-                        pow(mpion,4)*(4.*pow(mrho,4) - 6.*pow(mrho,2)*s) +
-                        pow(mrho,2)*s*(-1.*pow(mrho,4) + 2.*pow(mrho,2)*s - 1.*pow(s,2)) +
-                        pow(mpion,2)*(1.5*pow(mrho,6) - 6.*pow(mrho,4)*s + 4.5*pow(mrho,2)*pow(s,2))) +
-                     pow(ma1,2)*(-5.*pow(mpion,8) + pow(mpion,6)*(-10.*pow(mrho,2) + 4.*s) +
-                        pow(mpion,4)*(-8.*pow(mrho,4) + 13.*pow(mrho,2)*s + 1.*pow(s,2)) +
-                        pow(mpion,2)*(-1.*pow(mrho,6) + 6.*pow(mrho,4)*s - 3.*pow(mrho,2)*pow(s,2) - 2.*pow(s,3)) +
-                        s*(0.5*pow(mrho,6) - 0.5*pow(mrho,4)*s - 0.5*pow(mrho,2)*pow(s,2) + 0.5*pow(s,3)))) +
-                  eta1*eta2*(2.*pow(ma1,10) + pow(Gammaa1,4)*pow(ma1,4)*(-2.*pow(ma1,2) + 2.*pow(mpion,2) + 1.*pow(mrho,2) - 1.*s) +
-                     pow(ma1,8)*(-10.*pow(mpion,2) - 5.*pow(mrho,2) + 5.*s) +
-                     pow(ma1,6)*(20.*pow(mpion,4) + 6.*pow(mrho,4) + pow(mpion,2)*(20.*pow(mrho,2) - 16.*s) - 8.*pow(mrho,2)*s +
-                        2.*pow(s,2)) + pow(ma1,4)*(-20.*pow(mpion,6) - 4.*pow(mrho,6) + 6.*pow(mrho,4)*s - 2.*pow(s,3) +
-                        pow(mpion,4)*(-30.*pow(mrho,2) + 18.*s) + pow(mpion,2)*(-18.*pow(mrho,4) + 18.*pow(mrho,2)*s)) +
-                     pow(mpion,2)*(-2.*pow(mpion,8) - 1.*pow(mrho,8) + 3.*pow(mrho,6)*s - 3.*pow(mrho,4)*pow(s,2) +
-                        1.*pow(mrho,2)*pow(s,3) + pow(mpion,6)*(-5.*pow(mrho,2) + 1.*s) +
-                        pow(mpion,4)*(-10.*pow(mrho,4) + 10.*pow(mrho,2)*s) +
-                        pow(mpion,2)*(-6.*pow(mrho,6) + 12.*pow(mrho,4)*s - 6.*pow(mrho,2)*pow(s,2))) +
-                     pow(ma1,2)*(10.*pow(mpion,8) + 1.*pow(mrho,8) + pow(mpion,6)*(20.*pow(mrho,2) - 8.*s) - 2.*pow(mrho,6)*s +
-                        2.*pow(mrho,2)*pow(s,3) - 1.*pow(s,4) + pow(mpion,4)*(22.*pow(mrho,4) - 20.*pow(mrho,2)*s - 2.*pow(s,2)) +
-                        pow(mpion,2)*(8.*pow(mrho,6) - 12.*pow(mrho,4)*s + 4.*pow(s,3))) +
-                     pow(Gammaa1,2)*pow(ma1,2)*(-8.*pow(ma1,6) + 8.*pow(mpion,6) + 1.*pow(mrho,6) +
-                        pow(mpion,4)*(12.*pow(mrho,2) - 12.*s) + pow(ma1,4)*(24.*pow(mpion,2) + 12.*pow(mrho,2) - 12.*s) -
-                        3.*pow(mrho,4)*s + 3.*pow(mrho,2)*pow(s,2) - 1.*pow(s,3) +
-                        pow(mpion,2)*(6.*pow(mrho,4) - 12.*pow(mrho,2)*s + 6.*pow(s,2)) +
-                        pow(ma1,2)*(-24.*pow(mpion,4) - 6.*pow(mrho,4) + 12.*pow(mrho,2)*s - 6.*pow(s,2) +
-                           pow(mpion,2)*(-24.*pow(mrho,2) + 24.*s)))))*
-                log(fabs(pow(Gammaa1,2)*pow(ma1,2) + pow(ma1,4) + 4.*pow(mpion,4) + 4.*pow(mpion,2)*pow(mrho,2) + pow(mrho,4) - 4.*pow(mpion,2)*s - 2.*pow(mrho,2)*s + pow(s,2) - 4.*pow(mpion,2)*t2 - 2.*pow(mrho,2)*t2 + 2.*s*t2 + pow(t2,2) + pow(ma1,2)*(-4.*pow(mpion,2) - 2.*pow(mrho,2) + 2.*s + 2.*t2))))/
-              (pow(Gammaa1,2)*pow(ma1,2) + 4.*pow(ma1,4) + 4.*pow(mpion,4) + 4.*pow(mpion,2)*pow(mrho,2) + pow(mrho,4) -
-                4.*pow(mpion,2)*s - 2.*pow(mrho,2)*s + pow(s,2) + pow(ma1,2)*(-8.*pow(mpion,2) - 4.*pow(mrho,2) + 4.*s)) +
-             0.03125*pow(eta1 - 1.*eta2,2)*(eta1*eta2*(4.*pow(ma1,6) +
-                   pow(Gammaa1,2)*pow(ma1,2)*(-4.*pow(ma1,2) + 4.*pow(mpion,2) - 2.*s) + pow(ma1,4)*(-12.*pow(mpion,2) + 6.*s) +
-                   pow(mpion,2)*(-4.*pow(mpion,4) + 4.*pow(mrho,4) + 2.*pow(mpion,2)*s - 2.*pow(mrho,2)*s) +
-                   pow(ma1,2)*(12.*pow(mpion,4) - 2.*pow(mrho,4) - 8.*pow(mpion,2)*s - 4.*pow(mrho,2)*s + 4.*pow(s,2))) +
-                pow(eta1,2)*(-2.*pow(ma1,6) + 2.*pow(mpion,6) + 3.*pow(mpion,4)*pow(mrho,2) +
-                   pow(ma1,4)*(6.*pow(mpion,2) + 3.*pow(mrho,2) - 3.*s) - 1.*pow(mpion,4)*s - 1.*pow(mpion,2)*pow(mrho,2)*s -
-                   1.*pow(mrho,4)*s + pow(mrho,2)*pow(s,2) +
-                   pow(Gammaa1,2)*pow(ma1,2)*(2.*pow(ma1,2) - 2.*pow(mpion,2) - 1.*pow(mrho,2) + s) +
-                   pow(ma1,2)*(-6.*pow(mpion,4) - 1.*pow(mrho,4) + 4.*pow(mrho,2)*s - 2.*pow(s,2) +
-                      pow(mpion,2)*(-6.*pow(mrho,2) + 4.*s))) +
-                pow(eta2,2)*(-2.*pow(ma1,6) + 2.*pow(mpion,6) - 3.*pow(mpion,4)*pow(mrho,2) +
-                   pow(ma1,4)*(6.*pow(mpion,2) - 3.*pow(mrho,2) - 3.*s) - 1.*pow(mpion,4)*s + pow(mpion,2)*pow(mrho,2)*s +
-                   pow(Gammaa1,2)*pow(ma1,2)*(2.*pow(ma1,2) - 2.*pow(mpion,2) + pow(mrho,2) + s) +
-                   pow(ma1,2)*(-6.*pow(mpion,4) - 1.*pow(mrho,4) + 2.*pow(mrho,2)*s - 2.*pow(s,2) +
-                      pow(mpion,2)*(6.*pow(mrho,2) + 4.*s))))*
-              log(fabs(pow(Gammaa1,2)*pow(ma1,2) + pow(ma1,4) + 4.*pow(mpion,4) + 4.*pow(mpion,2)*pow(mrho,2) + 1.*pow(mrho,4) - 4.*pow(mpion,2)*s - 2.*pow(mrho,2)*s + pow(s,2) - 4.*pow(mpion,2)*t2 - 2.*pow(mrho,2)*t2 + 2.*s*t2 + pow(t2,2) + pow(ma1,2)*(-4.*pow(mpion,2) - 2.*pow(mrho,2) + 2.*s + 2.*t2))) -
-             (0.5*(1.*eta1 - 1.*eta2)*(eta2*(pow(Gammaa1,2)*pow(ma1,2)*pow(mrho,2)*(0.5 - 1.*C4*pow(mrho,2)) +
-                     pow(ma1,4)*(-0.5*pow(mrho,2) + 1.*C4*pow(mrho,4)) +
-                     pow(mpion,2)*pow(mrho,2)*(pow(mpion,2)*(-0.5 + 1.*C4*pow(mrho,2)) + (0.25 - 0.125*delta)*(pow(mrho,2) + s)) +
-                     pow(ma1,2)*(1.*C4*pow(mrho,6) + pow(mpion,2)*(1.*pow(mrho,2) - 2.*C4*pow(mrho,4)) - 0.25*delta*pow(s,2) +
-                        pow(mrho,4)*(-0.75 + 0.125*delta - 2.*C4*s) + pow(mrho,2)*s*(0.25 + 0.375*delta + 1.*C4*s))) +
-                  eta1*(pow(Gammaa1,2)*pow(ma1,2)*pow(mrho,2)*(-0.5 + 1.*C4*pow(mrho,2)) +
-                     pow(ma1,4)*(0.5*pow(mrho,2) - 1.*C4*pow(mrho,4)) +
-                     pow(ma1,2)*(-0.5*pow(mrho,4) + 1.*C4*pow(mrho,6) + pow(mpion,2)*(-1.*pow(mrho,2) + 2.*C4*pow(mrho,4)) +
-                        0.25*delta*pow(s,2) - 1.*C4*pow(mrho,2)*pow(s,2)) +
-                     pow(mrho,2)*(pow(mpion,4)*(0.5 - 1.*C4*pow(mrho,2)) + s*((-0.25 + 0.125*delta)*pow(mrho,2) + (0.25 - 0.125*delta)*s) +
-                        pow(mpion,2)*(-2.*C4*pow(mrho,4) + (-0.5 - 0.25*delta)*s + pow(mrho,2)*(1. + 2.*C4*s)))))*
-                log(fabs(pow(Gammaa1,2)*pow(ma1,2) + pow(ma1,4) + 4.*pow(mpion,4) + 4.*pow(mpion,2)*pow(mrho,2) + 1.*pow(mrho,4) - 4.*pow(mpion,2)*s - 2.*pow(mrho,2)*s + pow(s,2) - 4.*pow(mpion,2)*t2 - 2.*pow(mrho,2)*t2 + 2.*s*t2 + pow(t2,2) + pow(ma1,2)*(-4.*pow(mpion,2) - 2.*pow(mrho,2) + 2.*s + 2.*t2))))/pow(mrho,2) -
-             0.0625*pow(eta1 - 1.*eta2,2)*(eta1*eta2*(-4.*pow(ma1,6) + pow(ma1,4)*(12.*pow(mpion,2) - 6.*s) +
-                   pow(mpion,2)*(4.*pow(mpion,4) - 4.*pow(mrho,4) - 2.*pow(mpion,2)*s + 2.*pow(mrho,2)*s) +
-                   pow(ma1,2)*(-12.*pow(mpion,4) + 2.*pow(mrho,4) + 8.*pow(mpion,2)*s + 4.*pow(mrho,2)*s - 4.*pow(s,2))) +
-                pow(eta1,2)*(2.*pow(ma1,6) - 2.*pow(mpion,6) + pow(mpion,2)*pow(mrho,2)*s + pow(mrho,2)*(pow(mrho,2) - 1.*s)*s +
-                   pow(mpion,4)*(-3.*pow(mrho,2) + s) + pow(ma1,4)*(-6.*pow(mpion,2) - 3.*pow(mrho,2) + 3.*s) +
-                   pow(ma1,2)*(6.*pow(mpion,4) + pow(mrho,4) + pow(mpion,2)*(6.*pow(mrho,2) - 4.*s) - 4.*pow(mrho,2)*s + 2.*pow(s,2)))\
-                 + pow(eta2,2)*(2.*pow(ma1,6) - 2.*pow(mpion,6) - 1.*pow(mpion,2)*pow(mrho,2)*s + pow(mpion,4)*(3.*pow(mrho,2) + s) +
-                   pow(ma1,4)*(-6.*pow(mpion,2) + 3.*pow(mrho,2) + 3.*s) +
-                   pow(ma1,2)*(6.*pow(mpion,4) + pow(mrho,4) + pow(mpion,2)*(-6.*pow(mrho,2) - 4.*s) - 2.*pow(mrho,2)*s + 2.*pow(s,2)))
-                )*log(fabs(-pow(ma1,2) + t1)) + (0.03125*pow(eta1 - 1.*eta2,2)*(1.*pow(ma1,2) - 1.*pow(mpion,2) - 0.5*pow(mrho,2) + 0.5*s)*
-                (eta1*eta2*(-2.*pow(ma1,8) + pow(ma1,6)*(8.*pow(mpion,2) + 4.*pow(mrho,2) - 4.*s) +
-                     pow(ma1,4)*(-12.*pow(mpion,4) - 4.*pow(mrho,4) + 4.*pow(mrho,2)*s + pow(mpion,2)*(-12.*pow(mrho,2) + 8.*s)) +
-                     pow(mpion,2)*(-2.*pow(mpion,6) - 4.*pow(mpion,4)*pow(mrho,2) - 2.*pow(mrho,6) + 4.*pow(mrho,4)*s -
-                        2.*pow(mrho,2)*pow(s,2) + pow(mpion,2)*(-8.*pow(mrho,4) + 8.*pow(mrho,2)*s)) +
-                     pow(ma1,2)*(8.*pow(mpion,6) + 2.*pow(mrho,6) + pow(mpion,4)*(12.*pow(mrho,2) - 4.*s) - 2.*pow(mrho,4)*s -
-                        2.*pow(mrho,2)*pow(s,2) + 2.*pow(s,3) + pow(mpion,2)*(8.*pow(mrho,4) - 4.*pow(mrho,2)*s - 4.*pow(s,2)))) +
-                  pow(eta2,2)*(pow(ma1,8) + pow(ma1,6)*(-4.*pow(mpion,2) - 2.*pow(mrho,2) + 2.*s) +
-                     pow(mpion,4)*(pow(mpion,4) + 2.*pow(mpion,2)*pow(mrho,2) + pow(mrho,4) - 1.*pow(mrho,2)*s) +
-                     pow(ma1,4)*(6.*pow(mpion,4) - 1.*pow(mrho,4) + pow(mpion,2)*(6.*pow(mrho,2) - 4.*s) + pow(mrho,2)*s) +
-                     pow(ma1,2)*(-4.*pow(mpion,6) + 2.*pow(mrho,6) - 5.*pow(mrho,4)*s + 4.*pow(mrho,2)*pow(s,2) - 1.*pow(s,3) +
-                        pow(mpion,4)*(-6.*pow(mrho,2) + 2.*s) + pow(mpion,2)*(2.*pow(mrho,4) - 4.*pow(mrho,2)*s + 2.*pow(s,2)))) +
-                  pow(eta1,2)*(pow(ma1,8) + pow(ma1,6)*(-4.*pow(mpion,2) - 2.*pow(mrho,2) + 2.*s) +
-                     pow(ma1,4)*(6.*pow(mpion,4) + pow(mrho,4) + pow(mpion,2)*(6.*pow(mrho,2) - 4.*s) - 3.*pow(mrho,2)*s) +
-                     pow(mpion,2)*(pow(mpion,6) + 2.*pow(mpion,4)*pow(mrho,2) + pow(mrho,2)*s*(-2.*pow(mrho,2) + 2.*s) +
-                        pow(mpion,2)*(3.*pow(mrho,4) - 5.*pow(mrho,2)*s)) +
-                     pow(ma1,2)*(-4.*pow(mpion,6) + pow(mrho,4)*s - 1.*pow(s,3) + pow(mpion,4)*(-6.*pow(mrho,2) + 2.*s) +
-                        pow(mpion,2)*(-2.*pow(mrho,4) + 4.*pow(mrho,2)*s + 2.*pow(s,2)))))*log(fabs(-pow(ma1,2) + t1)))/
-              (0.25*pow(Gammaa1,2)*pow(ma1,2) + 1.*pow(ma1,4) + 1.*pow(mpion,4) + 1.*pow(mpion,2)*pow(mrho,2) + 0.25*pow(mrho,4) -
-                1.*pow(mpion,2)*s - 0.5*pow(mrho,2)*s + 0.25*pow(s,2) + pow(ma1,2)*(-2.*pow(mpion,2) - 1.*pow(mrho,2) + 1.*s)) +
-             (1.*(eta1*eta2*(pow(ma1,8)*(1.*pow(mrho,2) - 2.*C4*pow(mrho,4)) +
-                     pow(ma1,6)*(-1.*pow(mrho,4) + 2.*C4*pow(mrho,6) + pow(mpion,2)*(-4.*pow(mrho,2) + 8.*C4*pow(mrho,4)) +
-                        0.5*delta*pow(s,2) + pow(mrho,2)*s*(2. - 1.*delta - 2.*C4*s)) +
-                     pow(ma1,2)*(pow(mpion,6)*(-4.*pow(mrho,2) + 8.*C4*pow(mrho,4)) +
-                        pow(mrho,4)*s*((0.5 - 0.25*delta)*pow(mrho,2) + (-0.5 + 0.25*delta)*s) +
-                        pow(mpion,4)*(10.*C4*pow(mrho,6) + 0.5*delta*pow(s,2) + pow(mrho,4)*(-3. - 1.*delta - 8.*C4*s) +
-                           pow(mrho,2)*s*(2. + 1.*delta - 2.*C4*s)) +
-                        pow(mpion,2)*(2.*C4*pow(mrho,8) - 0.5*delta*pow(s,3) + pow(mrho,6)*(1. - 1.*delta - 2.*C4*s) +
-                           pow(mrho,4)*s*(-1. + 1.*delta - 2.*C4*s) + pow(mrho,2)*pow(s,2)*(1. + 2.*C4*s))) +
-                     pow(mpion,2)*pow(mrho,2)*(pow(mpion,6)*(1. - 2.*C4*pow(mrho,2)) +
-                        pow(mrho,4)*((-0.5 + 0.25*delta)*pow(mrho,2) + (0.5 - 0.25*delta)*s) +
-                        pow(mpion,2)*(-2.*C4*pow(mrho,6) + 0.5*delta*pow(s,2) + pow(mrho,2)*s*(-1.5 - 0.25*delta - 2.*C4*s) +
-                           pow(mrho,4)*(1. + 4.*C4*s)) + pow(mpion,4)*
-                         (-4.*C4*pow(mrho,4) - 1.*delta*s + pow(mrho,2)*(1. + 0.5*delta + 4.*C4*s))) +
-                     pow(ma1,4)*(pow(mpion,4)*(6.*pow(mrho,2) - 12.*C4*pow(mrho,4)) +
-                        pow(mpion,2)*(-8.*C4*pow(mrho,6) - 1.*delta*pow(s,2) + pow(mrho,4)*(3. + 0.5*delta + 4.*C4*s) +
-                           pow(mrho,2)*s*(-4. + 1.*delta + 4.*C4*s)) +
-                        s*(-2.*C4*pow(mrho,6) + 0.5*delta*pow(s,2) + pow(mrho,2)*s*(1. - 1.5*delta - 2.*C4*s) +
-                           pow(mrho,4)*(-1.5 + 1.25*delta + 4.*C4*s)))) +
-                  pow(eta1,2)*(pow(ma1,8)*(-0.5*pow(mrho,2) + 1.*C4*pow(mrho,4)) +
-                     pow(ma1,6)*(-2.*C4*pow(mrho,6) + pow(mpion,2)*(2.*pow(mrho,2) - 4.*C4*pow(mrho,4)) - 0.25*delta*pow(s,2) +
-                        pow(mrho,4)*(1. + 1.*C4*s) + pow(mrho,2)*s*(-1. + 0.25*delta + 1.*C4*s)) +
-                     pow(ma1,4)*(1.*C4*pow(mrho,8) + pow(mpion,4)*(-3.*pow(mrho,2) + 6.*C4*pow(mrho,4)) - 0.25*delta*pow(s,3) +
-                        pow(mrho,6)*(-0.5 - 1.*C4*s) + pow(mrho,4)*s*(1.5 - 0.5*delta - 1.*C4*s) +
-                        pow(mrho,2)*pow(s,2)*(-0.5 + 0.5*delta + 1.*C4*s) +
-                        pow(mpion,2)*(7.*C4*pow(mrho,6) + 0.5*delta*pow(s,2) + pow(mrho,4)*(-3. - 0.25*delta - 5.*C4*s) +
-                           pow(mrho,2)*s*(2. + 0.25*delta - 2.*C4*s))) +
-                     pow(mpion,2)*pow(mrho,2)*(pow(mpion,6)*(-0.5 + 1.*C4*pow(mrho,2)) +
-                        pow(mrho,4)*((0.5 - 0.25*delta)*pow(mrho,2) + (-0.5 + 0.25*delta)*s) +
-                        pow(mpion,4)*(3.*C4*pow(mrho,4) + 0.75*delta*s + pow(mrho,2)*(-1. - 0.25*delta - 3.*C4*s)) +
-                        pow(mpion,2)*(2.*C4*pow(mrho,6) - 0.5*delta*pow(s,2) + pow(mrho,4)*(-1. - 4.*C4*s) +
-                           pow(mrho,2)*s*(1.5 + 0.25*delta + 2.*C4*s))) +
-                     pow(ma1,2)*(pow(mpion,6)*(2.*pow(mrho,2) - 4.*C4*pow(mrho,4)) +
-                        pow(mrho,4)*s*((-0.5 + 0.25*delta)*pow(mrho,2) + (0.5 - 0.25*delta)*s) +
-                        pow(mpion,2)*(-3.*C4*pow(mrho,8) + 0.25*delta*pow(s,3) + pow(mrho,4)*s*(-1. - 0.75*delta - 1.*C4*s) +
-                           pow(mrho,2)*pow(s,2)*(-0.5 + 0.5*delta - 1.*C4*s) + pow(mrho,6)*(0.5 + 0.5*delta + 5.*C4*s)) +
-                        pow(mpion,4)*(-8.*C4*pow(mrho,6) - 0.25*delta*pow(s,2) + pow(mrho,2)*s*(-1. - 1.25*delta + 1.*C4*s) +
-                           pow(mrho,4)*(3. + 0.5*delta + 7.*C4*s)))) +
-                  pow(eta2,2)*(pow(ma1,8)*(-0.5*pow(mrho,2) + 1.*C4*pow(mrho,4)) +
-                     pow(mpion,6)*pow(mrho,2)*(-0.25*delta*pow(mrho,2) + 1.*C4*pow(mrho,4) + pow(mpion,2)*(-0.5 + 1.*C4*pow(mrho,2)) +
-                        0.25*delta*s - 1.*C4*pow(mrho,2)*s) +
-                     pow(ma1,6)*(pow(mpion,2)*(2.*pow(mrho,2) - 4.*C4*pow(mrho,4)) +
-                        s*(-1.*C4*pow(mrho,4) - 0.25*delta*s + pow(mrho,2)*(-1. + 0.75*delta + 1.*C4*s))) +
-                     pow(ma1,4)*(-1.*C4*pow(mrho,8) + pow(mpion,4)*(-3.*pow(mrho,2) + 6.*C4*pow(mrho,4)) - 0.25*delta*pow(s,3) +
-                        pow(mrho,4)*s*(-0.75*delta - 3.*C4*s) + pow(mrho,2)*pow(s,2)*(-0.5 + 1.*delta + 1.*C4*s) +
-                        pow(mrho,6)*(0.5 + 3.*C4*s) + pow(mpion,2)*
-                         (delta*(-0.25*pow(mrho,4) - 1.25*pow(mrho,2)*s + 0.5*pow(s,2)) +
-                           pow(mrho,2)*(1.*C4*pow(mrho,4) + 2.*s + 1.*C4*pow(mrho,2)*s - 2.*C4*pow(s,2)))) +
-                     pow(ma1,2)*pow(mpion,2)*(1.*C4*pow(mrho,8) + pow(mpion,4)*(2.*pow(mrho,2) - 4.*C4*pow(mrho,4)) +
-                        0.25*delta*pow(s,3) + pow(mrho,6)*(-1.5 + 0.5*delta - 3.*C4*s) + pow(mrho,2)*pow(s,2)*(-0.5 - 0.5*delta - 1.*C4*s) +
-                        pow(mrho,4)*s*(2. - 0.25*delta + 3.*C4*s) +
-                        pow(mpion,2)*(delta*(0.5*pow(mrho,4) + 0.25*pow(mrho,2)*s - 0.25*pow(s,2)) +
-                           pow(mrho,2)*(-2.*C4*pow(mrho,4) - 1.*s + 1.*C4*pow(mrho,2)*s + 1.*C4*pow(s,2))))))*log(fabs(-pow(ma1,2) + t1)))/
-              ((pow(ma1,2) - 1.*pow(mpion,2))*pow(mrho,2)*(1.*pow(ma1,2) - 1.*pow(mpion,2) - 1.*pow(mrho,2) + 1.*s)) -
-             (0.5*pow(mpion,2)*(pow(eta2,2)*pow(mpion,2)*((-2. + 1.*delta)*pow(mrho,4) + (4. - 2.*delta)*pow(mrho,2)*s +
-                     (-2. + 1.*delta)*pow(s,2)) + eta1*eta2*(pow(mpion,2)*
-                      ((4. - 2.*delta)*pow(mrho,4) + (-8. + 4.*delta)*pow(mrho,2)*s + (4. - 2.*delta)*pow(s,2)) +
-                     pow(mrho,2)*((-1. + 0.5*delta)*pow(mrho,4) + (2. - 1.*delta)*pow(mrho,2)*s + (-1. + 0.5*delta)*pow(s,2))) +
-                  pow(eta1,2)*(pow(mrho,2)*((1. - 0.5*delta)*pow(mrho,4) + (-2. + 1.*delta)*pow(mrho,2)*s + (1. - 0.5*delta)*pow(s,2)) +
-                     pow(mpion,2)*((-2. + 1.*delta)*pow(mrho,4) + (4. - 2.*delta)*pow(mrho,2)*s + (-2. + 1.*delta)*pow(s,2))))*
-                log(fabs(-pow(mpion,2) + t1)))/((-1.*pow(ma1,2) + 1.*pow(mpion,2))*(pow(mrho,2) - 1.*s)) +
-             (0.5*(-2. + delta)*(eta1 - 1.*eta2)*pow(mpion,2)*
-                (eta1*(pow(mpion,4)*(-1.*pow(mrho,2) + 1.*s) +
-                     pow(ma1,2)*(pow(mpion,2)*(1.*pow(mrho,2) - 1.*s) + (-0.5*pow(mrho,2) + 0.5*s)*s) +
-                     pow(mpion,2)*(-1.*pow(mrho,4) + 2.5*pow(mrho,2)*s - 1.5*pow(s,2)) +
-                     s*(0.5*pow(mrho,4) - 1.*pow(mrho,2)*s + 0.5*pow(s,2))) +
-                  eta2*(0.5*pow(mrho,6) + pow(mpion,4)*(1.*pow(mrho,2) - 1.*s) - 1.5*pow(mrho,4)*s + 1.5*pow(mrho,2)*pow(s,2) -
-                     0.5*pow(s,3) + pow(mpion,2)*(1.5*pow(mrho,4) - 3.*pow(mrho,2)*s + 1.5*pow(s,2)) +
-                     pow(ma1,2)*(-0.5*pow(mrho,4) + 1.*pow(mrho,2)*s - 0.5*pow(s,2) + pow(mpion,2)*(-1.*pow(mrho,2) + 1.*s))))*
-                log(fabs(-pow(mpion,2) + t1)))/
-              (pow(Gammaa1,2)*pow(ma1,2) + pow(ma1,4) + pow(mpion,4) + 2.*pow(mpion,2)*pow(mrho,2) + pow(mrho,4) -
-                2.*pow(mpion,2)*s - 2.*pow(mrho,2)*s + pow(s,2) + pow(ma1,2)*(-2.*pow(mpion,2) - 2.*pow(mrho,2) + 2.*s)) +
-             (0.5*pow(mpion,2)*(eta1*eta2*((1. - 0.5*delta)*pow(mrho,6) + (-4. + 2.*delta)*pow(mrho,4)*s +
-                     (5. - 2.5*delta)*pow(mrho,2)*pow(s,2) + (-2. + 1.*delta)*pow(s,3) +
-                     pow(mpion,2)*((4. - 2.*delta)*pow(mrho,4) + (-8. + 4.*delta)*pow(mrho,2)*s + (4. - 2.*delta)*pow(s,2))) +
-                  pow(eta2,2)*((-1. + 0.5*delta)*pow(mrho,6) + (3. - 1.5*delta)*pow(mrho,4)*s + (-3. + 1.5*delta)*pow(mrho,2)*pow(s,2) +
-                     (1. - 0.5*delta)*pow(s,3) + pow(mpion,2)*
-                      ((-2. + 1.*delta)*pow(mrho,4) + (4. - 2.*delta)*pow(mrho,2)*s + (-2. + 1.*delta)*pow(s,2))) +
-                  pow(eta1,2)*(s*((1. - 0.5*delta)*pow(mrho,4) + (-2. + 1.*delta)*pow(mrho,2)*s + (1. - 0.5*delta)*pow(s,2)) +
-                     pow(mpion,2)*((-2. + 1.*delta)*pow(mrho,4) + (4. - 2.*delta)*pow(mrho,2)*s + (-2. + 1.*delta)*pow(s,2))))*
-                log(fabs(-pow(mpion,2) - pow(mrho,2) + s + t1)))/
-              ((pow(mrho,2) - 1.*s)*(-1.*pow(ma1,2) + pow(mpion,2) + pow(mrho,2) - 1.*s)) -
-             0.5*pow(-2. + delta,2)*pow(mpion,2)*log(fabs(-pow(mpion,2) + t1)) -
-             (0.25000000000000006*pow(2. - 1.*delta,2)*(7.999999999999998*pow(mpion,4) - 5.999999999999998*pow(mpion,2)*s + 1.*pow(s,2))*
-                log(fabs(-pow(mpion,2) + t1)))/(pow(mrho,2) - 1.*s) +
-             (1.*(-2. + 1.*delta)*((0.5 - 0.25*delta)*pow(mrho,2)*s +
-                  pow(mpion,2)*(4.*C4*pow(mrho,4) + 1.*delta*s + pow(mrho,2)*(-2. - 4.*C4*s)))*log(fabs(-pow(mpion,2) + t1)))/pow(mrho,2)
-               + 0.5*pow(-2. + delta,2)*pow(mpion,2)*log(fabs(-pow(mpion,2) - pow(mrho,2) + s + t1)) +
-             (2.*(1.*pow(2. - 1.*delta,2)*pow(mpion,4)*pow(mrho,2) + 0.12500000000000003*pow(2. - 1.*delta,2)*pow(mrho,4)*s +
-                  pow(mpion,2)*(C4*(4. - 2.*delta)*pow(mrho,6) + (-1. + 0.5*delta)*delta*pow(s,2) +
-                     pow(mrho,2)*s*(-1. + 3.*delta - 1.25*pow(delta,2) + 4.*C4*s - 2.*C4*delta*s) +
-                     pow(mrho,4)*(-2. + 1.*delta - 8.*C4*s + 4.*C4*delta*s)))*log(fabs(-pow(mpion,2) - pow(mrho,2) + s + t1)))/
-              (pow(mrho,4) - 1.*pow(mrho,2)*s) - (0.5*(-2. + delta)*(eta1 - 1.*eta2)*pow(mpion,2)*
-                (eta2*pow(mpion,2)*(pow(mpion,2)*(1.*pow(mrho,2) - 1.*s) + pow(ma1,2)*(-1.*pow(mrho,2) + 1.*s)) +
-                  eta1*(pow(ma1,2)*(-0.5*pow(mrho,4) + pow(mpion,2)*(1.*pow(mrho,2) - 1.*s) + 0.5*pow(mrho,2)*s) +
-                     pow(mpion,2)*(0.5*pow(mrho,4) - 0.5*pow(mrho,2)*s + pow(mpion,2)*(-1.*pow(mrho,2) + 1.*s))))*
-                log(fabs(-pow(mpion,2) - pow(mrho,2) + s + t1)))/
-              (pow(Gammaa1,2)*pow(ma1,2) + pow(ma1,4) - 2.*pow(ma1,2)*pow(mpion,2) + pow(mpion,4)) -
-             (0.125*(-2. + delta)*(eta1 - 1.*eta2)*(eta2*(0.5*pow(Gammaa1,4)*pow(ma1,4) - 0.5*pow(ma1,8) + 0.5*pow(mpion,8) +
-                     0.5*pow(ma1,4)*pow(mpion,2)*pow(mrho,2) - 0.5*pow(mpion,6)*pow(mrho,2) +
-                     pow(Gammaa1,2)*pow(ma1,2)*(pow(mpion,2)*(1.*pow(mpion,2) + 1.5*pow(mrho,2) - 2.*s) +
-                        pow(ma1,2)*(-1.*pow(mpion,2) + 0.5*pow(mrho,2) - 1.*s)) +
-                     pow(ma1,6)*(1.*pow(mpion,2) + 0.5*pow(mrho,2) - 1.*s) +
-                     pow(ma1,2)*pow(mpion,4)*(-1.*pow(mpion,2) - 0.5*pow(mrho,2) + 1.*s)) +
-                  eta1*(pow(ma1,6)*(1.*pow(mpion,2) + 0.5*s) +
-                     pow(ma1,2)*(3.*pow(mpion,6) + 1.*pow(mpion,2)*pow(mrho,4) - 0.5*pow(mpion,4)*s) +
-                     pow(ma1,4)*(-3.*pow(mpion,4) + pow(mpion,2)*(-1.*pow(mrho,2) + 0.5*s) - 0.5*pow(mrho,2)*s) +
-                     pow(mpion,4)*(-1.*pow(mpion,4) - 1.*pow(mrho,4) + pow(mpion,2)*(1.*pow(mrho,2) - 0.5*s) + 0.5*pow(mrho,2)*s) +
-                     pow(Gammaa1,2)*pow(ma1,2)*(-1.*pow(mpion,4) + pow(ma1,2)*(1.*pow(mpion,2) + 0.5*s) - 0.5*pow(mrho,2)*s +
-                        pow(mpion,2)*(-1.*pow(mrho,2) + 1.5*s))))*
-                log(fabs(pow(Gammaa1,2)*pow(ma1,2) + pow(ma1,4) + 4.*pow(mpion,4) + 4.*pow(mpion,2)*pow(mrho,2) + pow(mrho,4) - 4.*pow(mpion,2)*s - 2.*pow(mrho,2)*s + pow(s,2) - 4.*pow(mpion,2)*t1 - 2.*pow(mrho,2)*t1 + 2.*s*t1 + pow(t1,2) + pow(ma1,2)*(-4.*pow(mpion,2) - 2.*pow(mrho,2) + 2.*s + 2.*t1))))/
-              (pow(Gammaa1,2)*pow(ma1,2) + pow(ma1,4) - 2.*pow(ma1,2)*pow(mpion,2) + pow(mpion,4)) +
-             (0.125*(-2. + delta)*(eta1 - 1.*eta2)*(eta1*(-1.*pow(mpion,8) + 1.*pow(mpion,4)*pow(mrho,4) +
-                     pow(ma1,6)*(1.*pow(mpion,2) - 0.5*s) - 0.5*pow(mpion,6)*s - 4.*pow(mpion,4)*pow(mrho,2)*s -
-                     1.5*pow(mpion,2)*pow(mrho,4)*s + 3.5*pow(mpion,4)*pow(s,2) + 4.*pow(mpion,2)*pow(mrho,2)*pow(s,2) +
-                     0.5*pow(mrho,4)*pow(s,2) - 2.5*pow(mpion,2)*pow(s,3) - 1.*pow(mrho,2)*pow(s,3) + 0.5*pow(s,4) +
-                     pow(Gammaa1,2)*pow(ma1,2)*(-1.*pow(mpion,4) + pow(ma1,2)*(1.*pow(mpion,2) - 0.5*s) - 0.5*pow(mpion,2)*s +
-                        0.5*pow(s,2)) + pow(ma1,4)*(-3.*pow(mpion,4) + (1.*pow(mrho,2) - 0.5*s)*s +
-                        pow(mpion,2)*(-2.*pow(mrho,2) + 2.5*s)) +
-                     pow(ma1,2)*(3.*pow(mpion,6) + pow(mpion,4)*(2.*pow(mrho,2) - 1.5*s) - 0.5*pow(mrho,4)*s + 0.5*pow(s,3) +
-                        pow(mpion,2)*(1.*pow(mrho,4) - 1.*pow(mrho,2)*s - 1.*pow(s,2)))) +
-                  eta2*(0.5*pow(Gammaa1,4)*pow(ma1,4) - 0.5*pow(ma1,8) + pow(ma1,6)*(1.*pow(mpion,2) + 1.*pow(mrho,2) - 0.5*s) +
-                     pow(ma1,4)*(-0.5*pow(mrho,4) + (-0.5*pow(mpion,2) + 0.5*s)*s) +
-                     pow(Gammaa1,2)*pow(ma1,2)*(1.*pow(mpion,4) + 0.5*pow(mrho,4) + pow(mpion,2)*(2.*pow(mrho,2) - 1.5*s) -
-                        1.*pow(mrho,2)*s + 0.5*pow(s,2) + pow(ma1,2)*(-1.*pow(mpion,2) - 1.*pow(mrho,2) + 1.5*s)) +
-                     pow(mpion,2)*(0.5*pow(mpion,6) + 0.5*pow(mpion,4)*s +
-                        pow(mpion,2)*(-0.5*pow(mrho,4) + 2.*pow(mrho,2)*s - 1.5*pow(s,2)) +
-                        s*(0.5*pow(mrho,4) - 1.*pow(mrho,2)*s + 0.5*pow(s,2))) +
-                     pow(ma1,2)*(-1.*pow(mpion,6) + pow(mpion,4)*(-1.*pow(mrho,2) + 0.5*s) +
-                        pow(mpion,2)*(-1.*pow(mrho,4) + 2.*pow(mrho,2)*s - 1.*pow(s,2)) +
-                        s*(0.5*pow(mrho,4) - 1.*pow(mrho,2)*s + 0.5*pow(s,2)))))*
-                log(fabs(pow(Gammaa1,2)*pow(ma1,2) + pow(ma1,4) + 4.*pow(mpion,4) + 4.*pow(mpion,2)*pow(mrho,2) + pow(mrho,4) - 4.*pow(mpion,2)*s - 2.*pow(mrho,2)*s + pow(s,2) - 4.*pow(mpion,2)*t1 - 2.*pow(mrho,2)*t1 + 2.*s*t1 + pow(t1,2) + pow(ma1,2)*(-4.*pow(mpion,2) - 2.*pow(mrho,2) + 2.*s + 2.*t1))))/
-              (pow(Gammaa1,2)*pow(ma1,2) + pow(ma1,4) + pow(mpion,4) + 2.*pow(mpion,2)*pow(mrho,2) + pow(mrho,4) -
-                2.*pow(mpion,2)*s - 2.*pow(mrho,2)*s + pow(s,2) + pow(ma1,2)*(-2.*pow(mpion,2) - 2.*pow(mrho,2) + 2.*s)) +
-             (0.0625*pow(eta1 - 1.*eta2,2)*(pow(eta2,2)*(-1.*pow(ma1,10) + pow(ma1,8)*(5.*pow(mpion,2) + 2.5*pow(mrho,2) - 2.5*s) +
-                     pow(Gammaa1,4)*pow(ma1,4)*(1.*pow(ma1,2) - 1.*pow(mpion,2) - 0.5*pow(mrho,2) + 0.5*s) +
-                     pow(ma1,4)*(10.*pow(mpion,6) - 2.5*pow(mrho,6) + pow(mpion,4)*(15.*pow(mrho,2) - 9.*s) + 6.*pow(mrho,4)*s -
-                        4.5*pow(mrho,2)*pow(s,2) + 1.*pow(s,3)) +
-                     pow(ma1,6)*(-10.*pow(mpion,4) + (1.*pow(mrho,2) - 1.*s)*s + pow(mpion,2)*(-10.*pow(mrho,2) + 8.*s)) +
-                     pow(mpion,4)*(1.*pow(mpion,6) + 0.5*pow(mrho,6) + pow(mpion,4)*(2.5*pow(mrho,2) - 0.5*s) - 1.*pow(mrho,4)*s +
-                        0.5*pow(mrho,2)*pow(s,2) + pow(mpion,2)*(2.*pow(mrho,4) - 2.*pow(mrho,2)*s)) +
-                     pow(Gammaa1,2)*pow(ma1,2)*(4.*pow(ma1,6) - 4.*pow(mpion,6) - 0.5*pow(mrho,6) + 1.5*pow(mrho,4)*s -
-                        1.5*pow(mrho,2)*pow(s,2) + 0.5*pow(s,3) + pow(mpion,4)*(-6.*pow(mrho,2) + 6.*s) +
-                        pow(ma1,4)*(-12.*pow(mpion,2) - 6.*pow(mrho,2) + 6.*s) +
-                        pow(mpion,2)*(-3.*pow(mrho,4) + 6.*pow(mrho,2)*s - 3.*pow(s,2)) +
-                        pow(ma1,2)*(12.*pow(mpion,4) + 3.*pow(mrho,4) + pow(mpion,2)*(12.*pow(mrho,2) - 12.*s) - 6.*pow(mrho,2)*s +
-                           3.*pow(s,2))) + pow(ma1,2)*(-5.*pow(mpion,8) + 1.*pow(mrho,8) - 3.5*pow(mrho,6)*s +
-                        4.5*pow(mrho,4)*pow(s,2) - 2.5*pow(mrho,2)*pow(s,3) + 0.5*pow(s,4) + pow(mpion,6)*(-10.*pow(mrho,2) + 4.*s) +
-                        pow(mpion,4)*(-2.*pow(mrho,4) + 1.*pow(mrho,2)*s + 1.*pow(s,2)) +
-                        pow(mpion,2)*(3.*pow(mrho,6) - 8.*pow(mrho,4)*s + 7.*pow(mrho,2)*pow(s,2) - 2.*pow(s,3)))) +
-                  pow(eta1,2)*(-1.*pow(ma1,10) + pow(ma1,8)*(5.*pow(mpion,2) + 2.5*pow(mrho,2) - 2.5*s) +
-                     pow(Gammaa1,4)*pow(ma1,4)*(1.*pow(ma1,2) - 1.*pow(mpion,2) - 0.5*pow(mrho,2) + 0.5*s) +
-                     pow(ma1,6)*(-10.*pow(mpion,4) - 2.*pow(mrho,4) + 5.*pow(mrho,2)*s - 1.*pow(s,2) +
-                        pow(mpion,2)*(-10.*pow(mrho,2) + 8.*s)) +
-                     pow(ma1,4)*(10.*pow(mpion,6) + 0.5*pow(mrho,6) + pow(mpion,4)*(15.*pow(mrho,2) - 9.*s) - 3.*pow(mrho,4)*s +
-                        1.5*pow(mrho,2)*pow(s,2) + 1.*pow(s,3) + pow(mpion,2)*(6.*pow(mrho,4) - 12.*pow(mrho,2)*s)) +
-                     pow(Gammaa1,2)*pow(ma1,2)*(4.*pow(ma1,6) - 4.*pow(mpion,6) - 0.5*pow(mrho,6) + 1.5*pow(mrho,4)*s -
-                        1.5*pow(mrho,2)*pow(s,2) + 0.5*pow(s,3) + pow(mpion,4)*(-6.*pow(mrho,2) + 6.*s) +
-                        pow(ma1,4)*(-12.*pow(mpion,2) - 6.*pow(mrho,2) + 6.*s) +
-                        pow(mpion,2)*(-3.*pow(mrho,4) + 6.*pow(mrho,2)*s - 3.*pow(s,2)) +
-                        pow(ma1,2)*(12.*pow(mpion,4) + 3.*pow(mrho,4) + pow(mpion,2)*(12.*pow(mrho,2) - 12.*s) - 6.*pow(mrho,2)*s +
-                           3.*pow(s,2))) + pow(mpion,2)*(1.*pow(mpion,8) + pow(mpion,6)*(2.5*pow(mrho,2) - 0.5*s) +
-                        pow(mpion,4)*(4.*pow(mrho,4) - 6.*pow(mrho,2)*s) +
-                        pow(mrho,2)*s*(-1.*pow(mrho,4) + 2.*pow(mrho,2)*s - 1.*pow(s,2)) +
-                        pow(mpion,2)*(1.5*pow(mrho,6) - 6.*pow(mrho,4)*s + 4.5*pow(mrho,2)*pow(s,2))) +
-                     pow(ma1,2)*(-5.*pow(mpion,8) + pow(mpion,6)*(-10.*pow(mrho,2) + 4.*s) +
-                        pow(mpion,4)*(-8.*pow(mrho,4) + 13.*pow(mrho,2)*s + 1.*pow(s,2)) +
-                        pow(mpion,2)*(-1.*pow(mrho,6) + 6.*pow(mrho,4)*s - 3.*pow(mrho,2)*pow(s,2) - 2.*pow(s,3)) +
-                        s*(0.5*pow(mrho,6) - 0.5*pow(mrho,4)*s - 0.5*pow(mrho,2)*pow(s,2) + 0.5*pow(s,3)))) +
-                  eta1*eta2*(2.*pow(ma1,10) + pow(Gammaa1,4)*pow(ma1,4)*(-2.*pow(ma1,2) + 2.*pow(mpion,2) + 1.*pow(mrho,2) - 1.*s) +
-                     pow(ma1,8)*(-10.*pow(mpion,2) - 5.*pow(mrho,2) + 5.*s) +
-                     pow(ma1,6)*(20.*pow(mpion,4) + 6.*pow(mrho,4) + pow(mpion,2)*(20.*pow(mrho,2) - 16.*s) - 8.*pow(mrho,2)*s +
-                        2.*pow(s,2)) + pow(ma1,4)*(-20.*pow(mpion,6) - 4.*pow(mrho,6) + 6.*pow(mrho,4)*s - 2.*pow(s,3) +
-                        pow(mpion,4)*(-30.*pow(mrho,2) + 18.*s) + pow(mpion,2)*(-18.*pow(mrho,4) + 18.*pow(mrho,2)*s)) +
-                     pow(mpion,2)*(-2.*pow(mpion,8) - 1.*pow(mrho,8) + 3.*pow(mrho,6)*s - 3.*pow(mrho,4)*pow(s,2) +
-                        1.*pow(mrho,2)*pow(s,3) + pow(mpion,6)*(-5.*pow(mrho,2) + 1.*s) +
-                        pow(mpion,4)*(-10.*pow(mrho,4) + 10.*pow(mrho,2)*s) +
-                        pow(mpion,2)*(-6.*pow(mrho,6) + 12.*pow(mrho,4)*s - 6.*pow(mrho,2)*pow(s,2))) +
-                     pow(ma1,2)*(10.*pow(mpion,8) + 1.*pow(mrho,8) + pow(mpion,6)*(20.*pow(mrho,2) - 8.*s) - 2.*pow(mrho,6)*s +
-                        2.*pow(mrho,2)*pow(s,3) - 1.*pow(s,4) + pow(mpion,4)*(22.*pow(mrho,4) - 20.*pow(mrho,2)*s - 2.*pow(s,2)) +
-                        pow(mpion,2)*(8.*pow(mrho,6) - 12.*pow(mrho,4)*s + 4.*pow(s,3))) +
-                     pow(Gammaa1,2)*pow(ma1,2)*(-8.*pow(ma1,6) + 8.*pow(mpion,6) + 1.*pow(mrho,6) +
-                        pow(mpion,4)*(12.*pow(mrho,2) - 12.*s) + pow(ma1,4)*(24.*pow(mpion,2) + 12.*pow(mrho,2) - 12.*s) -
-                        3.*pow(mrho,4)*s + 3.*pow(mrho,2)*pow(s,2) - 1.*pow(s,3) +
-                        pow(mpion,2)*(6.*pow(mrho,4) - 12.*pow(mrho,2)*s + 6.*pow(s,2)) +
-                        pow(ma1,2)*(-24.*pow(mpion,4) - 6.*pow(mrho,4) + 12.*pow(mrho,2)*s - 6.*pow(s,2) +
-                           pow(mpion,2)*(-24.*pow(mrho,2) + 24.*s)))))*
-                log(fabs(pow(Gammaa1,2)*pow(ma1,2) + pow(ma1,4) + 4.*pow(mpion,4) + 4.*pow(mpion,2)*pow(mrho,2) + pow(mrho,4) - 4.*pow(mpion,2)*s - 2.*pow(mrho,2)*s + pow(s,2) - 4.*pow(mpion,2)*t1 - 2.*pow(mrho,2)*t1 + 2.*s*t1 + pow(t1,2) + pow(ma1,2)*(-4.*pow(mpion,2) - 2.*pow(mrho,2) + 2.*s + 2.*t1))))/
-              (pow(Gammaa1,2)*pow(ma1,2) + 4.*pow(ma1,4) + 4.*pow(mpion,4) + 4.*pow(mpion,2)*pow(mrho,2) + pow(mrho,4) -
-                4.*pow(mpion,2)*s - 2.*pow(mrho,2)*s + pow(s,2) + pow(ma1,2)*(-8.*pow(mpion,2) - 4.*pow(mrho,2) + 4.*s)) -
-             0.03125*pow(eta1 - 1.*eta2,2)*(eta1*eta2*(4.*pow(ma1,6) +
-                   pow(Gammaa1,2)*pow(ma1,2)*(-4.*pow(ma1,2) + 4.*pow(mpion,2) - 2.*s) + pow(ma1,4)*(-12.*pow(mpion,2) + 6.*s) +
-                   pow(mpion,2)*(-4.*pow(mpion,4) + 4.*pow(mrho,4) + 2.*pow(mpion,2)*s - 2.*pow(mrho,2)*s) +
-                   pow(ma1,2)*(12.*pow(mpion,4) - 2.*pow(mrho,4) - 8.*pow(mpion,2)*s - 4.*pow(mrho,2)*s + 4.*pow(s,2))) +
-                pow(eta1,2)*(-2.*pow(ma1,6) + 2.*pow(mpion,6) + 3.*pow(mpion,4)*pow(mrho,2) +
-                   pow(ma1,4)*(6.*pow(mpion,2) + 3.*pow(mrho,2) - 3.*s) - 1.*pow(mpion,4)*s - 1.*pow(mpion,2)*pow(mrho,2)*s -
-                   1.*pow(mrho,4)*s + pow(mrho,2)*pow(s,2) +
-                   pow(Gammaa1,2)*pow(ma1,2)*(2.*pow(ma1,2) - 2.*pow(mpion,2) - 1.*pow(mrho,2) + s) +
-                   pow(ma1,2)*(-6.*pow(mpion,4) - 1.*pow(mrho,4) + 4.*pow(mrho,2)*s - 2.*pow(s,2) +
-                      pow(mpion,2)*(-6.*pow(mrho,2) + 4.*s))) +
-                pow(eta2,2)*(-2.*pow(ma1,6) + 2.*pow(mpion,6) - 3.*pow(mpion,4)*pow(mrho,2) +
-                   pow(ma1,4)*(6.*pow(mpion,2) - 3.*pow(mrho,2) - 3.*s) - 1.*pow(mpion,4)*s + pow(mpion,2)*pow(mrho,2)*s +
-                   pow(Gammaa1,2)*pow(ma1,2)*(2.*pow(ma1,2) - 2.*pow(mpion,2) + pow(mrho,2) + s) +
-                   pow(ma1,2)*(-6.*pow(mpion,4) - 1.*pow(mrho,4) + 2.*pow(mrho,2)*s - 2.*pow(s,2) +
-                      pow(mpion,2)*(6.*pow(mrho,2) + 4.*s))))*
-              log(fabs(pow(Gammaa1,2)*pow(ma1,2) + pow(ma1,4) + 4.*pow(mpion,4) + 4.*pow(mpion,2)*pow(mrho,2) + 1.*pow(mrho,4) - 4.*pow(mpion,2)*s - 2.*pow(mrho,2)*s + pow(s,2) - 4.*pow(mpion,2)*t1 - 2.*pow(mrho,2)*t1 + 2.*s*t1 + pow(t1,2) + pow(ma1,2)*(-4.*pow(mpion,2) - 2.*pow(mrho,2) + 2.*s + 2.*t1))) +
-             (0.5*(1.*eta1 - 1.*eta2)*(eta2*(pow(Gammaa1,2)*pow(ma1,2)*pow(mrho,2)*(0.5 - 1.*C4*pow(mrho,2)) +
-                     pow(ma1,4)*(-0.5*pow(mrho,2) + 1.*C4*pow(mrho,4)) +
-                     pow(mpion,2)*pow(mrho,2)*(pow(mpion,2)*(-0.5 + 1.*C4*pow(mrho,2)) + (0.25 - 0.125*delta)*(pow(mrho,2) + s)) +
-                     pow(ma1,2)*(1.*C4*pow(mrho,6) + pow(mpion,2)*(1.*pow(mrho,2) - 2.*C4*pow(mrho,4)) - 0.25*delta*pow(s,2) +
-                        pow(mrho,4)*(-0.75 + 0.125*delta - 2.*C4*s) + pow(mrho,2)*s*(0.25 + 0.375*delta + 1.*C4*s))) +
-                  eta1*(pow(Gammaa1,2)*pow(ma1,2)*pow(mrho,2)*(-0.5 + 1.*C4*pow(mrho,2)) +
-                     pow(ma1,4)*(0.5*pow(mrho,2) - 1.*C4*pow(mrho,4)) +
-                     pow(ma1,2)*(-0.5*pow(mrho,4) + 1.*C4*pow(mrho,6) + pow(mpion,2)*(-1.*pow(mrho,2) + 2.*C4*pow(mrho,4)) +
-                        0.25*delta*pow(s,2) - 1.*C4*pow(mrho,2)*pow(s,2)) +
-                     pow(mrho,2)*(pow(mpion,4)*(0.5 - 1.*C4*pow(mrho,2)) + s*((-0.25 + 0.125*delta)*pow(mrho,2) + (0.25 - 0.125*delta)*s) +
-                        pow(mpion,2)*(-2.*C4*pow(mrho,4) + (-0.5 - 0.25*delta)*s + pow(mrho,2)*(1. + 2.*C4*s)))))*
-                log(fabs(pow(Gammaa1,2)*pow(ma1,2) + pow(ma1,4) + 4.*pow(mpion,4) + 4.*pow(mpion,2)*pow(mrho,2) + 1.*pow(mrho,4) - 4.*pow(mpion,2)*s - 2.*pow(mrho,2)*s + pow(s,2) - 4.*pow(mpion,2)*t1 - 2.*pow(mrho,2)*t1 + 2.*s*t1 + pow(t1,2) + pow(ma1,2)*(-4.*pow(mpion,2) - 2.*pow(mrho,2) + 2.*s + 2.*t1))))/pow(mrho,2))))/
-                  (16.*M_PI*s*(-4*pow(mpion,2) + s));
-            process_list.push_back(make_unique<CollisionBranch>(
-                *part_out, *photon_out, xsection, ProcessType::TwoToTwo));
-          }
-
-          // the third possible reaction (produces photon)
-          part_out = photon_particle;
-          m3 = 0.0;
-
-          mandelstam_t = get_t_range(sqrts, m1, m2, m3, 0.0);
-          t1 = mandelstam_t[1];
-          t2 = mandelstam_t[0];
-
-          xsection = 0.0000000000001 * to_mb;
-          process_list.push_back(make_unique<CollisionBranch>(
-              *part_out, *photon_out, xsection, ProcessType::TwoToTwo));
-          break; // pi-pi
-
-        case ReactionType::pi0_pi:
-          if (part_a.type().pdgcode() == pdg::pi_p ||
-              part_b.type().pdgcode() == pdg::pi_p) {
-            part_out = rho_plus_particle;
-          } else {
-            part_out = rho_minus_particle;
-          }
-          m3 = part_out->mass();
-
-          if (sqrts > m3) {
-           mandelstam_t = get_t_range(sqrts, m1, m2, m3, 0.0);
-           t1 = mandelstam_t[1];
-           t2 = mandelstam_t[0];
-
-           xsection = to_mb*(-(pow(Const,2)*pow(ghat,4)*((0.03125*pow(eta1 - 1.*eta2,2)*
-        				   (eta1*eta2*(-2.*pow(ma1,8) - 2.*pow(mpion,8) + 2.*pow(mpion,4)*pow(mrho,4) + pow(ma1,6)*(8.*pow(mpion,2) - 4.*s) +
-        						pow(ma1,2)*pow(mpion,2)*(8.*pow(mpion,4) - 8.*pow(mrho,4) - 4.*pow(mpion,2)*s + 4.*pow(mrho,2)*s) +
-        						pow(ma1,4)*(-12.*pow(mpion,4) + 2.*pow(mrho,4) + 8.*pow(mpion,2)*s + 4.*pow(mrho,2)*s - 4.*pow(s,2))) +
-        					 pow(eta2,2)*(1.*pow(ma1,8) + 1.*pow(mpion,8) - 2.*pow(mpion,6)*pow(mrho,2) + 1.*pow(mpion,4)*pow(mrho,4) +
-        						pow(ma1,6)*(-4.*pow(mpion,2) + 2.*pow(mrho,2) + 2.*s) +
-        						pow(ma1,4)*(6.*pow(mpion,4) + 1.*pow(mrho,4) + pow(mpion,2)*(-6.*pow(mrho,2) - 4.*s) - 2.*pow(mrho,2)*s +
-        						   2.*pow(s,2)) + pow(ma1,2)*(-4.*pow(mpion,6) - 2.*pow(mpion,2)*pow(mrho,2)*s + pow(mpion,4)*(6.*pow(mrho,2) + 2.*s)))
-        					   + pow(eta1,2)*(1.*pow(ma1,8) + pow(ma1,6)*(-4.*pow(mpion,2) - 2.*pow(mrho,2) + 2.*s) +
-        						pow(ma1,4)*(6.*pow(mpion,4) + 1.*pow(mrho,4) + pow(mpion,2)*(6.*pow(mrho,2) - 4.*s) - 4.*pow(mrho,2)*s +
-        						   2.*pow(s,2)) + pow(ma1,2)*(-4.*pow(mpion,6) + 2.*pow(mpion,2)*pow(mrho,2)*s +
-        						   pow(mrho,2)*(2.*pow(mrho,2) - 2.*s)*s + pow(mpion,4)*(-6.*pow(mrho,2) + 2.*s)) +
-        						pow(mpion,2)*(1.*pow(mpion,6) + 2.*pow(mpion,4)*pow(mrho,2) - 2.*pow(mrho,6) + 2.*pow(mrho,4)*s +
-        						   pow(mpion,2)*(1.*pow(mrho,4) - 2.*pow(mrho,2)*s)))))/(1.*pow(ma1,2) - 1.*t2) +
-        				(1.*pow(-2. + delta,2)*pow(mpion,2)*(1.*pow(mpion,2) - 0.25*pow(mrho,2)))/(1.*pow(mpion,2) - 1.*t2) -
-        				(0.25*pow(-2. + delta,2)*pow(mpion,2)*t2)/pow(mrho,2) -
-        				0.125*(-2. + delta)*(eta1 - 1.*eta2)*(eta2*(-1.*pow(ma1,2) + pow(mrho,2) - 2.*s) + eta1*(2.*pow(mpion,2) + s))*t2 +
-        				(0.5*pow(1.*pow(mrho,2) - 0.5*delta*s,2)*(4.*pow(mpion,4)*pow(mrho,2) + 1.*pow(mrho,6) - 3.5*pow(mrho,4)*s + 0.5*pow(s,3) +
-        					 pow(mpion,2)*(10.*pow(mrho,4) - 2.*pow(s,2)))*t2)/(pow(mrho,6)*pow(pow(mrho,2) - 1.*s,2)) -
-        				(0.25*(eta1 - 1.*eta2)*(1.*pow(mrho,2) - 0.5*delta*s)*
-        				   (eta2*(-2.*pow(ma1,4) - 6.*pow(mpion,4) + 1.5*pow(mrho,4) + pow(ma1,2)*(6.*pow(mpion,2) - 2.*pow(mrho,2) - 2.*s) -
-        						1.*pow(mrho,2)*s - 0.5*pow(s,2) + pow(mpion,2)*(2.*pow(mrho,2) + 2.*s)) +
-        					 eta1*(2.*pow(ma1,4) + 6.*pow(mpion,4) + 1.*pow(mrho,4) + pow(mpion,2)*(8.*pow(mrho,2) - 4.*s) - 4.*pow(mrho,2)*s +
-        						1.*pow(s,2) + pow(ma1,2)*(-6.*pow(mpion,2) - 3.*pow(mrho,2) + 3.*s)))*t2)/(pow(mrho,4) - 1.*pow(mrho,2)*s) +
-        				0.03125*pow(eta1 - 1.*eta2,2)*(eta1*eta2*(-6.*pow(ma1,4) - 12.*pow(mpion,4) + 2.*pow(mrho,4) +
-        					  pow(ma1,2)*(16.*pow(mpion,2) - 8.*s) + 8.*pow(mpion,2)*s + 4.*pow(mrho,2)*s - 4.*pow(s,2)) +
-        				   pow(eta1,2)*(3.*pow(ma1,4) + 6.*pow(mpion,4) + pow(mrho,4) + pow(mpion,2)*(6.*pow(mrho,2) - 4.*s) - 4.*pow(mrho,2)*s +
-        					  2.*pow(s,2) + pow(ma1,2)*(-8.*pow(mpion,2) - 4.*pow(mrho,2) + 4.*s)) +
-        				   pow(eta2,2)*(3.*pow(ma1,4) + 6.*pow(mpion,4) + pow(mrho,4) + pow(mpion,2)*(-6.*pow(mrho,2) - 4.*s) - 2.*pow(mrho,2)*s +
-        					  2.*pow(s,2) + pow(ma1,2)*(-8.*pow(mpion,2) + 4.*pow(mrho,2) + 4.*s)))*t2 -
-        				(1.*(pow(mpion,2)*(C4*(-2. + 1.*delta)*pow(mrho,6) + (1.5 - 2.*delta + 0.625*pow(delta,2))*pow(mrho,2)*s +
-        						(0.25 - 0.125*delta)*delta*pow(s,2) + pow(mrho,4)*(2.5 - 2.25*delta + 0.5*pow(delta,2) + 2.*C4*s - 1.*C4*delta*s)) +
-        					 pow(mrho,2)*(C4*(-2. + 1.*delta)*pow(mrho,6) + (0.75 - 0.375*delta)*delta*pow(s,2) +
-        						pow(mrho,4)*(0.5 - 0.25*delta + 6.*C4*s - 3.*C4*delta*s) +
-        						pow(mrho,2)*s*(-0.5 - 0.5*delta + 0.375*pow(delta,2) - 4.*C4*s + 2.*C4*delta*s)))*t2)/(pow(mrho,6) - 1.*pow(mrho,4)*s) +
-        				(0.25*(1.*eta1 - 1.*eta2)*(pow(mrho,2)*(eta1*(-1.*pow(mrho,2) + 2.*C4*pow(mrho,4) + pow(ma1,2)*(1. - 2.*C4*pow(mrho,2)) +
-        						   pow(mpion,2)*(-2. + 4.*C4*pow(mrho,2)) - 2.*C4*pow(s,2)) +
-        						eta2*(-1.5*pow(mrho,2) + 2.*C4*pow(mrho,4) + pow(mpion,2)*(2. - 4.*C4*pow(mrho,2)) +
-        						   pow(ma1,2)*(-1. + 2.*C4*pow(mrho,2)) + 0.5*s - 4.*C4*pow(mrho,2)*s + 2.*C4*pow(s,2))) +
-        					 delta*(eta2*(-1.*pow(ma1,4) - 3.*pow(mpion,4) + 1.*pow(mrho,4) + pow(ma1,2)*(3.*pow(mpion,2) - 1.*pow(mrho,2) - 1.*s) +
-        						   0.25*pow(mrho,2)*s - 0.75*pow(s,2) + pow(mpion,2)*(1.*pow(mrho,2) + 1.*s)) +
-        						eta1*(1.*pow(ma1,4) + 3.*pow(mpion,4) + 0.5*pow(mrho,4) + pow(mpion,2)*(4.*pow(mrho,2) - 2.*s) - 2.*pow(mrho,2)*s +
-        						   1.*pow(s,2) + pow(ma1,2)*(-3.*pow(mpion,2) - 1.5*pow(mrho,2) + 1.5*s))))*t2)/pow(mrho,2) +
-        				(0.5*(pow(delta,2)*(1.*pow(mpion,4)*pow(mrho,2) + 0.25*pow(mrho,6) - 0.75*pow(mrho,4)*s + 0.125*pow(mrho,2)*pow(s,2) +
-        						0.25*pow(s,3) + pow(mpion,2)*(2.5*pow(mrho,4) + 0.25*pow(mrho,2)*s - 0.75*pow(s,2))) +
-        					 pow(mrho,6)*(1.5 + C4*(-6.*pow(mrho,2) + 6.*s) + pow(C4,2)*(4.*pow(mrho,4) - 8.*pow(mrho,2)*s + 4.*pow(s,2))) +
-        					 delta*pow(mrho,2)*(4.*C4*pow(mrho,6) - 0.5*pow(s,2) + pow(mrho,4)*(-1.5 - 3.*C4*s) + pow(mrho,2)*s*(0.5 - 1.*C4*s) +
-        						pow(mpion,2)*(6.*C4*pow(mrho,4) + 0.5*s + pow(mrho,2)*(-2.5 - 2.*C4*s))))*t2)/pow(mrho,6) -
-        				(3.*(1.*pow(mrho,2) - 0.5*delta*s)*(delta*(0.666667*pow(mpion,4)*pow(mrho,2) + 0.166667*pow(mrho,6) - 0.541667*pow(mrho,4)*s -
-        						0.0833333*pow(mrho,2)*pow(s,2) + 0.125*pow(s,3) +
-        						pow(mpion,2)*(1.66667*pow(mrho,4) + 0.0833333*pow(mrho,2)*s - 0.416667*pow(s,2))) +
-        					 pow(mrho,2)*(1.*C4*pow(mrho,6) - 0.0833333*pow(s,2) + pow(mrho,4)*(-0.416667 - 1.33333*C4*s) +
-        						pow(mrho,2)*s*(0.5 + 0.333333*C4*s) + pow(mpion,2)*(2.*C4*pow(mrho,4) + 0.166667*s + pow(mrho,2)*(-0.833333 - 0.666667*C4*s))
-        						))*t2)/(pow(mrho,8) - 1.*pow(mrho,6)*s) - 1.*C4*pow(t2,2) - 1.*C4*delta*pow(t2,2) +
-        				0.0625*(-2. + delta)*(eta1 - 1.*eta2)*eta2*pow(t2,2) - (0.5*pow(delta,2)*pow(mpion,2)*pow(t2,2))/pow(mrho,4) +
-        				(0.25*pow(t2,2))/pow(mrho,2) + (0.5*delta*pow(t2,2))/pow(mrho,2) - (0.25*pow(delta,2)*pow(t2,2))/pow(mrho,2) -
-        				(0.25*delta*s*pow(t2,2))/pow(mrho,4) + (0.25*pow(delta,2)*s*pow(t2,2))/pow(mrho,4) +
-        				(0.5*C4*delta*s*pow(t2,2))/pow(mrho,2) + (0.0625*pow(delta,2)*pow(s,2)*pow(t2,2))/pow(mrho,6) -
-        				(1.*(2.*pow(mpion,2) + pow(mrho,2) - 1.*s)*pow(1.*pow(mrho,2) - 0.5*delta*s,2)*pow(t2,2))/
-        				 (pow(mrho,4)*pow(pow(mrho,2) - 1.*s,2)) + (0.375*(eta1 - 1.*eta2)*
-        				   (eta1*(-0.6666666666666666*pow(ma1,2) + 2.*pow(mpion,2) + 1.*pow(mrho,2) - 1.*s) +
-        					 eta2*(0.6666666666666666*pow(ma1,2) - 2.*pow(mpion,2) + 0.6666666666666666*pow(mrho,2) + 0.6666666666666666*s))*
-        				   (1.*pow(mrho,2) - 0.5*delta*s)*pow(t2,2))/(pow(mrho,4) - 1.*pow(mrho,2)*s) +
-        				0.03125*pow(eta1 - 1.*eta2,3)*(eta2*(-1.*pow(ma1,2) + 2.*pow(mpion,2) - 1.*pow(mrho,2) - 1.*s) +
-        				   eta1*(pow(ma1,2) - 2.*pow(mpion,2) - 1.*pow(mrho,2) + s))*pow(t2,2) +
-        				(3.*(1.*pow(mrho,2) - 0.5*delta*s)*(1.*C4*pow(mrho,6) + 0.0833335*pow(mrho,2)*s + pow(mrho,4)*(-0.416667 - 0.333334*C4*s) +
-        					 delta*(0.666665*pow(mpion,2)*pow(mrho,2) + 0.333334*pow(mrho,4) - 0.291667*pow(mrho,2)*s - 0.0416667*pow(s,2)))*pow(t2,2))
-        				  /(pow(mrho,8) - 1.*pow(mrho,6)*s) + (0.125*(1.*eta1 - 1.*eta2)*
-        				   (pow(mrho,2)*(eta1*(1. - 2.*C4*pow(mrho,2)) + eta2*(-1. + 2.*C4*pow(mrho,2))) +
-        					 delta*(eta2*(-1.*pow(ma1,2) + 3.*pow(mpion,2) - 1.*pow(mrho,2) - 1.*s) +
-        						eta1*(1.*pow(ma1,2) - 3.*pow(mpion,2) - 1.5*pow(mrho,2) + 1.5*s)))*pow(t2,2))/pow(mrho,2) +
-        				0.0104167*pow(eta1 - 1.*eta2,4)*pow(t2,3) + (0.166667*pow(delta,2)*pow(t2,3))/pow(mrho,4) +
-        				(0.0833333*delta*pow(1.*eta1 - 1.*eta2,2)*pow(t2,3))/pow(mrho,2) +
-        				(0.666667*pow(1.*pow(mrho,2) - 0.5*delta*s,2)*pow(t2,3))/(pow(mrho,4)*pow(pow(mrho,2) - 1.*s,2)) -
-        				(0.166667*pow(1.*eta1 - 1.*eta2,2)*(1.*pow(mrho,2) - 0.5*delta*s)*pow(t2,3))/(pow(mrho,4) - 1.*pow(mrho,2)*s) +
-        				(0.333334*delta*(-2.*pow(mrho,2) + 1.*delta*s)*pow(t2,3))/(pow(mrho,6) - 1.*pow(mrho,4)*s) -
-        				(0.03125*pow(eta1 - 1.*eta2,2)*(eta1*eta2*(-2.*pow(ma1,8) - 2.*pow(mpion,8) + 2.*pow(mpion,4)*pow(mrho,4) +
-        						pow(ma1,6)*(8.*pow(mpion,2) - 4.*s) + pow(ma1,2)*pow(mpion,2)*
-        						 (8.*pow(mpion,4) - 8.*pow(mrho,4) - 4.*pow(mpion,2)*s + 4.*pow(mrho,2)*s) +
-        						pow(ma1,4)*(-12.*pow(mpion,4) + 2.*pow(mrho,4) + 8.*pow(mpion,2)*s + 4.*pow(mrho,2)*s - 4.*pow(s,2))) +
-        					 pow(eta2,2)*(1.*pow(ma1,8) + 1.*pow(mpion,8) - 2.*pow(mpion,6)*pow(mrho,2) + 1.*pow(mpion,4)*pow(mrho,4) +
-        						pow(ma1,6)*(-4.*pow(mpion,2) + 2.*pow(mrho,2) + 2.*s) +
-        						pow(ma1,4)*(6.*pow(mpion,4) + 1.*pow(mrho,4) + pow(mpion,2)*(-6.*pow(mrho,2) - 4.*s) - 2.*pow(mrho,2)*s +
-        						   2.*pow(s,2)) + pow(ma1,2)*(-4.*pow(mpion,6) - 2.*pow(mpion,2)*pow(mrho,2)*s + pow(mpion,4)*(6.*pow(mrho,2) + 2.*s)))
-        					   + pow(eta1,2)*(1.*pow(ma1,8) + pow(ma1,6)*(-4.*pow(mpion,2) - 2.*pow(mrho,2) + 2.*s) +
-        						pow(ma1,4)*(6.*pow(mpion,4) + 1.*pow(mrho,4) + pow(mpion,2)*(6.*pow(mrho,2) - 4.*s) - 4.*pow(mrho,2)*s +
-        						   2.*pow(s,2)) + pow(ma1,2)*(-4.*pow(mpion,6) + 2.*pow(mpion,2)*pow(mrho,2)*s +
-        						   pow(mrho,2)*(2.*pow(mrho,2) - 2.*s)*s + pow(mpion,4)*(-6.*pow(mrho,2) + 2.*s)) +
-        						pow(mpion,2)*(1.*pow(mpion,6) + 2.*pow(mpion,4)*pow(mrho,2) - 2.*pow(mrho,6) + 2.*pow(mrho,4)*s +
-        						   pow(mpion,2)*(1.*pow(mrho,4) - 2.*pow(mrho,2)*s)))))/(1.*pow(ma1,2) - 1.*t1) -
-        				(1.*pow(-2. + delta,2)*pow(mpion,2)*(1.*pow(mpion,2) - 0.25*pow(mrho,2)))/(1.*pow(mpion,2) - 1.*t1) +
-        				(0.25*pow(-2. + delta,2)*pow(mpion,2)*t1)/pow(mrho,2) +
-        				0.125*(-2. + delta)*(eta1 - 1.*eta2)*(eta2*(-1.*pow(ma1,2) + pow(mrho,2) - 2.*s) + eta1*(2.*pow(mpion,2) + s))*t1 -
-        				(0.5*pow(1.*pow(mrho,2) - 0.5*delta*s,2)*(4.*pow(mpion,4)*pow(mrho,2) + 1.*pow(mrho,6) - 3.5*pow(mrho,4)*s + 0.5*pow(s,3) +
-        					 pow(mpion,2)*(10.*pow(mrho,4) - 2.*pow(s,2)))*t1)/(pow(mrho,6)*pow(pow(mrho,2) - 1.*s,2)) +
-        				(0.25*(eta1 - 1.*eta2)*(1.*pow(mrho,2) - 0.5*delta*s)*
-        				   (eta2*(-2.*pow(ma1,4) - 6.*pow(mpion,4) + 1.5*pow(mrho,4) + pow(ma1,2)*(6.*pow(mpion,2) - 2.*pow(mrho,2) - 2.*s) -
-        						1.*pow(mrho,2)*s - 0.5*pow(s,2) + pow(mpion,2)*(2.*pow(mrho,2) + 2.*s)) +
-        					 eta1*(2.*pow(ma1,4) + 6.*pow(mpion,4) + 1.*pow(mrho,4) + pow(mpion,2)*(8.*pow(mrho,2) - 4.*s) - 4.*pow(mrho,2)*s +
-        						1.*pow(s,2) + pow(ma1,2)*(-6.*pow(mpion,2) - 3.*pow(mrho,2) + 3.*s)))*t1)/(pow(mrho,4) - 1.*pow(mrho,2)*s) -
-        				0.03125*pow(eta1 - 1.*eta2,2)*(eta1*eta2*(-6.*pow(ma1,4) - 12.*pow(mpion,4) + 2.*pow(mrho,4) +
-        					  pow(ma1,2)*(16.*pow(mpion,2) - 8.*s) + 8.*pow(mpion,2)*s + 4.*pow(mrho,2)*s - 4.*pow(s,2)) +
-        				   pow(eta1,2)*(3.*pow(ma1,4) + 6.*pow(mpion,4) + pow(mrho,4) + pow(mpion,2)*(6.*pow(mrho,2) - 4.*s) - 4.*pow(mrho,2)*s +
-        					  2.*pow(s,2) + pow(ma1,2)*(-8.*pow(mpion,2) - 4.*pow(mrho,2) + 4.*s)) +
-        				   pow(eta2,2)*(3.*pow(ma1,4) + 6.*pow(mpion,4) + pow(mrho,4) + pow(mpion,2)*(-6.*pow(mrho,2) - 4.*s) - 2.*pow(mrho,2)*s +
-        					  2.*pow(s,2) + pow(ma1,2)*(-8.*pow(mpion,2) + 4.*pow(mrho,2) + 4.*s)))*t1 +
-        				(1.*(pow(mpion,2)*(C4*(-2. + 1.*delta)*pow(mrho,6) + (1.5 - 2.*delta + 0.625*pow(delta,2))*pow(mrho,2)*s +
-        						(0.25 - 0.125*delta)*delta*pow(s,2) + pow(mrho,4)*(2.5 - 2.25*delta + 0.5*pow(delta,2) + 2.*C4*s - 1.*C4*delta*s)) +
-        					 pow(mrho,2)*(C4*(-2. + 1.*delta)*pow(mrho,6) + (0.75 - 0.375*delta)*delta*pow(s,2) +
-        						pow(mrho,4)*(0.5 - 0.25*delta + 6.*C4*s - 3.*C4*delta*s) +
-        						pow(mrho,2)*s*(-0.5 - 0.5*delta + 0.375*pow(delta,2) - 4.*C4*s + 2.*C4*delta*s)))*t1)/(pow(mrho,6) - 1.*pow(mrho,4)*s) -
-        				(0.25*(1.*eta1 - 1.*eta2)*(pow(mrho,2)*(eta1*(-1.*pow(mrho,2) + 2.*C4*pow(mrho,4) + pow(ma1,2)*(1. - 2.*C4*pow(mrho,2)) +
-        						   pow(mpion,2)*(-2. + 4.*C4*pow(mrho,2)) - 2.*C4*pow(s,2)) +
-        						eta2*(-1.5*pow(mrho,2) + 2.*C4*pow(mrho,4) + pow(mpion,2)*(2. - 4.*C4*pow(mrho,2)) +
-        						   pow(ma1,2)*(-1. + 2.*C4*pow(mrho,2)) + 0.5*s - 4.*C4*pow(mrho,2)*s + 2.*C4*pow(s,2))) +
-        					 delta*(eta2*(-1.*pow(ma1,4) - 3.*pow(mpion,4) + 1.*pow(mrho,4) + pow(ma1,2)*(3.*pow(mpion,2) - 1.*pow(mrho,2) - 1.*s) +
-        						   0.25*pow(mrho,2)*s - 0.75*pow(s,2) + pow(mpion,2)*(1.*pow(mrho,2) + 1.*s)) +
-        						eta1*(1.*pow(ma1,4) + 3.*pow(mpion,4) + 0.5*pow(mrho,4) + pow(mpion,2)*(4.*pow(mrho,2) - 2.*s) - 2.*pow(mrho,2)*s +
-        						   1.*pow(s,2) + pow(ma1,2)*(-3.*pow(mpion,2) - 1.5*pow(mrho,2) + 1.5*s))))*t1)/pow(mrho,2) -
-        				(0.5*(pow(delta,2)*(1.*pow(mpion,4)*pow(mrho,2) + 0.25*pow(mrho,6) - 0.75*pow(mrho,4)*s + 0.125*pow(mrho,2)*pow(s,2) +
-        						0.25*pow(s,3) + pow(mpion,2)*(2.5*pow(mrho,4) + 0.25*pow(mrho,2)*s - 0.75*pow(s,2))) +
-        					 pow(mrho,6)*(1.5 + C4*(-6.*pow(mrho,2) + 6.*s) + pow(C4,2)*(4.*pow(mrho,4) - 8.*pow(mrho,2)*s + 4.*pow(s,2))) +
-        					 delta*pow(mrho,2)*(4.*C4*pow(mrho,6) - 0.5*pow(s,2) + pow(mrho,4)*(-1.5 - 3.*C4*s) + pow(mrho,2)*s*(0.5 - 1.*C4*s) +
-        						pow(mpion,2)*(6.*C4*pow(mrho,4) + 0.5*s + pow(mrho,2)*(-2.5 - 2.*C4*s))))*t1)/pow(mrho,6) +
-        				(3.*(1.*pow(mrho,2) - 0.5*delta*s)*(delta*(0.666667*pow(mpion,4)*pow(mrho,2) + 0.166667*pow(mrho,6) - 0.541667*pow(mrho,4)*s -
-        						0.0833333*pow(mrho,2)*pow(s,2) + 0.125*pow(s,3) +
-        						pow(mpion,2)*(1.66667*pow(mrho,4) + 0.0833333*pow(mrho,2)*s - 0.416667*pow(s,2))) +
-        					 pow(mrho,2)*(1.*C4*pow(mrho,6) - 0.0833333*pow(s,2) + pow(mrho,4)*(-0.416667 - 1.33333*C4*s) +
-        						pow(mrho,2)*s*(0.5 + 0.333333*C4*s) + pow(mpion,2)*(2.*C4*pow(mrho,4) + 0.166667*s + pow(mrho,2)*(-0.833333 - 0.666667*C4*s))
-        						))*t1)/(pow(mrho,8) - 1.*pow(mrho,6)*s) + 1.*C4*pow(t1,2) + 1.*C4*delta*pow(t1,2) -
-        				0.0625*(-2. + delta)*(eta1 - 1.*eta2)*eta2*pow(t1,2) + (0.5*pow(delta,2)*pow(mpion,2)*pow(t1,2))/pow(mrho,4) -
-        				(0.25*pow(t1,2))/pow(mrho,2) - (0.5*delta*pow(t1,2))/pow(mrho,2) + (0.25*pow(delta,2)*pow(t1,2))/pow(mrho,2) +
-        				(0.25*delta*s*pow(t1,2))/pow(mrho,4) - (0.25*pow(delta,2)*s*pow(t1,2))/pow(mrho,4) -
-        				(0.5*C4*delta*s*pow(t1,2))/pow(mrho,2) - (0.0625*pow(delta,2)*pow(s,2)*pow(t1,2))/pow(mrho,6) +
-        				(1.*(2.*pow(mpion,2) + pow(mrho,2) - 1.*s)*pow(1.*pow(mrho,2) - 0.5*delta*s,2)*pow(t1,2))/
-        				 (pow(mrho,4)*pow(pow(mrho,2) - 1.*s,2)) - (0.375*(eta1 - 1.*eta2)*
-        				   (eta1*(-0.6666666666666666*pow(ma1,2) + 2.*pow(mpion,2) + 1.*pow(mrho,2) - 1.*s) +
-        					 eta2*(0.6666666666666666*pow(ma1,2) - 2.*pow(mpion,2) + 0.6666666666666666*pow(mrho,2) + 0.6666666666666666*s))*
-        				   (1.*pow(mrho,2) - 0.5*delta*s)*pow(t1,2))/(pow(mrho,4) - 1.*pow(mrho,2)*s) -
-        				0.03125*pow(eta1 - 1.*eta2,3)*(eta2*(-1.*pow(ma1,2) + 2.*pow(mpion,2) - 1.*pow(mrho,2) - 1.*s) +
-        				   eta1*(pow(ma1,2) - 2.*pow(mpion,2) - 1.*pow(mrho,2) + s))*pow(t1,2) -
-        				(3.*(1.*pow(mrho,2) - 0.5*delta*s)*(1.*C4*pow(mrho,6) + 0.0833335*pow(mrho,2)*s + pow(mrho,4)*(-0.416667 - 0.333334*C4*s) +
-        					 delta*(0.666665*pow(mpion,2)*pow(mrho,2) + 0.333334*pow(mrho,4) - 0.291667*pow(mrho,2)*s - 0.0416667*pow(s,2)))*pow(t1,2))
-        				  /(pow(mrho,8) - 1.*pow(mrho,6)*s) - (0.125*(1.*eta1 - 1.*eta2)*
-        				   (pow(mrho,2)*(eta1*(1. - 2.*C4*pow(mrho,2)) + eta2*(-1. + 2.*C4*pow(mrho,2))) +
-        					 delta*(eta2*(-1.*pow(ma1,2) + 3.*pow(mpion,2) - 1.*pow(mrho,2) - 1.*s) +
-        						eta1*(1.*pow(ma1,2) - 3.*pow(mpion,2) - 1.5*pow(mrho,2) + 1.5*s)))*pow(t1,2))/pow(mrho,2) -
-        				0.0104167*pow(eta1 - 1.*eta2,4)*pow(t1,3) - (0.166667*pow(delta,2)*pow(t1,3))/pow(mrho,4) -
-        				(0.0833333*delta*pow(1.*eta1 - 1.*eta2,2)*pow(t1,3))/pow(mrho,2) -
-        				(0.666667*pow(1.*pow(mrho,2) - 0.5*delta*s,2)*pow(t1,3))/(pow(mrho,4)*pow(pow(mrho,2) - 1.*s,2)) +
-        				(0.166667*pow(1.*eta1 - 1.*eta2,2)*(1.*pow(mrho,2) - 0.5*delta*s)*pow(t1,3))/(pow(mrho,4) - 1.*pow(mrho,2)*s) -
-        				(0.333334*delta*(-2.*pow(mrho,2) + 1.*delta*s)*pow(t1,3))/(pow(mrho,6) - 1.*pow(mrho,4)*s) +
-        				0.0625*pow(eta1 - 1.*eta2,2)*(eta1*eta2*(-4.*pow(ma1,6) + pow(ma1,4)*(12.*pow(mpion,2) - 6.*s) +
-        					  pow(mpion,2)*(4.*pow(mpion,4) - 4.*pow(mrho,4) - 2.*pow(mpion,2)*s + 2.*pow(mrho,2)*s) +
-        					  pow(ma1,2)*(-12.*pow(mpion,4) + 2.*pow(mrho,4) + 8.*pow(mpion,2)*s + 4.*pow(mrho,2)*s - 4.*pow(s,2))) +
-        				   pow(eta1,2)*(2.*pow(ma1,6) - 2.*pow(mpion,6) + pow(mpion,2)*pow(mrho,2)*s + pow(mrho,2)*(pow(mrho,2) - 1.*s)*s +
-        					  pow(mpion,4)*(-3.*pow(mrho,2) + s) + pow(ma1,4)*(-6.*pow(mpion,2) - 3.*pow(mrho,2) + 3.*s) +
-        					  pow(ma1,2)*(6.*pow(mpion,4) + pow(mrho,4) + pow(mpion,2)*(6.*pow(mrho,2) - 4.*s) - 4.*pow(mrho,2)*s + 2.*pow(s,2))) +
-        				   pow(eta2,2)*(2.*pow(ma1,6) - 2.*pow(mpion,6) - 1.*pow(mpion,2)*pow(mrho,2)*s + pow(mpion,4)*(3.*pow(mrho,2) + s) +
-        					  pow(ma1,4)*(-6.*pow(mpion,2) + 3.*pow(mrho,2) + 3.*s) +
-        					  pow(ma1,2)*(6.*pow(mpion,4) + pow(mrho,4) + pow(mpion,2)*(-6.*pow(mrho,2) - 4.*s) - 2.*pow(mrho,2)*s + 2.*pow(s,2))))*
-        				 log(fabs(-pow(ma1,2) + t2)) - (0.25*(-2. + delta)*(eta1 - 1.*eta2)*
-        				   (eta2*(-0.5*pow(ma1,6) - 0.5*pow(mpion,6) + 0.5*pow(mpion,4)*pow(mrho,2) +
-        						pow(ma1,4)*(0.5*pow(mpion,2) + 0.5*pow(mrho,2) - 1.*s) +
-        						pow(ma1,2)*pow(mpion,2)*(0.5*pow(mpion,2) + 1.*pow(mrho,2) - 1.*s)) +
-        					 eta1*(pow(ma1,4)*(1.*pow(mpion,2) + 0.5*s) +
-        						pow(mpion,2)*(1.*pow(mpion,4) + 1.*pow(mrho,4) + pow(mpion,2)*(-1.*pow(mrho,2) + 0.5*s) - 0.5*pow(mrho,2)*s) +
-        						pow(ma1,2)*(-2.*pow(mpion,4) - 0.5*pow(mrho,2)*s + pow(mpion,2)*(-1.*pow(mrho,2) + 1.*s))))*log(fabs(-pow(ma1,2) + t2)))/
-        				 (pow(ma1,2) - 1.*pow(mpion,2)) - (0.125*(eta1 - 1.*eta2)*(1.*pow(mrho,2) - 0.5*delta*s)*
-        				   (eta1*(4.*pow(ma1,6) - 4.*pow(mpion,6) + pow(mrho,4)*s + 4.*pow(mpion,2)*pow(s,2) - 1.*pow(s,3) +
-        						pow(mpion,4)*(-10.*pow(mrho,2) + 2.*s) + pow(ma1,4)*(-12.*pow(mpion,2) - 6.*pow(mrho,2) + 6.*s) +
-        						pow(ma1,2)*(12.*pow(mpion,4) + 2.*pow(mrho,4) + pow(mpion,2)*(16.*pow(mrho,2) - 8.*s) - 8.*pow(mrho,2)*s + 2.*pow(s,2))
-        						) + eta2*(-4.*pow(ma1,6) + pow(ma1,4)*(12.*pow(mpion,2) - 4.*pow(mrho,2) - 4.*s) +
-        						pow(mpion,2)*(4.*pow(mpion,4) - 1.*pow(mrho,4) + 2.*pow(mrho,2)*s - 1.*pow(s,2)) +
-        						pow(ma1,2)*(-12.*pow(mpion,4) + 3.*pow(mrho,4) - 2.*pow(mrho,2)*s - 1.*pow(s,2) + pow(mpion,2)*(4.*pow(mrho,2) + 4.*s))
-        						))*log(fabs(-pow(ma1,2) + t2)))/(pow(mrho,4) - 1.*pow(mrho,2)*s) +
-        				(0.25*(1.*eta1 - 1.*eta2)*(delta*(eta1*(1.*pow(ma1,6) - 1.*pow(mpion,6) + pow(mpion,4)*(-2.5*pow(mrho,2) + 0.5*s) +
-        						   pow(mpion,2)*s*(-0.5*pow(mrho,2) + 1.*s) + pow(ma1,4)*(-3.*pow(mpion,2) - 1.5*pow(mrho,2) + 1.5*s) +
-        						   s*(0.5*pow(mrho,4) - 0.25*pow(mrho,2)*s - 0.25*pow(s,2)) +
-        						   pow(ma1,2)*(3.*pow(mpion,4) + 0.5*pow(mrho,4) + pow(mpion,2)*(4.*pow(mrho,2) - 2.*s) - 2.*pow(mrho,2)*s +
-        							  1.*pow(s,2))) + eta2*(-1.*pow(ma1,6) + pow(ma1,4)*(3.*pow(mpion,2) - 1.*pow(mrho,2) - 1.*s) +
-        						   pow(mpion,2)*(1.*pow(mpion,4) - 0.5*pow(mrho,4) + 0.25*pow(mrho,2)*s - 0.25*pow(s,2)) +
-        						   pow(ma1,2)*(-3.*pow(mpion,4) + 1.*pow(mrho,4) + 0.25*pow(mrho,2)*s - 0.75*pow(s,2) +
-        							  pow(mpion,2)*(1.*pow(mrho,2) + 1.*s)))) +
-        					 pow(mrho,2)*(eta2*(pow(ma1,4)*(-1. + 2.*C4*pow(mrho,2)) +
-        						   pow(mpion,2)*(0.5*pow(mrho,2) + pow(mpion,2)*(-1. + 2.*C4*pow(mrho,2)) + 0.5*s) +
-        						   pow(ma1,2)*(2.*C4*pow(mrho,4) + pow(mpion,2)*(2. - 4.*C4*pow(mrho,2)) + pow(mrho,2)*(-1.5 - 4.*C4*s) +
-        							  s*(0.5 + 2.*C4*s))) + eta1*(pow(ma1,4)*(1. - 2.*C4*pow(mrho,2)) + pow(mpion,4)*(1. - 2.*C4*pow(mrho,2)) +
-        						   (-0.5*pow(mrho,2) + 0.5*s)*s + pow(ma1,2)*
-        							(-1.*pow(mrho,2) + 2.*C4*pow(mrho,4) + pow(mpion,2)*(-2. + 4.*C4*pow(mrho,2)) - 2.*C4*pow(s,2)) +
-        						   pow(mpion,2)*(-4.*C4*pow(mrho,4) - 1.*s + pow(mrho,2)*(2. + 4.*C4*s)))))*log(fabs(-pow(ma1,2) + t2)))/pow(mrho,2) +
-        				0.5*pow(-2. + delta,2)*pow(mpion,2)*log(fabs(-pow(mpion,2) + t2)) +
-        				(0.5*(-2. + delta)*(eta1 - 1.*eta2)*pow(mpion,2)*(eta2*pow(mpion,2)*(-1.*pow(mrho,2) + 1.*s) +
-        					 eta1*(-0.5*pow(mrho,4) + pow(mpion,2)*(1.*pow(mrho,2) - 1.*s) + 0.5*pow(mrho,2)*s))*log(fabs(-pow(mpion,2) + t2)))/
-        				 (-1.*pow(ma1,2) + 1.*pow(mpion,2)) - (2.*(-0.12500000000000003*pow(2. - 1.*delta,2)*pow(mrho,4)*s +
-        					 pow(mpion,2)*(C4*(-2. + 1.*delta)*pow(mrho,6) + (0.5 - 0.25*delta)*delta*pow(s,2) +
-        						pow(mrho,4)*(1. - 0.5*delta + 4.*C4*s - 2.*C4*delta*s) +
-        						pow(mrho,2)*s*(1. - 2.*delta + 0.75*pow(delta,2) - 2.*C4*s + 1.*C4*delta*s)))*log(fabs(-pow(mpion,2) + t2)))/
-        				 (pow(mrho,4) - 1.*pow(mrho,2)*s) - 0.0625*pow(eta1 - 1.*eta2,2)*
-        				 (eta1*eta2*(-4.*pow(ma1,6) + pow(ma1,4)*(12.*pow(mpion,2) - 6.*s) +
-        					  pow(mpion,2)*(4.*pow(mpion,4) - 4.*pow(mrho,4) - 2.*pow(mpion,2)*s + 2.*pow(mrho,2)*s) +
-        					  pow(ma1,2)*(-12.*pow(mpion,4) + 2.*pow(mrho,4) + 8.*pow(mpion,2)*s + 4.*pow(mrho,2)*s - 4.*pow(s,2))) +
-        				   pow(eta1,2)*(2.*pow(ma1,6) - 2.*pow(mpion,6) + pow(mpion,2)*pow(mrho,2)*s + pow(mrho,2)*(pow(mrho,2) - 1.*s)*s +
-        					  pow(mpion,4)*(-3.*pow(mrho,2) + s) + pow(ma1,4)*(-6.*pow(mpion,2) - 3.*pow(mrho,2) + 3.*s) +
-        					  pow(ma1,2)*(6.*pow(mpion,4) + pow(mrho,4) + pow(mpion,2)*(6.*pow(mrho,2) - 4.*s) - 4.*pow(mrho,2)*s + 2.*pow(s,2))) +
-        				   pow(eta2,2)*(2.*pow(ma1,6) - 2.*pow(mpion,6) - 1.*pow(mpion,2)*pow(mrho,2)*s + pow(mpion,4)*(3.*pow(mrho,2) + s) +
-        					  pow(ma1,4)*(-6.*pow(mpion,2) + 3.*pow(mrho,2) + 3.*s) +
-        					  pow(ma1,2)*(6.*pow(mpion,4) + pow(mrho,4) + pow(mpion,2)*(-6.*pow(mrho,2) - 4.*s) - 2.*pow(mrho,2)*s + 2.*pow(s,2))))*
-        				 log(fabs(-pow(ma1,2) + t1)) + (0.25*(-2. + delta)*(eta1 - 1.*eta2)*
-        				   (eta2*(-0.5*pow(ma1,6) - 0.5*pow(mpion,6) + 0.5*pow(mpion,4)*pow(mrho,2) +
-        						pow(ma1,4)*(0.5*pow(mpion,2) + 0.5*pow(mrho,2) - 1.*s) +
-        						pow(ma1,2)*pow(mpion,2)*(0.5*pow(mpion,2) + 1.*pow(mrho,2) - 1.*s)) +
-        					 eta1*(pow(ma1,4)*(1.*pow(mpion,2) + 0.5*s) +
-        						pow(mpion,2)*(1.*pow(mpion,4) + 1.*pow(mrho,4) + pow(mpion,2)*(-1.*pow(mrho,2) + 0.5*s) - 0.5*pow(mrho,2)*s) +
-        						pow(ma1,2)*(-2.*pow(mpion,4) - 0.5*pow(mrho,2)*s + pow(mpion,2)*(-1.*pow(mrho,2) + 1.*s))))*log(fabs(-pow(ma1,2) + t1)))/
-        				 (pow(ma1,2) - 1.*pow(mpion,2)) + (0.125*(eta1 - 1.*eta2)*(1.*pow(mrho,2) - 0.5*delta*s)*
-        				   (eta1*(4.*pow(ma1,6) - 4.*pow(mpion,6) + pow(mrho,4)*s + 4.*pow(mpion,2)*pow(s,2) - 1.*pow(s,3) +
-        						pow(mpion,4)*(-10.*pow(mrho,2) + 2.*s) + pow(ma1,4)*(-12.*pow(mpion,2) - 6.*pow(mrho,2) + 6.*s) +
-        						pow(ma1,2)*(12.*pow(mpion,4) + 2.*pow(mrho,4) + pow(mpion,2)*(16.*pow(mrho,2) - 8.*s) - 8.*pow(mrho,2)*s + 2.*pow(s,2))
-        						) + eta2*(-4.*pow(ma1,6) + pow(ma1,4)*(12.*pow(mpion,2) - 4.*pow(mrho,2) - 4.*s) +
-        						pow(mpion,2)*(4.*pow(mpion,4) - 1.*pow(mrho,4) + 2.*pow(mrho,2)*s - 1.*pow(s,2)) +
-        						pow(ma1,2)*(-12.*pow(mpion,4) + 3.*pow(mrho,4) - 2.*pow(mrho,2)*s - 1.*pow(s,2) + pow(mpion,2)*(4.*pow(mrho,2) + 4.*s))
-        						))*log(fabs(-pow(ma1,2) + t1)))/(pow(mrho,4) - 1.*pow(mrho,2)*s) -
-        				(0.25*(1.*eta1 - 1.*eta2)*(delta*(eta1*(1.*pow(ma1,6) - 1.*pow(mpion,6) + pow(mpion,4)*(-2.5*pow(mrho,2) + 0.5*s) +
-        						   pow(mpion,2)*s*(-0.5*pow(mrho,2) + 1.*s) + pow(ma1,4)*(-3.*pow(mpion,2) - 1.5*pow(mrho,2) + 1.5*s) +
-        						   s*(0.5*pow(mrho,4) - 0.25*pow(mrho,2)*s - 0.25*pow(s,2)) +
-        						   pow(ma1,2)*(3.*pow(mpion,4) + 0.5*pow(mrho,4) + pow(mpion,2)*(4.*pow(mrho,2) - 2.*s) - 2.*pow(mrho,2)*s +
-        							  1.*pow(s,2))) + eta2*(-1.*pow(ma1,6) + pow(ma1,4)*(3.*pow(mpion,2) - 1.*pow(mrho,2) - 1.*s) +
-        						   pow(mpion,2)*(1.*pow(mpion,4) - 0.5*pow(mrho,4) + 0.25*pow(mrho,2)*s - 0.25*pow(s,2)) +
-        						   pow(ma1,2)*(-3.*pow(mpion,4) + 1.*pow(mrho,4) + 0.25*pow(mrho,2)*s - 0.75*pow(s,2) +
-        							  pow(mpion,2)*(1.*pow(mrho,2) + 1.*s)))) +
-        					 pow(mrho,2)*(eta2*(pow(ma1,4)*(-1. + 2.*C4*pow(mrho,2)) +
-        						   pow(mpion,2)*(0.5*pow(mrho,2) + pow(mpion,2)*(-1. + 2.*C4*pow(mrho,2)) + 0.5*s) +
-        						   pow(ma1,2)*(2.*C4*pow(mrho,4) + pow(mpion,2)*(2. - 4.*C4*pow(mrho,2)) + pow(mrho,2)*(-1.5 - 4.*C4*s) +
-        							  s*(0.5 + 2.*C4*s))) + eta1*(pow(ma1,4)*(1. - 2.*C4*pow(mrho,2)) + pow(mpion,4)*(1. - 2.*C4*pow(mrho,2)) +
-        						   (-0.5*pow(mrho,2) + 0.5*s)*s + pow(ma1,2)*
-        							(-1.*pow(mrho,2) + 2.*C4*pow(mrho,4) + pow(mpion,2)*(-2. + 4.*C4*pow(mrho,2)) - 2.*C4*pow(s,2)) +
-        						   pow(mpion,2)*(-4.*C4*pow(mrho,4) - 1.*s + pow(mrho,2)*(2. + 4.*C4*s)))))*log(fabs(-pow(ma1,2) + t1)))/pow(mrho,2) -
-        				0.5*pow(-2. + delta,2)*pow(mpion,2)*log(fabs(-pow(mpion,2) + t1)) -
-        				(0.5*(-2. + delta)*(eta1 - 1.*eta2)*pow(mpion,2)*(eta2*pow(mpion,2)*(-1.*pow(mrho,2) + 1.*s) +
-        					 eta1*(-0.5*pow(mrho,4) + pow(mpion,2)*(1.*pow(mrho,2) - 1.*s) + 0.5*pow(mrho,2)*s))*log(fabs(-pow(mpion,2) + t1)))/
-        				 (-1.*pow(ma1,2) + 1.*pow(mpion,2)) + (2.*(-0.12500000000000003*pow(2. - 1.*delta,2)*pow(mrho,4)*s +
-        					 pow(mpion,2)*(C4*(-2. + 1.*delta)*pow(mrho,6) + (0.5 - 0.25*delta)*delta*pow(s,2) +
-        						pow(mrho,4)*(1. - 0.5*delta + 4.*C4*s - 2.*C4*delta*s) +
-        						pow(mrho,2)*s*(1. - 2.*delta + 0.75*pow(delta,2) - 2.*C4*s + 1.*C4*delta*s)))*log(fabs(-pow(mpion,2) + t1)))/
-        				 (pow(mrho,4) - 1.*pow(mrho,2)*s)))/(16.*Pi*(4*pow(mpion,2) - s)*s));
-
-             process_list.push_back(make_unique<CollisionBranch>(
-                *part_out, *photon_out, xsection, ProcessType::TwoToTwo));
-          }
-
-          //dummy: just for stable rho
-          if (part_a.type().pdgcode() == pdg::pi_p ||
-              part_b.type().pdgcode() == pdg::pi_p) {
-            part_out = pi_plus_particle;
-          } else {
-            part_out = pi_minus_particle;
-          }
-          m3 = 0.0;
-
-          mandelstam_t = get_t_range(sqrts, m1, m2, m3, 0.0);
-          t1 = mandelstam_t[1];
-          t2 = mandelstam_t[0];
-
-          xsection = 0.0000000000000001 * to_mb;
-          process_list.push_back(make_unique<CollisionBranch>(
-              *part_out, *photon_out, xsection, ProcessType::TwoToTwo));
-          break;
-
-        case ReactionType::pi_rho0:
-          if (part_a.type().pdgcode() == pdg::pi_p) {
-            part_out = pi_plus_particle;
-          } else {
-            part_out = pi_minus_particle;
-          }
-          m3 = part_out->mass();
-
-          mandelstam_t = get_t_range(sqrts, m1, m2, m3, 0.0);
-          t1 = mandelstam_t[1];
-          t2 = mandelstam_t[0];
-
-           xsection = to_mb*1/3.0*(pow(Const,2)*pow(ghat,4)*((pow(eta1 - eta2,2)*(-2*eta1*eta2*
-                      (pow(ma1,8) + pow(m_pi,8) - pow(m_pi,4)*pow(mrho,4) - 2*pow(ma1,2)*pow(m_pi,2)*(pow(m_pi,2) - pow(mrho,2))*(pow(mrho,2) + s) +
-                        pow(ma1,6)*(-4*pow(m_pi,2) + 2*s) + pow(ma1,4)*
-                         (4*pow(m_pi,4) - pow(mrho,4) + 2*pow(m_pi,2)*(pow(mrho,2) - 2*s) - 2*pow(mrho,2)*s + 2*pow(s,2))) +
-                     pow(eta2,2)*(pow(ma1,8) + pow(m_pi,4)*pow(pow(m_pi,2) - pow(mrho,2),2) + 2*pow(ma1,6)*(-2*pow(m_pi,2) + pow(mrho,2) + s) +
-                        2*pow(ma1,2)*pow(m_pi,2)*(-pow(mrho,4) + pow(m_pi,2)*(2*pow(mrho,2) - s) + pow(mrho,2)*s) +
-                        pow(ma1,4)*(4*pow(m_pi,4) + pow(mrho,4) - 2*pow(mrho,2)*s + 2*pow(s,2) - 4*pow(m_pi,2)*(pow(mrho,2) + s))) +
-                     pow(eta1,2)*(pow(ma1,8) + pow(m_pi,8) - 2*pow(m_pi,6)*pow(mrho,2) - 2*pow(ma1,6)*(2*pow(m_pi,2) + pow(mrho,2) - s) -
-                        2*pow(m_pi,2)*pow(mrho,4)*s + pow(m_pi,4)*(3*pow(mrho,4) + 2*pow(mrho,2)*s) +
-                        pow(ma1,4)*(4*pow(m_pi,4) + pow(mrho,4) + pow(m_pi,2)*(8*pow(mrho,2) - 4*s) - 4*pow(mrho,2)*s + 2*pow(s,2)) -
-                        2*pow(ma1,2)*(pow(mrho,2)*s*(-pow(mrho,2) + s) + pow(m_pi,4)*(3*pow(mrho,2) + s) + pow(m_pi,2)*(2*pow(mrho,4) - 3*pow(mrho,2)*s)))))
-                  /((pow(m_pi,4) + pow(pow(mrho,2) - s,2) - 2*pow(m_pi,2)*(pow(mrho,2) + s))*(pow(ma1,2) - t2)) +
-                (8*pow(-2 + delta,2)*pow(m_pi,2)*(4*pow(m_pi,2) - pow(mrho,2)))/
-                 ((pow(m_pi,4) + pow(pow(mrho,2) - s,2) - 2*pow(m_pi,2)*(pow(mrho,2) + s))*(pow(m_pi,2) - t2)) -
-                (8*pow(-2 + delta,2)*pow(m_pi,2)*t2)/(pow(mrho,2)*pow(pow(m_pi,2) - s,2)) -
-                (8*pow(-2 + delta,2)*pow(m_pi,2)*t2)/(pow(mrho,2)*(pow(m_pi,4) + pow(pow(mrho,2) - s,2) - 2*pow(m_pi,2)*(pow(mrho,2) + s))) -
-                (8*(-2 + delta)*(-8*C4*pow(mrho,4) + pow(m_pi,2)*(2 + delta - 8*C4*pow(mrho,2)) - (2 + 3*delta)*s + pow(mrho,2)*(-2 + 3*delta + 16*C4*s))*t2)/
-                 (pow(mrho,2)*(pow(m_pi,4) + pow(pow(mrho,2) - s,2) - 2*pow(m_pi,2)*(pow(mrho,2) + s))) -
-                (4*(-2 + delta)*(eta1 - eta2)*(pow(ma1,2) - s)*(eta2*(pow(m_pi,2) + pow(mrho,2) - 2*s)*(pow(m_pi,2) + s) +
-                     eta1*(-2*pow(m_pi,4) + pow(mrho,4) - 3*pow(mrho,2)*s + 2*pow(s,2) + pow(m_pi,2)*(pow(mrho,2) + s)))*t2)/
-                 ((pow(Gammaa1,2)*pow(ma1,2) + pow(pow(ma1,2) - s,2))*(pow(m_pi,4) + pow(pow(mrho,2) - s,2) - 2*pow(m_pi,2)*(pow(mrho,2) + s))) +
-                (pow(eta1 - eta2,2)*(pow(eta1,2)*(3*pow(ma1,4) + 4*pow(m_pi,4) + pow(mrho,4) + pow(m_pi,2)*(8*pow(mrho,2) - 4*s) -
-                        4*pow(ma1,2)*(2*pow(m_pi,2) + pow(mrho,2) - s) - 4*pow(mrho,2)*s + 2*pow(s,2)) +
-                     pow(eta2,2)*(3*pow(ma1,4) + 4*pow(m_pi,4) + pow(mrho,4) - 2*pow(mrho,2)*s + 2*pow(s,2) - 4*pow(m_pi,2)*(pow(mrho,2) + s) +
-                        4*pow(ma1,2)*(-2*pow(m_pi,2) + pow(mrho,2) + s)) -
-                     2*eta1*eta2*(3*pow(ma1,4) + 4*pow(m_pi,4) - pow(mrho,4) + 2*pow(m_pi,2)*(pow(mrho,2) - 2*s) - 2*pow(mrho,2)*s + 2*pow(s,2) +
-                        pow(ma1,2)*(-8*pow(m_pi,2) + 4*s)))*t2)/(pow(m_pi,4) + pow(pow(mrho,2) - s,2) - 2*pow(m_pi,2)*(pow(mrho,2) + s)) +
-                (8*(pow(delta,2)*(8*pow(m_pi,4) + 3*pow(mrho,4) + 4*pow(m_pi,2)*(3*pow(mrho,2) - 2*s) - 6*pow(mrho,2)*s + 2*pow(s,2)) +
-                     4*pow(mrho,4)*(3 + 12*C4*(2*pow(m_pi,2) - s) + 8*pow(C4,2)*pow(-2*pow(m_pi,2) + s,2)) -
-                     4*delta*pow(mrho,2)*(16*C4*pow(m_pi,4) + 2*pow(m_pi,2)*(3 + 6*C4*pow(mrho,2) - 8*C4*s) + pow(mrho,2)*(3 - 6*C4*s) + s*(-3 + 4*C4*s)))*t2)/
-                 (pow(mrho,4)*(pow(m_pi,4) + pow(pow(mrho,2) - s,2) - 2*pow(m_pi,2)*(pow(mrho,2) + s))) +
-                (8*(-2 + delta)*(pow(m_pi,4)*(-2 + 3*delta - 8*C4*pow(mrho,2)) + (pow(mrho,2) - s)*((-2 + 3*delta)*s + pow(mrho,2)*(-2 + delta - 8*C4*s)) +
-                     4*pow(m_pi,2)*(2*C4*pow(mrho,4) + delta*s - pow(mrho,2)*(-1 + delta + 4*C4*s)))*t2)/
-                 (pow(mrho,2)*(pow(m_pi,2) - s)*(pow(m_pi,4) + pow(pow(mrho,2) - s,2) - 2*pow(m_pi,2)*(pow(mrho,2) + s))) +
-                (4*(-2 + delta)*(eta1 - eta2)*(pow(ma1,2) - s)*(eta2*(pow(m_pi,2) + s)*(pow(m_pi,4) - pow(m_pi,2)*(pow(mrho,2) - 2*s) + (pow(mrho,2) - s)*s) +
-                     eta1*(-4*pow(m_pi,6) + pow(pow(mrho,2) - s,2)*s + pow(m_pi,4)*(3*pow(mrho,2) + s) -
-                        pow(m_pi,2)*(pow(mrho,4) - pow(mrho,2)*s + 2*pow(s,2))))*t2)/
-                 ((pow(Gammaa1,2)*pow(ma1,2) + pow(pow(ma1,2) - s,2))*(pow(m_pi,2) - s)*
-                   (pow(m_pi,4) + pow(pow(mrho,2) - s,2) - 2*pow(m_pi,2)*(pow(mrho,2) + s))) +
-                (pow(eta1 - eta2,2)*(-2*eta1*eta2*(pow(m_pi,8) - pow(mrho,4)*pow(s,2) + pow(s,4) -
-                        pow(m_pi,4)*(pow(mrho,4) + 2*pow(mrho,2)*s - 4*pow(s,2)) + 2*pow(m_pi,2)*s*(pow(mrho,4) + pow(mrho,2)*s - 2*pow(s,2))) +
-                     pow(eta2,2)*(pow(m_pi,8) - 2*pow(m_pi,6)*pow(mrho,2) + pow(s,2)*pow(pow(mrho,2) + s,2) + pow(m_pi,4)*pow(pow(mrho,2) + 2*s,2) -
-                        2*pow(m_pi,2)*s*(pow(mrho,4) + 2*pow(mrho,2)*s + 2*pow(s,2))) +
-                     pow(eta1,2)*(pow(m_pi,8) - 2*pow(m_pi,6)*pow(mrho,2) - 4*pow(m_pi,2)*pow(pow(mrho,2) - s,2)*s + pow(pow(mrho,2) - s,2)*pow(s,2) +
-                        pow(m_pi,4)*(3*pow(mrho,4) - 6*pow(mrho,2)*s + 4*pow(s,2))))*t2)/
-                 ((pow(Gammaa1,2)*pow(ma1,2) + pow(pow(ma1,2) - s,2))*(pow(m_pi,4) + pow(pow(mrho,2) - s,2) - 2*pow(m_pi,2)*(pow(mrho,2) + s))) -
-                (2*pow(eta1 - eta2,2)*(pow(ma1,2) - s)*(pow(eta1,2)*(pow(ma1,4)*s + pow(m_pi,4)*(-3*pow(mrho,2) + 2*s) +
-                        s*(2*pow(mrho,4) - 3*pow(mrho,2)*s + pow(s,2)) - 2*pow(m_pi,2)*(pow(mrho,4) - 4*pow(mrho,2)*s + 2*pow(s,2)) +
-                        pow(ma1,2)*(2*pow(m_pi,2)*(pow(mrho,2) - 2*s) + 3*s*(-pow(mrho,2) + s))) -
-                     2*eta1*eta2*(pow(ma1,4)*s + s*(2*pow(m_pi,4) + 4*pow(m_pi,2)*(pow(mrho,2) - s) + s*(-2*pow(mrho,2) + s)) +
-                        pow(ma1,2)*(pow(m_pi,2)*(pow(mrho,2) - 4*s) + s*(-2*pow(mrho,2) + 3*s))) +
-                     pow(eta2,2)*(-4*pow(m_pi,2)*s*(pow(ma1,2) + pow(mrho,2) + s) + pow(m_pi,4)*(pow(mrho,2) + 2*s) +
-                        s*(pow(ma1,4) + s*(pow(mrho,2) + s) + pow(ma1,2)*(pow(mrho,2) + 3*s))))*t2)/
-                 ((pow(Gammaa1,2)*pow(ma1,2) + pow(pow(ma1,2) - s,2))*(pow(m_pi,4) + pow(pow(mrho,2) - s,2) - 2*pow(m_pi,2)*(pow(mrho,2) + s))) +
-                (4*(eta1 - eta2)*(pow(ma1,2) - s)*(eta1*(-4*pow(m_pi,4)*(6*C4*pow(mrho,4) + 2*delta*s + pow(mrho,2)*(1 - 2*delta - 8*C4*s)) +
-                        2*pow(m_pi,2)*(4*delta*pow(s,2) + pow(mrho,2)*s*(6 - 7*delta - 16*C4*s) + 2*pow(mrho,4)*(-2 + delta + 8*C4*s)) -
-                        (pow(mrho,2) - s)*s*(-2*delta*s + pow(mrho,2)*(-6 + 3*delta + 8*C4*s))) +
-                     eta2*(delta*(2*pow(m_pi,4)*(pow(mrho,2) + 4*s) + pow(m_pi,2)*(2*pow(mrho,4) + pow(mrho,2)*s - 8*pow(s,2)) +
-                           s*(-2*pow(mrho,4) - pow(mrho,2)*s + 2*pow(s,2))) -
-                        2*pow(mrho,2)*(4*C4*pow(m_pi,4)*(pow(mrho,2) + 4*s) + pow(m_pi,2)*(s*(5 - 16*C4*s) + pow(mrho,2)*(2 - 8*C4*s)) +
-                           s*(s*(-3 + 4*C4*s) + pow(mrho,2)*(-2 + 4*C4*s)))))*t2)/
-                 (pow(mrho,2)*(pow(Gammaa1,2)*pow(ma1,2) + pow(pow(ma1,2) - s,2))*
-                   (pow(m_pi,4) + pow(pow(mrho,2) - s,2) - 2*pow(m_pi,2)*(pow(mrho,2) + s))) +
-                (8*(eta1 - eta2)*(delta*(eta1*(4*pow(m_pi,6) + pow(m_pi,4)*(7*pow(mrho,2) - 8*s) + pow(ma1,4)*(pow(m_pi,2) - s) -
-                           pow(ma1,2)*(2*pow(m_pi,2) + pow(mrho,2) - 2*s)*(2*pow(m_pi,2) - s) + pow(m_pi,2)*s*(-8*pow(mrho,2) + 5*s) +
-                           s*(pow(mrho,4) + pow(mrho,2)*s - pow(s,2))) +
-                        eta2*(-4*pow(m_pi,6) - pow(m_pi,4)*(pow(mrho,2) - 8*s) + pow(ma1,4)*(-pow(m_pi,2) + s) +
-                           pow(m_pi,2)*(2*pow(mrho,4) - 5*pow(s,2)) + s*(-2*pow(mrho,4) + pow(mrho,2)*s + pow(s,2)) +
-                           pow(ma1,2)*(4*pow(m_pi,4) - 6*pow(m_pi,2)*s + s*(pow(mrho,2) + 2*s)))) -
-                     2*pow(mrho,2)*(eta1*(8*C4*pow(m_pi,6) + pow(m_pi,4)*(3 + 8*C4*(pow(mrho,2) - 2*s)) + 2*C4*pow(ma1,4)*(pow(m_pi,2) - s) +
-                           2*pow(m_pi,2)*s*(-1 - 6*C4*pow(mrho,2) + 5*C4*s) -
-                           pow(ma1,2)*(8*C4*pow(m_pi,4) + pow(m_pi,2)*(1 + 2*C4*(pow(mrho,2) - 6*s)) + 2*C4*s*(-pow(mrho,2) + 2*s)) +
-                           s*(-(s*(1 + 2*C4*s)) + pow(mrho,2)*(1 + 4*C4*s))) +
-                        eta2*(2*C4*pow(ma1,4)*(-pow(m_pi,2) + s) - (pow(m_pi,2) - s)*
-                            (8*C4*pow(m_pi,4) - 2*pow(mrho,2) + s + 2*C4*pow(s,2) + pow(m_pi,2)*(3 - 4*C4*(pow(mrho,2) + 2*s))) +
-                           pow(ma1,2)*(8*C4*pow(m_pi,4) + 2*C4*s*(pow(mrho,2) + 2*s) + pow(m_pi,2)*(1 - 2*C4*(pow(mrho,2) + 6*s))))))*t2)/
-                 (pow(mrho,2)*(pow(m_pi,2) - s)*(pow(m_pi,4) + pow(pow(mrho,2) - s,2) - 2*pow(m_pi,2)*(pow(mrho,2) + s))) +
-                (8*(-2 + delta)*(delta - 4*C4*pow(mrho,2))*pow(t2,2))/
-                 (pow(mrho,2)*(pow(m_pi,4) + pow(pow(mrho,2) - s,2) - 2*pow(m_pi,2)*(pow(mrho,2) + s))) -
-                (16*(-2 + delta)*(delta - 4*C4*pow(mrho,2))*s*pow(t2,2))/
-                 (pow(mrho,2)*(pow(m_pi,2) - s)*(pow(m_pi,4) + pow(pow(mrho,2) - s,2) - 2*pow(m_pi,2)*(pow(mrho,2) + s))) +
-                (pow(eta1 - eta2,2)*(pow(eta1,2)*(pow(mrho,2) - s) + 2*eta1*eta2*s - pow(eta2,2)*s)*
-                   (pow(m_pi,4) - pow(m_pi,2)*(pow(mrho,2) - 2*s) + (pow(mrho,2) - s)*s)*pow(t2,2))/
-                 ((pow(Gammaa1,2)*pow(ma1,2) + pow(pow(ma1,2) - s,2))*(pow(m_pi,4) + pow(pow(mrho,2) - s,2) - 2*pow(m_pi,2)*(pow(mrho,2) + s))) -
-                (2*(-2 + delta)*(eta1 - eta2)*(pow(ma1,2) - s)*(-(eta1*(pow(m_pi,2) + 2*pow(mrho,2) - 3*s)) - eta2*(pow(m_pi,2) + s))*pow(t2,2))/
-                 ((pow(Gammaa1,2)*pow(ma1,2) + pow(pow(ma1,2) - s,2))*(pow(m_pi,4) + pow(pow(mrho,2) - s,2) - 2*pow(m_pi,2)*(pow(mrho,2) + s))) +
-                (2*(-2 + delta)*(eta1 - eta2)*(pow(ma1,2) - s)*(pow(m_pi,2) + s)*(-2*eta2*s + eta1*(pow(m_pi,2) - pow(mrho,2) + s))*pow(t2,2))/
-                 ((pow(Gammaa1,2)*pow(ma1,2) + pow(pow(ma1,2) - s,2))*(pow(m_pi,2) - s)*
-                   (pow(m_pi,4) + pow(pow(mrho,2) - s,2) - 2*pow(m_pi,2)*(pow(mrho,2) + s))) +
-                (pow(eta1 - eta2,3)*(eta1*(pow(ma1,2) - 2*pow(m_pi,2) - pow(mrho,2) + s) - eta2*(pow(ma1,2) - 2*pow(m_pi,2) + pow(mrho,2) + s))*
-                   pow(t2,2))/(pow(m_pi,4) + pow(pow(mrho,2) - s,2) - 2*pow(m_pi,2)*(pow(mrho,2) + s)) -
-                (8*(delta - 4*C4*pow(mrho,2))*(delta*(4*pow(m_pi,2) + 3*pow(mrho,2) - 2*s) - 2*pow(mrho,2)*(3 + 8*C4*pow(m_pi,2) - 4*C4*s))*pow(t2,2))/
-                 (pow(mrho,4)*(pow(m_pi,4) + pow(pow(mrho,2) - s,2) - 2*pow(m_pi,2)*(pow(mrho,2) + s))) -
-                (pow(eta1 - eta2,2)*(pow(ma1,2) - s)*(pow(eta2,2)*s*(pow(ma1,2) - 4*pow(m_pi,2) + pow(mrho,2) + 3*s) +
-                     pow(eta1,2)*(2*pow(m_pi,2)*(pow(mrho,2) - 2*s) + s*(pow(ma1,2) - 3*pow(mrho,2) + 3*s)) -
-                     2*eta1*eta2*(pow(m_pi,2)*(pow(mrho,2) - 4*s) + s*(pow(ma1,2) - 2*pow(mrho,2) + 3*s)))*pow(t2,2))/
-                 ((pow(Gammaa1,2)*pow(ma1,2) + pow(pow(ma1,2) - s,2))*(pow(m_pi,4) + pow(pow(mrho,2) - s,2) - 2*pow(m_pi,2)*(pow(mrho,2) + s))) -
-                (2*(eta1 - eta2)*(pow(ma1,2) - s)*(eta1*(4*delta*pow(s,2) - 2*pow(mrho,2)*s*(-2 + 3*delta + 8*C4*s) + pow(mrho,4)*(-2 + delta + 16*C4*s) -
-                        2*pow(m_pi,2)*(8*C4*pow(mrho,4) + 4*delta*s + pow(mrho,2)*(2 - 3*delta - 16*C4*s))) +
-                     eta2*(pow(m_pi,2)*(8*delta*s + pow(mrho,2)*(-2 + delta - 32*C4*s)) + s*(-4*delta*s + pow(mrho,2)*(-2 + delta + 16*C4*s))))*pow(t2,2))/
-                 (pow(mrho,2)*(pow(Gammaa1,2)*pow(ma1,2) + pow(pow(ma1,2) - s,2))*
-                   (pow(m_pi,4) + pow(pow(mrho,2) - s,2) - 2*pow(m_pi,2)*(pow(mrho,2) + s))) +
-                (4*(eta1 - eta2)*(delta*(eta1*(pow(ma1,2)*(pow(m_pi,2) - s) - (2*pow(m_pi,2) + pow(mrho,2) - 2*s)*(2*pow(m_pi,2) - s)) +
-                        eta2*(4*pow(m_pi,4) - 6*pow(m_pi,2)*s + pow(ma1,2)*(-pow(m_pi,2) + s) + s*(pow(mrho,2) + 2*s))) +
-                     2*pow(mrho,2)*(eta1*(8*C4*pow(m_pi,4) + 2*C4*s*(pow(ma1,2) - pow(mrho,2) + 2*s) +
-                           pow(m_pi,2)*(1 - 2*C4*(pow(ma1,2) - pow(mrho,2) + 6*s))) -
-                        eta2*(8*C4*pow(m_pi,4) + 2*C4*s*(pow(ma1,2) + pow(mrho,2) + 2*s) - pow(m_pi,2)*(-1 + 2*C4*(pow(ma1,2) + pow(mrho,2) + 6*s)))))*
-                   pow(t2,2))/(pow(mrho,2)*(pow(m_pi,2) - s)*(pow(m_pi,4) + pow(pow(mrho,2) - s,2) - 2*pow(m_pi,2)*(pow(mrho,2) + s))) +
-                (pow(eta1 - eta2,4)*pow(t2,3))/(3.*(pow(m_pi,4) + pow(pow(mrho,2) - s,2) - 2*pow(m_pi,2)*(pow(mrho,2) + s))) +
-                (8*pow(eta1 - eta2,2)*(delta - 4*C4*pow(mrho,2))*pow(t2,3))/
-                 (3.*pow(mrho,2)*(pow(m_pi,4) + pow(pow(mrho,2) - s,2) - 2*pow(m_pi,2)*(pow(mrho,2) + s))) +
-                (16*pow(delta - 4*C4*pow(mrho,2),2)*pow(t2,3))/
-                 (3.*pow(mrho,4)*(pow(m_pi,4) + pow(pow(mrho,2) - s,2) - 2*pow(m_pi,2)*(pow(mrho,2) + s))) -
-                (4*(-2 + delta)*eta1*(eta1 - eta2)*(pow(ma1,2) - s)*pow(t2,3))/
-                 (3.*(pow(Gammaa1,2)*pow(ma1,2) + pow(pow(ma1,2) - s,2))*(pow(m_pi,4) + pow(pow(mrho,2) - s,2) - 2*pow(m_pi,2)*(pow(mrho,2) + s))) -
-                (2*pow(eta1 - eta2,4)*(pow(ma1,2) - s)*s*pow(t2,3))/
-                 (3.*(pow(Gammaa1,2)*pow(ma1,2) + pow(pow(ma1,2) - s,2))*(pow(m_pi,4) + pow(pow(mrho,2) - s,2) - 2*pow(m_pi,2)*(pow(mrho,2) + s))) +
-                (2*pow(eta1 - eta2,2)*s*(-2*eta1*eta2*s + pow(eta2,2)*s + pow(eta1,2)*(-pow(mrho,2) + s))*pow(t2,3))/
-                 (3.*(pow(Gammaa1,2)*pow(ma1,2) + pow(pow(ma1,2) - s,2))*(pow(m_pi,4) + pow(pow(mrho,2) - s,2) - 2*pow(m_pi,2)*(pow(mrho,2) + s))) +
-                (4*(eta1 - eta2)*(pow(ma1,2) - s)*(2*eta2*(delta - 4*C4*pow(mrho,2))*s + eta1*(-2*delta*s + pow(mrho,2)*(-2 + delta + 8*C4*s)))*pow(t2,3))/
-                 (3.*pow(mrho,2)*(pow(Gammaa1,2)*pow(ma1,2) + pow(pow(ma1,2) - s,2))*
-                   (pow(m_pi,4) + pow(pow(mrho,2) - s,2) - 2*pow(m_pi,2)*(pow(mrho,2) + s))) -
-                (pow(eta1 - eta2,2)*(-2*eta1*eta2*(pow(ma1,8) + pow(m_pi,8) - pow(m_pi,4)*pow(mrho,4) -
-                        2*pow(ma1,2)*pow(m_pi,2)*(pow(m_pi,2) - pow(mrho,2))*(pow(mrho,2) + s) + pow(ma1,6)*(-4*pow(m_pi,2) + 2*s) +
-                        pow(ma1,4)*(4*pow(m_pi,4) - pow(mrho,4) + 2*pow(m_pi,2)*(pow(mrho,2) - 2*s) - 2*pow(mrho,2)*s + 2*pow(s,2))) +
-                     pow(eta2,2)*(pow(ma1,8) + pow(m_pi,4)*pow(pow(m_pi,2) - pow(mrho,2),2) + 2*pow(ma1,6)*(-2*pow(m_pi,2) + pow(mrho,2) + s) +
-                        2*pow(ma1,2)*pow(m_pi,2)*(-pow(mrho,4) + pow(m_pi,2)*(2*pow(mrho,2) - s) + pow(mrho,2)*s) +
-                        pow(ma1,4)*(4*pow(m_pi,4) + pow(mrho,4) - 2*pow(mrho,2)*s + 2*pow(s,2) - 4*pow(m_pi,2)*(pow(mrho,2) + s))) +
-                     pow(eta1,2)*(pow(ma1,8) + pow(m_pi,8) - 2*pow(m_pi,6)*pow(mrho,2) - 2*pow(ma1,6)*(2*pow(m_pi,2) + pow(mrho,2) - s) -
-                        2*pow(m_pi,2)*pow(mrho,4)*s + pow(m_pi,4)*(3*pow(mrho,4) + 2*pow(mrho,2)*s) +
-                        pow(ma1,4)*(4*pow(m_pi,4) + pow(mrho,4) + pow(m_pi,2)*(8*pow(mrho,2) - 4*s) - 4*pow(mrho,2)*s + 2*pow(s,2)) -
-                        2*pow(ma1,2)*(pow(mrho,2)*s*(-pow(mrho,2) + s) + pow(m_pi,4)*(3*pow(mrho,2) + s) + pow(m_pi,2)*(2*pow(mrho,4) - 3*pow(mrho,2)*s)))))
-                  /((pow(m_pi,4) + pow(pow(mrho,2) - s,2) - 2*pow(m_pi,2)*(pow(mrho,2) + s))*(pow(ma1,2) - t1)) -
-                (8*pow(-2 + delta,2)*pow(m_pi,2)*(4*pow(m_pi,2) - pow(mrho,2)))/
-                 ((pow(m_pi,4) + pow(pow(mrho,2) - s,2) - 2*pow(m_pi,2)*(pow(mrho,2) + s))*(pow(m_pi,2) - t1)) +
-                (8*pow(-2 + delta,2)*pow(m_pi,2)*t1)/(pow(mrho,2)*pow(pow(m_pi,2) - s,2)) +
-                (8*pow(-2 + delta,2)*pow(m_pi,2)*t1)/(pow(mrho,2)*(pow(m_pi,4) + pow(pow(mrho,2) - s,2) - 2*pow(m_pi,2)*(pow(mrho,2) + s))) +
-                (8*(-2 + delta)*(-8*C4*pow(mrho,4) + pow(m_pi,2)*(2 + delta - 8*C4*pow(mrho,2)) - (2 + 3*delta)*s + pow(mrho,2)*(-2 + 3*delta + 16*C4*s))*t1)/
-                 (pow(mrho,2)*(pow(m_pi,4) + pow(pow(mrho,2) - s,2) - 2*pow(m_pi,2)*(pow(mrho,2) + s))) +
-                (4*(-2 + delta)*(eta1 - eta2)*(pow(ma1,2) - s)*(eta2*(pow(m_pi,2) + pow(mrho,2) - 2*s)*(pow(m_pi,2) + s) +
-                     eta1*(-2*pow(m_pi,4) + pow(mrho,4) - 3*pow(mrho,2)*s + 2*pow(s,2) + pow(m_pi,2)*(pow(mrho,2) + s)))*t1)/
-                 ((pow(Gammaa1,2)*pow(ma1,2) + pow(pow(ma1,2) - s,2))*(pow(m_pi,4) + pow(pow(mrho,2) - s,2) - 2*pow(m_pi,2)*(pow(mrho,2) + s))) -
-                (pow(eta1 - eta2,2)*(pow(eta1,2)*(3*pow(ma1,4) + 4*pow(m_pi,4) + pow(mrho,4) + pow(m_pi,2)*(8*pow(mrho,2) - 4*s) -
-                        4*pow(ma1,2)*(2*pow(m_pi,2) + pow(mrho,2) - s) - 4*pow(mrho,2)*s + 2*pow(s,2)) +
-                     pow(eta2,2)*(3*pow(ma1,4) + 4*pow(m_pi,4) + pow(mrho,4) - 2*pow(mrho,2)*s + 2*pow(s,2) - 4*pow(m_pi,2)*(pow(mrho,2) + s) +
-                        4*pow(ma1,2)*(-2*pow(m_pi,2) + pow(mrho,2) + s)) -
-                     2*eta1*eta2*(3*pow(ma1,4) + 4*pow(m_pi,4) - pow(mrho,4) + 2*pow(m_pi,2)*(pow(mrho,2) - 2*s) - 2*pow(mrho,2)*s + 2*pow(s,2) +
-                        pow(ma1,2)*(-8*pow(m_pi,2) + 4*s)))*t1)/(pow(m_pi,4) + pow(pow(mrho,2) - s,2) - 2*pow(m_pi,2)*(pow(mrho,2) + s)) -
-                (8*(pow(delta,2)*(8*pow(m_pi,4) + 3*pow(mrho,4) + 4*pow(m_pi,2)*(3*pow(mrho,2) - 2*s) - 6*pow(mrho,2)*s + 2*pow(s,2)) +
-                     4*pow(mrho,4)*(3 + 12*C4*(2*pow(m_pi,2) - s) + 8*pow(C4,2)*pow(-2*pow(m_pi,2) + s,2)) -
-                     4*delta*pow(mrho,2)*(16*C4*pow(m_pi,4) + 2*pow(m_pi,2)*(3 + 6*C4*pow(mrho,2) - 8*C4*s) + pow(mrho,2)*(3 - 6*C4*s) + s*(-3 + 4*C4*s)))*t1)/
-                 (pow(mrho,4)*(pow(m_pi,4) + pow(pow(mrho,2) - s,2) - 2*pow(m_pi,2)*(pow(mrho,2) + s))) -
-                (8*(-2 + delta)*(pow(m_pi,4)*(-2 + 3*delta - 8*C4*pow(mrho,2)) + (pow(mrho,2) - s)*((-2 + 3*delta)*s + pow(mrho,2)*(-2 + delta - 8*C4*s)) +
-                     4*pow(m_pi,2)*(2*C4*pow(mrho,4) + delta*s - pow(mrho,2)*(-1 + delta + 4*C4*s)))*t1)/
-                 (pow(mrho,2)*(pow(m_pi,2) - s)*(pow(m_pi,4) + pow(pow(mrho,2) - s,2) - 2*pow(m_pi,2)*(pow(mrho,2) + s))) -
-                (4*(-2 + delta)*(eta1 - eta2)*(pow(ma1,2) - s)*(eta2*(pow(m_pi,2) + s)*(pow(m_pi,4) - pow(m_pi,2)*(pow(mrho,2) - 2*s) + (pow(mrho,2) - s)*s) +
-                     eta1*(-4*pow(m_pi,6) + pow(pow(mrho,2) - s,2)*s + pow(m_pi,4)*(3*pow(mrho,2) + s) -
-                        pow(m_pi,2)*(pow(mrho,4) - pow(mrho,2)*s + 2*pow(s,2))))*t1)/
-                 ((pow(Gammaa1,2)*pow(ma1,2) + pow(pow(ma1,2) - s,2))*(pow(m_pi,2) - s)*
-                   (pow(m_pi,4) + pow(pow(mrho,2) - s,2) - 2*pow(m_pi,2)*(pow(mrho,2) + s))) -
-                (pow(eta1 - eta2,2)*(-2*eta1*eta2*(pow(m_pi,8) - pow(mrho,4)*pow(s,2) + pow(s,4) -
-                        pow(m_pi,4)*(pow(mrho,4) + 2*pow(mrho,2)*s - 4*pow(s,2)) + 2*pow(m_pi,2)*s*(pow(mrho,4) + pow(mrho,2)*s - 2*pow(s,2))) +
-                     pow(eta2,2)*(pow(m_pi,8) - 2*pow(m_pi,6)*pow(mrho,2) + pow(s,2)*pow(pow(mrho,2) + s,2) + pow(m_pi,4)*pow(pow(mrho,2) + 2*s,2) -
-                        2*pow(m_pi,2)*s*(pow(mrho,4) + 2*pow(mrho,2)*s + 2*pow(s,2))) +
-                     pow(eta1,2)*(pow(m_pi,8) - 2*pow(m_pi,6)*pow(mrho,2) - 4*pow(m_pi,2)*pow(pow(mrho,2) - s,2)*s + pow(pow(mrho,2) - s,2)*pow(s,2) +
-                        pow(m_pi,4)*(3*pow(mrho,4) - 6*pow(mrho,2)*s + 4*pow(s,2))))*t1)/
-                 ((pow(Gammaa1,2)*pow(ma1,2) + pow(pow(ma1,2) - s,2))*(pow(m_pi,4) + pow(pow(mrho,2) - s,2) - 2*pow(m_pi,2)*(pow(mrho,2) + s))) +
-                (2*pow(eta1 - eta2,2)*(pow(ma1,2) - s)*(pow(eta1,2)*(pow(ma1,4)*s + pow(m_pi,4)*(-3*pow(mrho,2) + 2*s) +
-                        s*(2*pow(mrho,4) - 3*pow(mrho,2)*s + pow(s,2)) - 2*pow(m_pi,2)*(pow(mrho,4) - 4*pow(mrho,2)*s + 2*pow(s,2)) +
-                        pow(ma1,2)*(2*pow(m_pi,2)*(pow(mrho,2) - 2*s) + 3*s*(-pow(mrho,2) + s))) -
-                     2*eta1*eta2*(pow(ma1,4)*s + s*(2*pow(m_pi,4) + 4*pow(m_pi,2)*(pow(mrho,2) - s) + s*(-2*pow(mrho,2) + s)) +
-                        pow(ma1,2)*(pow(m_pi,2)*(pow(mrho,2) - 4*s) + s*(-2*pow(mrho,2) + 3*s))) +
-                     pow(eta2,2)*(-4*pow(m_pi,2)*s*(pow(ma1,2) + pow(mrho,2) + s) + pow(m_pi,4)*(pow(mrho,2) + 2*s) +
-                        s*(pow(ma1,4) + s*(pow(mrho,2) + s) + pow(ma1,2)*(pow(mrho,2) + 3*s))))*t1)/
-                 ((pow(Gammaa1,2)*pow(ma1,2) + pow(pow(ma1,2) - s,2))*(pow(m_pi,4) + pow(pow(mrho,2) - s,2) - 2*pow(m_pi,2)*(pow(mrho,2) + s))) +
-                (4*(eta1 - eta2)*(pow(ma1,2) - s)*(eta1*(4*pow(m_pi,4)*(6*C4*pow(mrho,4) + 2*delta*s + pow(mrho,2)*(1 - 2*delta - 8*C4*s)) -
-                        2*pow(m_pi,2)*(4*delta*pow(s,2) + pow(mrho,2)*s*(6 - 7*delta - 16*C4*s) + 2*pow(mrho,4)*(-2 + delta + 8*C4*s)) +
-                        (pow(mrho,2) - s)*s*(-2*delta*s + pow(mrho,2)*(-6 + 3*delta + 8*C4*s))) +
-                     eta2*(-(delta*(2*pow(m_pi,4)*(pow(mrho,2) + 4*s) + pow(m_pi,2)*(2*pow(mrho,4) + pow(mrho,2)*s - 8*pow(s,2)) +
-                             s*(-2*pow(mrho,4) - pow(mrho,2)*s + 2*pow(s,2)))) +
-                        2*pow(mrho,2)*(4*C4*pow(m_pi,4)*(pow(mrho,2) + 4*s) + pow(m_pi,2)*(s*(5 - 16*C4*s) + pow(mrho,2)*(2 - 8*C4*s)) +
-                           s*(s*(-3 + 4*C4*s) + pow(mrho,2)*(-2 + 4*C4*s)))))*t1)/
-                 (pow(mrho,2)*(pow(Gammaa1,2)*pow(ma1,2) + pow(pow(ma1,2) - s,2))*
-                   (pow(m_pi,4) + pow(pow(mrho,2) - s,2) - 2*pow(m_pi,2)*(pow(mrho,2) + s))) -
-                (8*(eta1 - eta2)*(delta*(eta1*(4*pow(m_pi,6) + pow(m_pi,4)*(7*pow(mrho,2) - 8*s) + pow(ma1,4)*(pow(m_pi,2) - s) -
-                           pow(ma1,2)*(2*pow(m_pi,2) + pow(mrho,2) - 2*s)*(2*pow(m_pi,2) - s) + pow(m_pi,2)*s*(-8*pow(mrho,2) + 5*s) +
-                           s*(pow(mrho,4) + pow(mrho,2)*s - pow(s,2))) +
-                        eta2*(-4*pow(m_pi,6) - pow(m_pi,4)*(pow(mrho,2) - 8*s) + pow(ma1,4)*(-pow(m_pi,2) + s) +
-                           pow(m_pi,2)*(2*pow(mrho,4) - 5*pow(s,2)) + s*(-2*pow(mrho,4) + pow(mrho,2)*s + pow(s,2)) +
-                           pow(ma1,2)*(4*pow(m_pi,4) - 6*pow(m_pi,2)*s + s*(pow(mrho,2) + 2*s)))) -
-                     2*pow(mrho,2)*(eta1*(8*C4*pow(m_pi,6) + pow(m_pi,4)*(3 + 8*C4*(pow(mrho,2) - 2*s)) + 2*C4*pow(ma1,4)*(pow(m_pi,2) - s) +
-                           2*pow(m_pi,2)*s*(-1 - 6*C4*pow(mrho,2) + 5*C4*s) -
-                           pow(ma1,2)*(8*C4*pow(m_pi,4) + pow(m_pi,2)*(1 + 2*C4*(pow(mrho,2) - 6*s)) + 2*C4*s*(-pow(mrho,2) + 2*s)) +
-                           s*(-(s*(1 + 2*C4*s)) + pow(mrho,2)*(1 + 4*C4*s))) +
-                        eta2*(2*C4*pow(ma1,4)*(-pow(m_pi,2) + s) - (pow(m_pi,2) - s)*
-                            (8*C4*pow(m_pi,4) - 2*pow(mrho,2) + s + 2*C4*pow(s,2) + pow(m_pi,2)*(3 - 4*C4*(pow(mrho,2) + 2*s))) +
-                           pow(ma1,2)*(8*C4*pow(m_pi,4) + 2*C4*s*(pow(mrho,2) + 2*s) + pow(m_pi,2)*(1 - 2*C4*(pow(mrho,2) + 6*s))))))*t1)/
-                 (pow(mrho,2)*(pow(m_pi,2) - s)*(pow(m_pi,4) + pow(pow(mrho,2) - s,2) - 2*pow(m_pi,2)*(pow(mrho,2) + s))) -
-                (8*(-2 + delta)*(delta - 4*C4*pow(mrho,2))*pow(t1,2))/
-                 (pow(mrho,2)*(pow(m_pi,4) + pow(pow(mrho,2) - s,2) - 2*pow(m_pi,2)*(pow(mrho,2) + s))) +
-                (16*(-2 + delta)*(delta - 4*C4*pow(mrho,2))*s*pow(t1,2))/
-                 (pow(mrho,2)*(pow(m_pi,2) - s)*(pow(m_pi,4) + pow(pow(mrho,2) - s,2) - 2*pow(m_pi,2)*(pow(mrho,2) + s))) -
-                (pow(eta1 - eta2,2)*(pow(eta1,2)*(pow(mrho,2) - s) + 2*eta1*eta2*s - pow(eta2,2)*s)*
-                   (pow(m_pi,4) - pow(m_pi,2)*(pow(mrho,2) - 2*s) + (pow(mrho,2) - s)*s)*pow(t1,2))/
-                 ((pow(Gammaa1,2)*pow(ma1,2) + pow(pow(ma1,2) - s,2))*(pow(m_pi,4) + pow(pow(mrho,2) - s,2) - 2*pow(m_pi,2)*(pow(mrho,2) + s))) +
-                (2*(-2 + delta)*(eta1 - eta2)*(pow(ma1,2) - s)*(-(eta1*(pow(m_pi,2) + 2*pow(mrho,2) - 3*s)) - eta2*(pow(m_pi,2) + s))*pow(t1,2))/
-                 ((pow(Gammaa1,2)*pow(ma1,2) + pow(pow(ma1,2) - s,2))*(pow(m_pi,4) + pow(pow(mrho,2) - s,2) - 2*pow(m_pi,2)*(pow(mrho,2) + s))) -
-                (2*(-2 + delta)*(eta1 - eta2)*(pow(ma1,2) - s)*(pow(m_pi,2) + s)*(-2*eta2*s + eta1*(pow(m_pi,2) - pow(mrho,2) + s))*pow(t1,2))/
-                 ((pow(Gammaa1,2)*pow(ma1,2) + pow(pow(ma1,2) - s,2))*(pow(m_pi,2) - s)*
-                   (pow(m_pi,4) + pow(pow(mrho,2) - s,2) - 2*pow(m_pi,2)*(pow(mrho,2) + s))) +
-                (pow(eta1 - eta2,3)*(-(eta1*(pow(ma1,2) - 2*pow(m_pi,2) - pow(mrho,2) + s)) + eta2*(pow(ma1,2) - 2*pow(m_pi,2) + pow(mrho,2) + s))*
-                   pow(t1,2))/(pow(m_pi,4) + pow(pow(mrho,2) - s,2) - 2*pow(m_pi,2)*(pow(mrho,2) + s)) +
-                (8*(delta - 4*C4*pow(mrho,2))*(delta*(4*pow(m_pi,2) + 3*pow(mrho,2) - 2*s) - 2*pow(mrho,2)*(3 + 8*C4*pow(m_pi,2) - 4*C4*s))*pow(t1,2))/
-                 (pow(mrho,4)*(pow(m_pi,4) + pow(pow(mrho,2) - s,2) - 2*pow(m_pi,2)*(pow(mrho,2) + s))) +
-                (pow(eta1 - eta2,2)*(pow(ma1,2) - s)*(pow(eta2,2)*s*(pow(ma1,2) - 4*pow(m_pi,2) + pow(mrho,2) + 3*s) +
-                     pow(eta1,2)*(2*pow(m_pi,2)*(pow(mrho,2) - 2*s) + s*(pow(ma1,2) - 3*pow(mrho,2) + 3*s)) -
-                     2*eta1*eta2*(pow(m_pi,2)*(pow(mrho,2) - 4*s) + s*(pow(ma1,2) - 2*pow(mrho,2) + 3*s)))*pow(t1,2))/
-                 ((pow(Gammaa1,2)*pow(ma1,2) + pow(pow(ma1,2) - s,2))*(pow(m_pi,4) + pow(pow(mrho,2) - s,2) - 2*pow(m_pi,2)*(pow(mrho,2) + s))) +
-                (2*(eta1 - eta2)*(pow(ma1,2) - s)*(eta1*(4*delta*pow(s,2) - 2*pow(mrho,2)*s*(-2 + 3*delta + 8*C4*s) + pow(mrho,4)*(-2 + delta + 16*C4*s) -
-                        2*pow(m_pi,2)*(8*C4*pow(mrho,4) + 4*delta*s + pow(mrho,2)*(2 - 3*delta - 16*C4*s))) +
-                     eta2*(pow(m_pi,2)*(8*delta*s + pow(mrho,2)*(-2 + delta - 32*C4*s)) + s*(-4*delta*s + pow(mrho,2)*(-2 + delta + 16*C4*s))))*pow(t1,2))/
-                 (pow(mrho,2)*(pow(Gammaa1,2)*pow(ma1,2) + pow(pow(ma1,2) - s,2))*
-                   (pow(m_pi,4) + pow(pow(mrho,2) - s,2) - 2*pow(m_pi,2)*(pow(mrho,2) + s))) -
-                (4*(eta1 - eta2)*(delta*(eta1*(pow(ma1,2)*(pow(m_pi,2) - s) - (2*pow(m_pi,2) + pow(mrho,2) - 2*s)*(2*pow(m_pi,2) - s)) +
-                        eta2*(4*pow(m_pi,4) - 6*pow(m_pi,2)*s + pow(ma1,2)*(-pow(m_pi,2) + s) + s*(pow(mrho,2) + 2*s))) +
-                     2*pow(mrho,2)*(eta1*(8*C4*pow(m_pi,4) + 2*C4*s*(pow(ma1,2) - pow(mrho,2) + 2*s) +
-                           pow(m_pi,2)*(1 - 2*C4*(pow(ma1,2) - pow(mrho,2) + 6*s))) -
-                        eta2*(8*C4*pow(m_pi,4) + 2*C4*s*(pow(ma1,2) + pow(mrho,2) + 2*s) - pow(m_pi,2)*(-1 + 2*C4*(pow(ma1,2) + pow(mrho,2) + 6*s)))))*
-                   pow(t1,2))/(pow(mrho,2)*(pow(m_pi,2) - s)*(pow(m_pi,4) + pow(pow(mrho,2) - s,2) - 2*pow(m_pi,2)*(pow(mrho,2) + s))) -
-                (pow(eta1 - eta2,4)*pow(t1,3))/(3.*(pow(m_pi,4) + pow(pow(mrho,2) - s,2) - 2*pow(m_pi,2)*(pow(mrho,2) + s))) -
-                (8*pow(eta1 - eta2,2)*(delta - 4*C4*pow(mrho,2))*pow(t1,3))/
-                 (3.*pow(mrho,2)*(pow(m_pi,4) + pow(pow(mrho,2) - s,2) - 2*pow(m_pi,2)*(pow(mrho,2) + s))) -
-                (16*pow(delta - 4*C4*pow(mrho,2),2)*pow(t1,3))/
-                 (3.*pow(mrho,4)*(pow(m_pi,4) + pow(pow(mrho,2) - s,2) - 2*pow(m_pi,2)*(pow(mrho,2) + s))) +
-                (4*(-2 + delta)*eta1*(eta1 - eta2)*(pow(ma1,2) - s)*pow(t1,3))/
-                 (3.*(pow(Gammaa1,2)*pow(ma1,2) + pow(pow(ma1,2) - s,2))*(pow(m_pi,4) + pow(pow(mrho,2) - s,2) - 2*pow(m_pi,2)*(pow(mrho,2) + s))) +
-                (2*pow(eta1 - eta2,4)*(pow(ma1,2) - s)*s*pow(t1,3))/
-                 (3.*(pow(Gammaa1,2)*pow(ma1,2) + pow(pow(ma1,2) - s,2))*(pow(m_pi,4) + pow(pow(mrho,2) - s,2) - 2*pow(m_pi,2)*(pow(mrho,2) + s))) -
-                (2*pow(eta1 - eta2,2)*s*(-2*eta1*eta2*s + pow(eta2,2)*s + pow(eta1,2)*(-pow(mrho,2) + s))*pow(t1,3))/
-                 (3.*(pow(Gammaa1,2)*pow(ma1,2) + pow(pow(ma1,2) - s,2))*(pow(m_pi,4) + pow(pow(mrho,2) - s,2) - 2*pow(m_pi,2)*(pow(mrho,2) + s))) -
-                (4*(eta1 - eta2)*(pow(ma1,2) - s)*(2*eta2*(delta - 4*C4*pow(mrho,2))*s + eta1*(-2*delta*s + pow(mrho,2)*(-2 + delta + 8*C4*s)))*pow(t1,3))/
-                 (3.*pow(mrho,2)*(pow(Gammaa1,2)*pow(ma1,2) + pow(pow(ma1,2) - s,2))*
-                   (pow(m_pi,4) + pow(pow(mrho,2) - s,2) - 2*pow(m_pi,2)*(pow(mrho,2) + s))) +
-                (2*pow(eta1 - eta2,2)*(pow(eta1,2)*(2*pow(ma1,6) - 3*pow(ma1,4)*(2*pow(m_pi,2) + pow(mrho,2) - s) + pow(mrho,2)*(pow(mrho,2) - s)*s -
-                        pow(m_pi,4)*(3*pow(mrho,2) + s) + pow(m_pi,2)*(-2*pow(mrho,4) + 3*pow(mrho,2)*s) +
-                        pow(ma1,2)*(4*pow(m_pi,4) + pow(mrho,4) + pow(m_pi,2)*(8*pow(mrho,2) - 4*s) - 4*pow(mrho,2)*s + 2*pow(s,2))) -
-                     2*eta1*eta2*(2*pow(ma1,6) - pow(m_pi,2)*(pow(m_pi,2) - pow(mrho,2))*(pow(mrho,2) + s) + pow(ma1,4)*(-6*pow(m_pi,2) + 3*s) +
-                        pow(ma1,2)*(4*pow(m_pi,4) - pow(mrho,4) + 2*pow(m_pi,2)*(pow(mrho,2) - 2*s) - 2*pow(mrho,2)*s + 2*pow(s,2))) +
-                     pow(eta2,2)*(2*pow(ma1,6) + 3*pow(ma1,4)*(-2*pow(m_pi,2) + pow(mrho,2) + s) +
-                        pow(m_pi,2)*(-pow(mrho,4) + pow(m_pi,2)*(2*pow(mrho,2) - s) + pow(mrho,2)*s) +
-                        pow(ma1,2)*(4*pow(m_pi,4) + pow(mrho,4) - 2*pow(mrho,2)*s + 2*pow(s,2) - 4*pow(m_pi,2)*(pow(mrho,2) + s))))*log(fabs(-pow(ma1,2) + t2)))
-                  /(pow(m_pi,4) + pow(pow(mrho,2) - s,2) - 2*pow(m_pi,2)*(pow(mrho,2) + s)) -
-                (2*pow(eta1 - eta2,2)*(pow(ma1,2) - s)*(-2*eta1*eta2*(pow(m_pi,8) - 2*pow(m_pi,6)*pow(mrho,2) + 2*pow(ma1,2)*pow(m_pi,4)*s +
-                        pow(m_pi,2)*(pow(ma1,4)*(pow(mrho,2) - 4*s) + 4*pow(ma1,2)*(pow(mrho,2) - s)*s + pow(mrho,2)*pow(s,2)) +
-                        pow(ma1,2)*s*(pow(ma1,4) + s*(-2*pow(mrho,2) + s) + pow(ma1,2)*(-2*pow(mrho,2) + 3*s))) +
-                     pow(eta2,2)*(pow(m_pi,8) - 4*pow(ma1,2)*pow(m_pi,2)*s*(pow(ma1,2) + pow(mrho,2) + s) +
-                        pow(m_pi,4)*(pow(mrho,2)*s + pow(ma1,2)*(pow(mrho,2) + 2*s)) +
-                        pow(ma1,2)*s*(pow(ma1,4) + s*(pow(mrho,2) + s) + pow(ma1,2)*(pow(mrho,2) + 3*s))) +
-                     pow(eta1,2)*(pow(m_pi,8) + pow(ma1,2)*s*(pow(ma1,4) + 2*pow(mrho,4) - 3*pow(ma1,2)*(pow(mrho,2) - s) - 3*pow(mrho,2)*s + pow(s,2)) +
-                        pow(m_pi,4)*(2*pow(mrho,4) - 3*pow(mrho,2)*s + pow(ma1,2)*(-3*pow(mrho,2) + 2*s)) +
-                        2*pow(m_pi,2)*(pow(ma1,4)*(pow(mrho,2) - 2*s) + pow(mrho,2)*s*(-pow(mrho,2) + s) -
-                           pow(ma1,2)*(pow(mrho,4) - 4*pow(mrho,2)*s + 2*pow(s,2)))))*log(fabs(-pow(ma1,2) + t2)))/
-                 ((pow(Gammaa1,2)*pow(ma1,2) + pow(pow(ma1,2) - s,2))*(pow(m_pi,4) + pow(pow(mrho,2) - s,2) - 2*pow(m_pi,2)*(pow(mrho,2) + s))) +
-                (8*(eta1 - eta2)*(delta*(eta2*(pow(m_pi,6)*pow(mrho,2)*(2*pow(m_pi,2) - s) + pow(ma1,8)*(-pow(m_pi,2) + s) +
-                           pow(ma1,6)*(5*pow(m_pi,4) - 7*pow(m_pi,2)*s + s*(pow(mrho,2) + 2*s)) +
-                           pow(ma1,4)*(-8*pow(m_pi,6) - pow(m_pi,4)*(pow(mrho,2) - 14*s) + pow(m_pi,2)*(2*pow(mrho,4) - pow(mrho,2)*s - 7*pow(s,2)) +
-                              s*(-2*pow(mrho,4) + pow(mrho,2)*s + pow(s,2))) +
-                           pow(ma1,2)*pow(m_pi,2)*(4*pow(m_pi,6) + pow(m_pi,4)*(pow(mrho,2) - 8*s) + s*(2*pow(mrho,4) + pow(mrho,2)*s - pow(s,2)) +
-                              pow(m_pi,2)*(-2*pow(mrho,4) - 3*pow(mrho,2)*s + 5*pow(s,2)))) +
-                        eta1*(pow(ma1,8)*(pow(m_pi,2) - s) + pow(ma1,6)*(-5*pow(m_pi,4) + (pow(mrho,2) - 2*s)*s + pow(m_pi,2)*(-2*pow(mrho,2) + 7*s)) +
-                           pow(m_pi,2)*pow(mrho,2)*(2*pow(m_pi,6) + pow(m_pi,4)*(4*pow(mrho,2) - 5*s) + pow(mrho,4)*s -
-                              pow(m_pi,2)*(pow(mrho,4) + 3*pow(mrho,2)*s - 2*pow(s,2))) +
-                           pow(ma1,4)*(8*pow(m_pi,6) + pow(m_pi,4)*(9*pow(mrho,2) - 14*s) + pow(m_pi,2)*s*(-9*pow(mrho,2) + 7*s) +
-                              s*(pow(mrho,4) + pow(mrho,2)*s - pow(s,2))) +
-                           pow(ma1,2)*(-4*pow(m_pi,8) + pow(mrho,4)*s*(-pow(mrho,2) + s) + pow(m_pi,6)*(-11*pow(mrho,2) + 8*s) +
-                              pow(m_pi,4)*(-3*pow(mrho,4) + 17*pow(mrho,2)*s - 5*pow(s,2)) + pow(m_pi,2)*(pow(mrho,6) - 5*pow(mrho,2)*pow(s,2) + pow(s,3))
-                              ))) - 2*pow(mrho,2)*(eta2*(pow(m_pi,8)*(1 + 2*C4*pow(mrho,2)) - 2*C4*pow(m_pi,6)*pow(mrho,2)*s +
-                           2*C4*pow(ma1,8)*(-pow(m_pi,2) + s) + pow(ma1,4)*
-                            (-16*C4*pow(m_pi,6) + pow(m_pi,4)*(-4 + 6*C4*pow(mrho,2) + 28*C4*s) +
-                              2*pow(m_pi,2)*(pow(mrho,2) + s - 3*C4*pow(mrho,2)*s - 7*C4*pow(s,2)) + s*(-2*pow(mrho,2) + s + 2*C4*pow(s,2))) +
-                           pow(ma1,6)*(10*C4*pow(m_pi,4) + 2*C4*s*(pow(mrho,2) + 2*s) + pow(m_pi,2)*(1 - 2*C4*(pow(mrho,2) + 7*s))) +
-                           pow(ma1,2)*pow(m_pi,2)*(8*C4*pow(m_pi,6) - 2*pow(m_pi,4)*(-2 + 3*C4*pow(mrho,2) + 8*C4*s) +
-                              s*(2*pow(mrho,2) + s - 2*C4*pow(s,2)) + 2*pow(m_pi,2)*(pow(mrho,2)*(-1 + 3*C4*s) + s*(-3 + 5*C4*s)))) +
-                        eta1*(pow(m_pi,8)*(-1 + 6*C4*pow(mrho,2)) + 2*C4*pow(ma1,8)*(pow(m_pi,2) - s) + pow(m_pi,2)*pow(mrho,4)*s +
-                           2*pow(m_pi,6)*pow(mrho,2)*(2 - 5*C4*s) - pow(ma1,6)*
-                            (10*C4*pow(m_pi,4) + pow(m_pi,2)*(1 + 2*C4*(pow(mrho,2) - 7*s)) + 2*C4*s*(-pow(mrho,2) + 2*s)) -
-                           pow(m_pi,4)*pow(mrho,2)*(pow(mrho,2) + s*(3 - 4*C4*s)) +
-                           pow(ma1,4)*(16*C4*pow(m_pi,6) + 2*pow(m_pi,4)*(2 + 5*C4*pow(mrho,2) - 14*C4*s) + 2*pow(m_pi,2)*s*(-1 - 7*C4*pow(mrho,2) + 7*C4*s) +
-                              s*(-(s*(1 + 2*C4*s)) + pow(mrho,2)*(1 + 4*C4*s))) -
-                           pow(ma1,2)*(8*C4*pow(m_pi,8) + pow(mrho,2)*(pow(mrho,2) - s)*s + 2*pow(m_pi,6)*(2 + 7*C4*pow(mrho,2) - 8*C4*s) +
-                              pow(m_pi,2)*(-pow(mrho,4) + pow(s,2) + 8*C4*pow(mrho,2)*pow(s,2) - 2*C4*pow(s,3)) +
-                              pow(m_pi,4)*(pow(mrho,2)*(3 - 22*C4*s) + 2*s*(-3 + 5*C4*s))))))*log(fabs(-pow(ma1,2) + t2)))/
-                 ((pow(ma1,2) - pow(m_pi,2))*pow(mrho,2)*(pow(m_pi,2) - s)*(pow(m_pi,4) + pow(pow(mrho,2) - s,2) - 2*pow(m_pi,2)*(pow(mrho,2) + s))) +
-                (16*pow(-2 + delta,2)*pow(m_pi,2)*log(fabs(-pow(m_pi,2) + t2)))/(pow(m_pi,4) + pow(pow(mrho,2) - s,2) - 2*pow(m_pi,2)*(pow(mrho,2) + s)) -
-                (8*pow(-2 + delta,2)*(3*pow(m_pi,4) - 4*pow(m_pi,2)*(pow(mrho,2) - s) + pow(pow(mrho,2) - s,2))*log(fabs(-pow(m_pi,2) + t2)))/
-                 ((pow(m_pi,2) - s)*(pow(m_pi,4) + pow(pow(mrho,2) - s,2) - 2*pow(m_pi,2)*(pow(mrho,2) + s))) +
-                (8*(-2 + delta)*(eta1 - eta2)*pow(m_pi,2)*(2*eta1*pow(m_pi,2) - 2*eta2*pow(m_pi,2) - eta1*pow(mrho,2))*(pow(m_pi,2) - s)*
-                   log(fabs(-pow(m_pi,2) + t2)))/((pow(ma1,2) - pow(m_pi,2))*(pow(m_pi,4) + pow(pow(mrho,2) - s,2) - 2*pow(m_pi,2)*(pow(mrho,2) + s))) +
-                (8*(-2 + delta)*(eta1 - eta2)*pow(m_pi,2)*(pow(ma1,2) - s)*(pow(m_pi,2) - s)*
-                   (-(eta2*(pow(m_pi,2) + s)) + eta1*(pow(m_pi,2) - pow(mrho,2) + s))*log(fabs(-pow(m_pi,2) + t2)))/
-                 ((pow(Gammaa1,2)*pow(ma1,2) + pow(pow(ma1,2) - s,2))*(pow(m_pi,4) + pow(pow(mrho,2) - s,2) - 2*pow(m_pi,2)*(pow(mrho,2) + s))) +
-                (8*(-2 + delta)*(-(delta*(4*pow(m_pi,2) - pow(mrho,2))*(pow(m_pi,2) + pow(mrho,2) - s)) +
-                     2*pow(mrho,2)*(8*C4*pow(m_pi,4) - pow(mrho,2) + s + pow(m_pi,2)*(3 - 8*C4*s)))*log(fabs(-pow(m_pi,2) + t2)))/
-                 (pow(mrho,2)*(pow(m_pi,4) + pow(pow(mrho,2) - s,2) - 2*pow(m_pi,2)*(pow(mrho,2) + s))) -
-                (2*pow(eta1 - eta2,2)*(pow(eta1,2)*(2*pow(ma1,6) - 3*pow(ma1,4)*(2*pow(m_pi,2) + pow(mrho,2) - s) + pow(mrho,2)*(pow(mrho,2) - s)*s -
-                        pow(m_pi,4)*(3*pow(mrho,2) + s) + pow(m_pi,2)*(-2*pow(mrho,4) + 3*pow(mrho,2)*s) +
-                        pow(ma1,2)*(4*pow(m_pi,4) + pow(mrho,4) + pow(m_pi,2)*(8*pow(mrho,2) - 4*s) - 4*pow(mrho,2)*s + 2*pow(s,2))) -
-                     2*eta1*eta2*(2*pow(ma1,6) - pow(m_pi,2)*(pow(m_pi,2) - pow(mrho,2))*(pow(mrho,2) + s) + pow(ma1,4)*(-6*pow(m_pi,2) + 3*s) +
-                        pow(ma1,2)*(4*pow(m_pi,4) - pow(mrho,4) + 2*pow(m_pi,2)*(pow(mrho,2) - 2*s) - 2*pow(mrho,2)*s + 2*pow(s,2))) +
-                     pow(eta2,2)*(2*pow(ma1,6) + 3*pow(ma1,4)*(-2*pow(m_pi,2) + pow(mrho,2) + s) +
-                        pow(m_pi,2)*(-pow(mrho,4) + pow(m_pi,2)*(2*pow(mrho,2) - s) + pow(mrho,2)*s) +
-                        pow(ma1,2)*(4*pow(m_pi,4) + pow(mrho,4) - 2*pow(mrho,2)*s + 2*pow(s,2) - 4*pow(m_pi,2)*(pow(mrho,2) + s))))*log(fabs(-pow(ma1,2) + t1)))
-                  /(pow(m_pi,4) + pow(pow(mrho,2) - s,2) - 2*pow(m_pi,2)*(pow(mrho,2) + s)) +
-                (2*pow(eta1 - eta2,2)*(pow(ma1,2) - s)*(-2*eta1*eta2*(pow(m_pi,8) - 2*pow(m_pi,6)*pow(mrho,2) + 2*pow(ma1,2)*pow(m_pi,4)*s +
-                        pow(m_pi,2)*(pow(ma1,4)*(pow(mrho,2) - 4*s) + 4*pow(ma1,2)*(pow(mrho,2) - s)*s + pow(mrho,2)*pow(s,2)) +
-                        pow(ma1,2)*s*(pow(ma1,4) + s*(-2*pow(mrho,2) + s) + pow(ma1,2)*(-2*pow(mrho,2) + 3*s))) +
-                     pow(eta2,2)*(pow(m_pi,8) - 4*pow(ma1,2)*pow(m_pi,2)*s*(pow(ma1,2) + pow(mrho,2) + s) +
-                        pow(m_pi,4)*(pow(mrho,2)*s + pow(ma1,2)*(pow(mrho,2) + 2*s)) +
-                        pow(ma1,2)*s*(pow(ma1,4) + s*(pow(mrho,2) + s) + pow(ma1,2)*(pow(mrho,2) + 3*s))) +
-                     pow(eta1,2)*(pow(m_pi,8) + pow(ma1,2)*s*(pow(ma1,4) + 2*pow(mrho,4) - 3*pow(ma1,2)*(pow(mrho,2) - s) - 3*pow(mrho,2)*s + pow(s,2)) +
-                        pow(m_pi,4)*(2*pow(mrho,4) - 3*pow(mrho,2)*s + pow(ma1,2)*(-3*pow(mrho,2) + 2*s)) +
-                        2*pow(m_pi,2)*(pow(ma1,4)*(pow(mrho,2) - 2*s) + pow(mrho,2)*s*(-pow(mrho,2) + s) -
-                           pow(ma1,2)*(pow(mrho,4) - 4*pow(mrho,2)*s + 2*pow(s,2)))))*log(fabs(-pow(ma1,2) + t1)))/
-                 ((pow(Gammaa1,2)*pow(ma1,2) + pow(pow(ma1,2) - s,2))*(pow(m_pi,4) + pow(pow(mrho,2) - s,2) - 2*pow(m_pi,2)*(pow(mrho,2) + s))) -
-                (8*(eta1 - eta2)*(delta*(eta2*(pow(m_pi,6)*pow(mrho,2)*(2*pow(m_pi,2) - s) + pow(ma1,8)*(-pow(m_pi,2) + s) +
-                           pow(ma1,6)*(5*pow(m_pi,4) - 7*pow(m_pi,2)*s + s*(pow(mrho,2) + 2*s)) +
-                           pow(ma1,4)*(-8*pow(m_pi,6) - pow(m_pi,4)*(pow(mrho,2) - 14*s) + pow(m_pi,2)*(2*pow(mrho,4) - pow(mrho,2)*s - 7*pow(s,2)) +
-                              s*(-2*pow(mrho,4) + pow(mrho,2)*s + pow(s,2))) +
-                           pow(ma1,2)*pow(m_pi,2)*(4*pow(m_pi,6) + pow(m_pi,4)*(pow(mrho,2) - 8*s) + s*(2*pow(mrho,4) + pow(mrho,2)*s - pow(s,2)) +
-                              pow(m_pi,2)*(-2*pow(mrho,4) - 3*pow(mrho,2)*s + 5*pow(s,2)))) +
-                        eta1*(pow(ma1,8)*(pow(m_pi,2) - s) + pow(ma1,6)*(-5*pow(m_pi,4) + (pow(mrho,2) - 2*s)*s + pow(m_pi,2)*(-2*pow(mrho,2) + 7*s)) +
-                           pow(m_pi,2)*pow(mrho,2)*(2*pow(m_pi,6) + pow(m_pi,4)*(4*pow(mrho,2) - 5*s) + pow(mrho,4)*s -
-                              pow(m_pi,2)*(pow(mrho,4) + 3*pow(mrho,2)*s - 2*pow(s,2))) +
-                           pow(ma1,4)*(8*pow(m_pi,6) + pow(m_pi,4)*(9*pow(mrho,2) - 14*s) + pow(m_pi,2)*s*(-9*pow(mrho,2) + 7*s) +
-                              s*(pow(mrho,4) + pow(mrho,2)*s - pow(s,2))) +
-                           pow(ma1,2)*(-4*pow(m_pi,8) + pow(mrho,4)*s*(-pow(mrho,2) + s) + pow(m_pi,6)*(-11*pow(mrho,2) + 8*s) +
-                              pow(m_pi,4)*(-3*pow(mrho,4) + 17*pow(mrho,2)*s - 5*pow(s,2)) + pow(m_pi,2)*(pow(mrho,6) - 5*pow(mrho,2)*pow(s,2) + pow(s,3))
-                              ))) - 2*pow(mrho,2)*(eta2*(pow(m_pi,8)*(1 + 2*C4*pow(mrho,2)) - 2*C4*pow(m_pi,6)*pow(mrho,2)*s +
-                           2*C4*pow(ma1,8)*(-pow(m_pi,2) + s) + pow(ma1,4)*
-                            (-16*C4*pow(m_pi,6) + pow(m_pi,4)*(-4 + 6*C4*pow(mrho,2) + 28*C4*s) +
-                              2*pow(m_pi,2)*(pow(mrho,2) + s - 3*C4*pow(mrho,2)*s - 7*C4*pow(s,2)) + s*(-2*pow(mrho,2) + s + 2*C4*pow(s,2))) +
-                           pow(ma1,6)*(10*C4*pow(m_pi,4) + 2*C4*s*(pow(mrho,2) + 2*s) + pow(m_pi,2)*(1 - 2*C4*(pow(mrho,2) + 7*s))) +
-                           pow(ma1,2)*pow(m_pi,2)*(8*C4*pow(m_pi,6) - 2*pow(m_pi,4)*(-2 + 3*C4*pow(mrho,2) + 8*C4*s) +
-                              s*(2*pow(mrho,2) + s - 2*C4*pow(s,2)) + 2*pow(m_pi,2)*(pow(mrho,2)*(-1 + 3*C4*s) + s*(-3 + 5*C4*s)))) +
-                        eta1*(pow(m_pi,8)*(-1 + 6*C4*pow(mrho,2)) + 2*C4*pow(ma1,8)*(pow(m_pi,2) - s) + pow(m_pi,2)*pow(mrho,4)*s +
-                           2*pow(m_pi,6)*pow(mrho,2)*(2 - 5*C4*s) - pow(ma1,6)*
-                            (10*C4*pow(m_pi,4) + pow(m_pi,2)*(1 + 2*C4*(pow(mrho,2) - 7*s)) + 2*C4*s*(-pow(mrho,2) + 2*s)) -
-                           pow(m_pi,4)*pow(mrho,2)*(pow(mrho,2) + s*(3 - 4*C4*s)) +
-                           pow(ma1,4)*(16*C4*pow(m_pi,6) + 2*pow(m_pi,4)*(2 + 5*C4*pow(mrho,2) - 14*C4*s) + 2*pow(m_pi,2)*s*(-1 - 7*C4*pow(mrho,2) + 7*C4*s) +
-                              s*(-(s*(1 + 2*C4*s)) + pow(mrho,2)*(1 + 4*C4*s))) -
-                           pow(ma1,2)*(8*C4*pow(m_pi,8) + pow(mrho,2)*(pow(mrho,2) - s)*s + 2*pow(m_pi,6)*(2 + 7*C4*pow(mrho,2) - 8*C4*s) +
-                              pow(m_pi,2)*(-pow(mrho,4) + pow(s,2) + 8*C4*pow(mrho,2)*pow(s,2) - 2*C4*pow(s,3)) +
-                              pow(m_pi,4)*(pow(mrho,2)*(3 - 22*C4*s) + 2*s*(-3 + 5*C4*s))))))*log(fabs(-pow(ma1,2) + t1)))/
-                 ((pow(ma1,2) - pow(m_pi,2))*pow(mrho,2)*(pow(m_pi,2) - s)*(pow(m_pi,4) + pow(pow(mrho,2) - s,2) - 2*pow(m_pi,2)*(pow(mrho,2) + s))) -
-                (16*pow(-2 + delta,2)*pow(m_pi,2)*log(fabs(-pow(m_pi,2) + t1)))/(pow(m_pi,4) + pow(pow(mrho,2) - s,2) - 2*pow(m_pi,2)*(pow(mrho,2) + s)) +
-                (8*pow(-2 + delta,2)*(3*pow(m_pi,4) - 4*pow(m_pi,2)*(pow(mrho,2) - s) + pow(pow(mrho,2) - s,2))*log(fabs(-pow(m_pi,2) + t1)))/
-                 ((pow(m_pi,2) - s)*(pow(m_pi,4) + pow(pow(mrho,2) - s,2) - 2*pow(m_pi,2)*(pow(mrho,2) + s))) -
-                (8*(-2 + delta)*(eta1 - eta2)*pow(m_pi,2)*(2*eta1*pow(m_pi,2) - 2*eta2*pow(m_pi,2) - eta1*pow(mrho,2))*(pow(m_pi,2) - s)*
-                   log(fabs(-pow(m_pi,2) + t1)))/((pow(ma1,2) - pow(m_pi,2))*(pow(m_pi,4) + pow(pow(mrho,2) - s,2) - 2*pow(m_pi,2)*(pow(mrho,2) + s))) -
-                (8*(-2 + delta)*(eta1 - eta2)*pow(m_pi,2)*(pow(ma1,2) - s)*(pow(m_pi,2) - s)*
-                   (-(eta2*(pow(m_pi,2) + s)) + eta1*(pow(m_pi,2) - pow(mrho,2) + s))*log(fabs(-pow(m_pi,2) + t1)))/
-                 ((pow(Gammaa1,2)*pow(ma1,2) + pow(pow(ma1,2) - s,2))*(pow(m_pi,4) + pow(pow(mrho,2) - s,2) - 2*pow(m_pi,2)*(pow(mrho,2) + s))) +
-                (8*(-2 + delta)*(delta*(4*pow(m_pi,2) - pow(mrho,2))*(pow(m_pi,2) + pow(mrho,2) - s) -
-                     2*pow(mrho,2)*(8*C4*pow(m_pi,4) - pow(mrho,2) + s + pow(m_pi,2)*(3 - 8*C4*s)))*log(fabs(-pow(m_pi,2) + t1)))/
-                 (pow(mrho,2)*(pow(m_pi,4) + pow(pow(mrho,2) - s,2) - 2*pow(m_pi,2)*(pow(mrho,2) + s)))))/(512.*Pi);
-
-          process_list.push_back(make_unique<CollisionBranch>(
-              *part_out, *photon_out, xsection, ProcessType::TwoToTwo));
-          break;
-
-        case ReactionType::pi_rho:
-          part_out = pi0_particle;
-          m3 = part_out->mass();
-
-          mandelstam_t = get_t_range(sqrts, m1, m2, m3, 0.0);
-          t1 = mandelstam_t[1];
-          t2 = mandelstam_t[0];
-
-          /*xsection = to_mb*1/3.0*((pow(Const,2)*pow(ghat,4)*(0. + (0.03125*pow(eta1 - 1.*eta2,2)*
-                   (pow(eta2,2)*(1.*pow(ma1,8) + 1.*pow(mpion,8) - 2.*pow(mpion,6)*pow(mrho,2) +
-                        1.*pow(mpion,4)*pow(mrho,4) + pow(ma1,6)*(-4.*pow(mpion,2) + 2.*pow(mrho,2) + 2.*s) +
-                        pow(ma1,2)*pow(mpion,2)*(-2.*pow(mrho,4) + pow(mpion,2)*(4.*pow(mrho,2) - 2.*s) +
-                           2.*pow(mrho,2)*s) + pow(ma1,4)*
-                         (4.*pow(mpion,4) + 1.*pow(mrho,4) + pow(mpion,2)*(-4.*pow(mrho,2) - 4.*s) -
-                           2.*pow(mrho,2)*s + 2.*pow(s,2))) +
-                     eta1*eta2*(-2.*pow(ma1,8) - 2.*pow(mpion,8) + 2.*pow(mpion,4)*pow(mrho,4) +
-                        pow(ma1,6)*(8.*pow(mpion,2) - 4.*s) +
-                        pow(ma1,2)*pow(mpion,2)*(-4.*pow(mrho,4) - 4.*pow(mrho,2)*s +
-                           pow(mpion,2)*(4.*pow(mrho,2) + 4.*s)) +
-                        pow(ma1,4)*(-8.*pow(mpion,4) + 2.*pow(mrho,4) + 4.*pow(mrho,2)*s - 4.*pow(s,2) +
-                           pow(mpion,2)*(-4.*pow(mrho,2) + 8.*s))) +
-                     pow(eta1,2)*(1.*pow(ma1,8) + 1.*pow(mpion,8) - 2.*pow(mpion,6)*pow(mrho,2) -
-                        2.*pow(mpion,2)*pow(mrho,4)*s + pow(ma1,6)*(-4.*pow(mpion,2) - 2.*pow(mrho,2) + 2.*s) +
-                        pow(mpion,4)*(3.*pow(mrho,4) + 2.*pow(mrho,2)*s) +
-                        pow(ma1,4)*(4.*pow(mpion,4) + 1.*pow(mrho,4) + pow(mpion,2)*(8.*pow(mrho,2) - 4.*s) -
-                           4.*pow(mrho,2)*s + 2.*pow(s,2)) +
-                        pow(ma1,2)*(pow(mpion,4)*(-6.*pow(mrho,2) - 2.*s) + pow(mrho,2)*(2.*pow(mrho,2) - 2.*s)*s +
-                           pow(mpion,2)*(-4.*pow(mrho,4) + 6.*pow(mrho,2)*s)))))/(1.*pow(ma1,2) - 1.*t2) +
-                (1.*pow(-2. + delta,2)*pow(mpion,2)*(1.*pow(mpion,2) - 0.25*pow(mrho,2)))/
-                 (1.*pow(mpion,2) - 1.*t2) - (0.25*pow(-2. + delta,2)*pow(mpion,2)*t2)/pow(mrho,2) +
-                0.125*(-2. + delta)*(eta1 - 1.*eta2)*(eta2*(-1.*pow(ma1,2) + pow(mrho,2) - 2.*s) +
-                   eta1*(pow(ma1,2) - 1.*pow(mpion,2) - 2.*pow(mrho,2) + s))*t2 +
-                0.03125*pow(eta1 - 1.*eta2,2)*(pow(eta1,2)*
-                    (3.*pow(ma1,4) + 4.*pow(mpion,4) + pow(mrho,4) + pow(mpion,2)*(8.*pow(mrho,2) - 4.*s) -
-                      4.*pow(mrho,2)*s + 2.*pow(s,2) + pow(ma1,2)*(-8.*pow(mpion,2) - 4.*pow(mrho,2) + 4.*s)) +
-                   pow(eta2,2)*(3.*pow(ma1,4) + 4.*pow(mpion,4) + pow(mrho,4) +
-                      pow(mpion,2)*(-4.*pow(mrho,2) - 4.*s) - 2.*pow(mrho,2)*s + 2.*pow(s,2) +
-                      pow(ma1,2)*(-8.*pow(mpion,2) + 4.*pow(mrho,2) + 4.*s)) +
-                   eta1*eta2*(-6.*pow(ma1,4) - 8.*pow(mpion,4) + 2.*pow(mrho,4) +
-                      pow(ma1,2)*(16.*pow(mpion,2) - 8.*s) + 4.*pow(mrho,2)*s - 4.*pow(s,2) +
-                      pow(mpion,2)*(-4.*pow(mrho,2) + 8.*s)))*t2 +
-                (2.*(0. - 0.25*pow(mrho,4) - 1.*C4*pow(mrho,6) +
-                     pow(mpion,2)*(0.75*pow(mrho,2) - 1.*C4*pow(mrho,4)) + 2.*C4*pow(mrho,4)*s +
-                     pow(delta,2)*(-0.125*pow(mpion,4) - 0.1875*pow(mrho,4) +
-                        pow(mpion,2)*(0.0625*pow(mrho,2) + 0.0625*s) + 0.1875*pow(mrho,2)*s) +
-                     delta*(0.25*pow(mpion,4) + 0.5*C4*pow(mrho,6) +
-                        pow(mpion,2)*(-0.5*pow(mrho,2) + 0.5*C4*pow(mrho,4) - 0.125*s) - 0.375*pow(mrho,2)*s +
-                        pow(mrho,4)*(0.5 - 1.*C4*s)))*t2)/pow(mrho,4) -
-                (0.0625*(0. + 8.*pow(mpion,2)*pow(mrho,4) - 12.*pow(mrho,6) + 4.*pow(mrho,4)*s +
-                     delta*pow(mrho,2)*(-16.*pow(mpion,4) - 16.*pow(mpion,2)*pow(mrho,2) - 4.*pow(mrho,4) +
-                        16.*pow(mrho,2)*s + 4.*pow(s,2)) +
-                     pow(delta,2)*(8.*pow(mpion,6) + 9.*pow(mrho,6) + pow(mpion,4)*(4.*pow(mrho,2) - 4.*s) -
-                        13.*pow(mrho,4)*s - 5.*pow(mrho,2)*pow(s,2) + 1.*pow(s,3) +
-                        pow(mpion,2)*(-2.*pow(mrho,4) + 4.*pow(mrho,2)*s - 2.*pow(s,2))))*t2)/pow(mrho,6) -
-                (0.0625*(1.*eta1 - 1.*eta2)*(pow(mrho,2)*
-                      (eta1*(2.*pow(ma1,2) + 2.*pow(mrho,2)) +
-                        eta2*(-2.*pow(ma1,2) + 2.*pow(mpion,2) - 8.*pow(mrho,2) + 6.*s)) +
-                     delta*(eta1*(1.*pow(ma1,4) - 2.*pow(mpion,4) - 3.*pow(mrho,4) +
-                           pow(mpion,2)*(4.*pow(mrho,2) - 4.*s) - 2.*pow(mrho,2)*s + 5.000000000000001*pow(s,2) +
-                           pow(ma1,2)*(-2.*pow(mpion,2) + 1.*s)) +
-                        eta2*(-1.*pow(ma1,4) - 4.*pow(mpion,4) + 4.*pow(mrho,4) +
-                           pow(mpion,2)*(-1.*pow(mrho,2) - 2.*s) + 1.*pow(mrho,2)*s - 1.*pow(s,2) +
-                           pow(ma1,2)*(3.*pow(mpion,2) - 3.*pow(mrho,2) + 2.*s))))*t2)/pow(mrho,2) -
-                (0.5*(pow(mrho,6)*(-1.5 + C4*(-12.*pow(mpion,2) + 6.*s) +
-                        pow(C4,2)*(-16.*pow(mpion,4) + 16.*pow(mpion,2)*s - 4.*pow(s,2))) +
-                     pow(delta,2)*(1.*pow(mpion,6) - 2.*pow(mpion,4)*pow(mrho,2) + 0.125*pow(mrho,6) +
-                        0.25*pow(mrho,4)*s - 0.875*pow(mrho,2)*pow(s,2) + 0.25*pow(s,3) +
-                        pow(mpion,2)*(-2.5*pow(mrho,4) + 2.25*pow(mrho,2)*s - 0.75*pow(s,2))) +
-                     delta*pow(mrho,2)*(pow(mpion,4)*(1. + 8.*C4*pow(mrho,2)) + 0.5*pow(s,2) +
-                        pow(mrho,4)*(1.5 - 5.*C4*s) + pow(mrho,2)*s*(-0.5 + 1.*C4*s) +
-                        pow(mpion,2)*(6.*C4*pow(mrho,4) - 1.5*s + pow(mrho,2)*(3. - 6.*C4*s))))*t2)/pow(mrho,6) -
-                (0.5*(0. - 4.*C4*pow(mrho,8) - 0.5*pow(mrho,4)*s + pow(mrho,6)*(2. + 2.*C4*s) +
-                     pow(delta,2)*(-2.*pow(mpion,6) - 2.*pow(mrho,6) + 0.5*pow(mpion,4)*s + 2.125*pow(mrho,4)*s +
-                        1.25*pow(mrho,2)*pow(s,2) - 0.375*pow(s,3) +
-                        pow(mpion,2)*(1.5*pow(mrho,4) - 1.5*pow(mrho,2)*s + 1.*pow(s,2))) +
-                     delta*pow(mrho,2)*(2.*pow(mpion,4) + 2.*C4*pow(mrho,6) - 1.*pow(s,2) +
-                        pow(mrho,2)*s*(-3. + 1.*C4*s) + pow(mrho,4)*(1. + 1.*C4*s) +
-                        pow(mpion,2)*(1.*s + pow(mrho,2)*(1. - 2.*C4*s))))*t2)/pow(mrho,6) +
-                (0.0625*(1.*eta1 - 1.*eta2)*(delta*(eta1*
-                         (3.*pow(ma1,4) + 6.*pow(mpion,4) + pow(mrho,4) + pow(mpion,2)*(18.*pow(mrho,2) - 12.*s) -
-                           8.*pow(mrho,2)*s + 7.*pow(s,2) + pow(ma1,2)*(-10.*pow(mpion,2) - 4.*pow(mrho,2) + 5.*s))\
-                         + eta2*(-3.*pow(ma1,4) - 12.*pow(mpion,4) + 2.*pow(mrho,4) +
-                           pow(ma1,2)*(11.*pow(mpion,2) - 3.*pow(mrho,2) - 2.*s) + 5.*pow(mrho,2)*s - 3.*pow(s,2) +
-                           pow(mpion,2)*(-1.*pow(mrho,2) + 6.*s))) +
-                     pow(mrho,2)*(eta1*(-8.*C4*pow(ma1,4) - 32.*C4*pow(mpion,4) - 6.*pow(mrho,2) +
-                           pow(ma1,2)*(6. + C4*(32.*pow(mpion,2) + 8.*pow(mrho,2) - 16.*s)) + 4.*s +
-                           16.*C4*pow(mrho,2)*s - 8.*C4*pow(s,2) + pow(mpion,2)*(-12. - 32.*C4*pow(mrho,2) + 32.*C4*s)
-                           ) + eta2*(8.*C4*pow(ma1,4) + 32.*C4*pow(mpion,4) - 4.*pow(mrho,2) - 2.*s +
-                           8.*C4*pow(s,2) + pow(mpion,2)*(10. - 16.*C4*pow(mrho,2) - 32.*C4*s) +
-                           pow(ma1,2)*(-6. + C4*(-32.*pow(mpion,2) + 8.*pow(mrho,2) + 16.*s)))))*t2)/pow(mrho,2) +
-                0.0625*(-2. + delta)*pow(eta1 - 1.*eta2,2)*pow(t2,2) +
-                (0.1875*(1.3333333333333333*pow(mrho,2) + 5.333333333333333*C4*pow(mrho,4) +
-                     pow(delta,2)*(1.*pow(mpion,2) + 1.3333333333333333*pow(mrho,2) - 0.3333333333333333*s) +
-                     delta*(-2.*pow(mpion,2) - 3.3333333333333335*pow(mrho,2) - 2.6666666666666665*C4*pow(mrho,4) +
-                        0.6666666666666666*s))*pow(t2,2))/pow(mrho,4) +
-                0.03125*pow(eta1 - 1.*eta2,3)*(eta2*(-1.*pow(ma1,2) + 2.*pow(mpion,2) - 1.*pow(mrho,2) - 1.*s) +
-                   eta1*(pow(ma1,2) - 2.*pow(mpion,2) - 1.*pow(mrho,2) + s))*pow(t2,2) -
-                (0.375*(0.3333333333333333*pow(mrho,4) - 1.3333333333333333*C4*pow(mrho,6) +
-                     delta*pow(mrho,2)*(1.3333333333333333*pow(mrho,2) - 0.6666666666666666*C4*pow(mrho,4) +
-                        pow(mpion,2)*(-0.6666666666666666 + 1.3333333333333333*C4*pow(mrho,2)) - 0.6666666666666666*s) +
-                     pow(delta,2)*(1.*pow(mpion,4) + 0.25*pow(mrho,4) +
-                        pow(mpion,2)*(-0.3333333333333333*pow(mrho,2) + 0.6666666666666666*s) -
-                        0.5833333333333334*pow(s,2)))*pow(t2,2))/pow(mrho,6) -
-                (0.03125*(1.*eta1 - 1.*eta2)*((2.*eta1 - 2.*eta2)*pow(mrho,2) +
-                     delta*(eta1*(1.*pow(ma1,2) - 2.*pow(mpion,2) + 1.*s) +
-                        eta2*(-1.*pow(ma1,2) + 3.*pow(mpion,2) - 3.*pow(mrho,2) + 2.*s)))*pow(t2,2))/pow(mrho,2)\
-                 + (0.03125*(0. - 4.*pow(mrho,4) + delta*(16.*pow(mrho,4) - 8.*pow(mrho,2)*s) +
-                     pow(delta,2)*(4.*pow(mpion,4) - 3.*pow(mrho,4) + 2.*pow(mrho,2)*s - 3.*pow(s,2) +
-                        pow(mpion,2)*(-4.*pow(mrho,2) + 4.*s)))*pow(t2,2))/pow(mrho,6) +
-                (0.25*(C4*pow(mrho,6)*(-6. - 16.*C4*pow(mpion,2) + 8.*C4*s) +
-                     pow(delta,2)*(1.*pow(mpion,4) - 0.25*pow(mrho,4) + pow(mpion,2)*(-1.75*pow(mrho,2) + 0.5*s) +
-                        0.5*pow(mrho,2)*s - 0.5*pow(s,2)) +
-                     delta*pow(mrho,2)*(1.*C4*pow(mrho,4) + pow(mpion,2)*(0.5 + 10.*C4*pow(mrho,2)) - 0.5*s +
-                        pow(mrho,2)*(2.5 - 4.*C4*s)))*pow(t2,2))/pow(mrho,6) +
-                (0.09375*(1.*eta1 - 1.*eta2)*(delta*(eta2*
-                         (-1.*pow(ma1,2) + 3.6666666666666665*pow(mpion,2) - 1.*pow(mrho,2) - 0.6666666666666666*s) +
-                        eta1*(1.*pow(ma1,2) - 3.3333333333333335*pow(mpion,2) - 1.3333333333333333*pow(mrho,2) +
-                           1.6666666666666667*s)) + pow(mrho,2)*
-                      (eta1*(2. + C4*(-2.6666666666666665*pow(ma1,2) + 10.666666666666666*pow(mpion,2) +
-                              2.6666666666666665*pow(mrho,2) - 5.333333333333333*s)) +
-                        eta2*(-2. + C4*(2.6666666666666665*pow(ma1,2) - 10.666666666666666*pow(mpion,2) +
-                              2.6666666666666665*pow(mrho,2) + 5.333333333333333*s))))*pow(t2,2))/pow(mrho,2) +
-                0.010416666666666666*pow(eta1 - 1.*eta2,4)*pow(t2,3) -
-                (0.041666666666666664*delta*(-2. + 1.*delta)*pow(t2,3))/pow(mrho,4) -
-                (0.020833333333333332*delta*pow(1.*eta1 - 1.*eta2,2)*pow(t2,3))/pow(mrho,2) -
-                (0.16666666666666666*pow(1.*eta1 - 1.*eta2,2)*(-0.375*delta + 1.*C4*pow(mrho,2))*pow(t2,3))/
-                 pow(mrho,2) + (0.10416666666666666*delta*
-                   (-0.8*pow(mrho,2) + delta*(0.4*pow(mpion,2) + 1.*pow(mrho,2) - 0.6*s))*pow(t2,3))/pow(mrho,6)\
-                 + (0.16666666666666666*delta*(0. - 0.75*delta*pow(mrho,2) + 1.*C4*pow(mrho,4) + 0.625*delta*s)*
-                   pow(t2,3))/pow(mrho,6) - (0.041666666666666664*
-                   (12.*C4*delta*pow(mrho,4) - 16.*pow(C4,2)*pow(mrho,6) +
-                     pow(delta,2)*(1.*pow(mpion,2) - 2.5*pow(mrho,2) + 1.*s))*pow(t2,3))/pow(mrho,6) +
-                (0. - 0.5000000000000001*pow(2. - 1.*delta,2)*pow(mpion,4)*pow(mrho,6) +
-                   0.25*pow(2. - 1.*delta,2)*pow(mrho,10) -
-                   0.5000000000000001*pow(2. - 1.*delta,2)*pow(mrho,6)*pow(s,2) +
-                   pow(2. - 1.*delta,2)*pow(mpion,2)*pow(mrho,6)*(-1.*pow(mrho,2) + 1.*s))/
-                 (pow(mrho,6)*(-2.*pow(mpion,2) + 1.*s + 1.*t2)) -
-                (0.0625*(1.*eta1 - 1.*eta2)*(2.*pow(mrho,2) +
-                     delta*(1.*pow(ma1,2) - 2.*pow(mpion,2) - 1.*pow(mrho,2) + 1.*s))*
-                   (eta2*(-1.*pow(ma1,6) + pow(mpion,2)*(4.*pow(mpion,2) - 1.*s)*s +
-                        pow(ma1,4)*(3.*pow(mpion,2) - 4.*pow(mrho,2) + 2.*s) +
-                        pow(ma1,2)*(-4.*pow(mpion,4) - 2.*pow(mpion,2)*s + (4.*pow(mrho,2) - 1.*s)*s)) +
-                     eta1*(1.*pow(ma1,6) + 8.*pow(mpion,6) + pow(mpion,4)*(-4.*pow(mrho,2) - 6.*s) +
-                        pow(mpion,2)*(4.*pow(mrho,2) - 2.*s)*s +
-                        pow(ma1,4)*(-2.*pow(mpion,2) + 1.*pow(mrho,2) + 1.*s) +
-                        s*(2.*pow(mrho,4) - 3.*pow(mrho,2)*s + 1.*pow(s,2)) +
-                        pow(ma1,2)*(-2.*pow(mpion,4) - 2.*pow(mrho,4) + pow(mpion,2)*(4.*pow(mrho,2) - 4.*s) -
-                           2.*pow(mrho,2)*s + 5.*pow(s,2))))*log(fabs(-pow(ma1,2) + t2)))/
-                 (pow(mrho,2)*(pow(ma1,2) - 2.*pow(mpion,2) + s)) +
-                (0.125*(-2. + delta)*(eta1 - 1.*eta2)*(eta2*
-                      (-1.*pow(ma1,6) + pow(mpion,6) - 1.*pow(mpion,4)*pow(mrho,2) +
-                        pow(ma1,4)*(pow(mpion,2) + pow(mrho,2) - 2.*s) +
-                        pow(ma1,2)*(3.*pow(mpion,4) - 2.*pow(mpion,2)*s)) +
-                     eta1*(pow(ma1,6) + pow(ma1,4)*(-2.*pow(mpion,2) - 2.*pow(mrho,2) + s) +
-                        pow(mpion,2)*(-4.*pow(mpion,4) - 1.*pow(mrho,4) - 1.*pow(mrho,2)*s +
-                           pow(mpion,2)*(3.*pow(mrho,2) + s)) +
-                        pow(ma1,2)*(pow(mpion,4) + pow(mrho,4) - 1.*pow(mrho,2)*s +
-                           pow(mpion,2)*(pow(mrho,2) + 2.*s))))*log(fabs(-pow(ma1,2) + t2)))/
-                 (pow(ma1,2) - 1.*pow(mpion,2)) + 0.0625*pow(eta1 - 1.*eta2,2)*
-                 (pow(eta1,2)*(2.*pow(ma1,6) + pow(mpion,4)*(-3.*pow(mrho,2) - 1.*s) +
-                      pow(mrho,2)*(pow(mrho,2) - 1.*s)*s + pow(ma1,4)*(-6.*pow(mpion,2) - 3.*pow(mrho,2) + 3.*s) +
-                      pow(mpion,2)*(-2.*pow(mrho,4) + 3.*pow(mrho,2)*s) +
-                      pow(ma1,2)*(4.*pow(mpion,4) + pow(mrho,4) + pow(mpion,2)*(8.*pow(mrho,2) - 4.*s) -
-                         4.*pow(mrho,2)*s + 2.*pow(s,2))) +
-                   pow(eta2,2)*(2.*pow(ma1,6) + pow(ma1,4)*(-6.*pow(mpion,2) + 3.*pow(mrho,2) + 3.*s) +
-                      pow(mpion,2)*(-1.*pow(mrho,4) + pow(mpion,2)*(2.*pow(mrho,2) - 1.*s) + pow(mrho,2)*s) +
-                      pow(ma1,2)*(4.*pow(mpion,4) + pow(mrho,4) + pow(mpion,2)*(-4.*pow(mrho,2) - 4.*s) -
-                         2.*pow(mrho,2)*s + 2.*pow(s,2))) +
-                   eta1*eta2*(-4.*pow(ma1,6) + pow(ma1,4)*(12.*pow(mpion,2) - 6.*s) +
-                      pow(mpion,2)*(-2.*pow(mrho,4) - 2.*pow(mrho,2)*s + pow(mpion,2)*(2.*pow(mrho,2) + 2.*s)) +
-                      pow(ma1,2)*(-8.*pow(mpion,4) + 2.*pow(mrho,4) + 4.*pow(mrho,2)*s - 4.*pow(s,2) +
-                         pow(mpion,2)*(-4.*pow(mrho,2) + 8.*s))))*log(fabs(-pow(ma1,2) + t2)) +
-                (0.0625*(1.*eta1 - 1.*eta2)*(delta*(eta1*
-                         (3.*pow(ma1,6) + 8.*pow(mpion,6) + pow(mpion,4)*(-12.*pow(mrho,2) - 6.*s) +
-                           pow(ma1,4)*(-10.*pow(mpion,2) - 4.*pow(mrho,2) + 5.*s) +
-                           pow(mpion,2)*(-4.*pow(mrho,4) + 10.*pow(mrho,2)*s - 2.*pow(s,2)) +
-                           s*(3.*pow(mrho,4) - 4.*pow(mrho,2)*s + pow(s,2)) +
-                           pow(ma1,2)*(6.*pow(mpion,4) + pow(mrho,4) + pow(mpion,2)*(18.*pow(mrho,2) - 12.*s) -
-                              8.*pow(mrho,2)*s + 7.*pow(s,2))) +
-                        eta2*(-3.*pow(ma1,6) + pow(ma1,4)*(11.*pow(mpion,2) - 3.*pow(mrho,2) - 2.*s) +
-                           pow(mpion,2)*(-2.*pow(mrho,4) + pow(mrho,2)*s - 1.*pow(s,2) +
-                              pow(mpion,2)*(-2.*pow(mrho,2) + 4.*s)) +
-                           pow(ma1,2)*(-12.*pow(mpion,4) + 2.*pow(mrho,4) + 5.*pow(mrho,2)*s - 3.*pow(s,2) +
-                              pow(mpion,2)*(-1.*pow(mrho,2) + 6.*s)))) +
-                     pow(mrho,2)*(eta2*(8.*C4*pow(ma1,6) +
-                           pow(mpion,2)*((4. + 8.*C4*pow(mpion,2))*pow(mrho,2) - 2.*s) +
-                           pow(ma1,4)*(-6. + C4*(-32.*pow(mpion,2) + 8.*pow(mrho,2) + 16.*s)) +
-                           pow(ma1,2)*(32.*C4*pow(mpion,4) - 4.*pow(mrho,2) +
-                              pow(mpion,2)*(10. - 16.*C4*pow(mrho,2) - 32.*C4*s) + s*(-2. + 8.*C4*s))) +
-                        eta1*(-8.*C4*pow(ma1,6) + pow(mpion,4)*(4. + 24.*C4*pow(mrho,2)) +
-                           pow(ma1,4)*(6. + C4*(32.*pow(mpion,2) + 8.*pow(mrho,2) - 16.*s)) +
-                           s*(-2.*pow(mrho,2) + 2.*s) + pow(mpion,2)*(-4.*s + pow(mrho,2)*(8. - 16.*C4*s)) +
-                           pow(ma1,2)*(-32.*C4*pow(mpion,4) + s*(4. - 8.*C4*s) + pow(mrho,2)*(-6. + 16.*C4*s) +
-                              pow(mpion,2)*(-12. - 32.*C4*pow(mrho,2) + 32.*C4*s)))))*log(fabs(-pow(ma1,2) + t2)))/
-                 pow(mrho,2) + 0.5*pow(-2. + delta,2)*pow(mpion,2)*log(fabs(-pow(mpion,2) + t2)) -
-                (0.25*(-2. + delta)*(eta1 - 1.*eta2)*(eta2*(2.*pow(mpion,6) - 2.*pow(mpion,4)*s) +
-                     eta1*(-2.*pow(mpion,6) - 1.*pow(mpion,2)*pow(mrho,2)*s + pow(mpion,4)*(pow(mrho,2) + 2.*s)))*
-                   log(fabs(-pow(mpion,2) + t2)))/(pow(ma1,2) - 1.*pow(mpion,2)) -
-                (0.125*(0. - 32.*C4*pow(mpion,6)*pow(mrho,4) - 8.*pow(mrho,8) + 8.*pow(mrho,6)*s +
-                     pow(mpion,4)*pow(mrho,4)*(16. + 64.*C4*s) +
-                     pow(mpion,2)*pow(mrho,4)*(24.*pow(mrho,2) + s*(-16. - 32.*C4*s)) +
-                     pow(delta,2)*pow(mrho,2)*(-4.*pow(mpion,6) - 2.*pow(mrho,6) + 2.*pow(mrho,4)*s +
-                        pow(mpion,4)*(4.*pow(mrho,2) + 8.*s) +
-                        pow(mpion,2)*(6.*pow(mrho,4) - 4.*pow(mrho,2)*s - 4.000000000000001*pow(s,2))) +
-                     delta*pow(mrho,2)*(8.*pow(mrho,6) + pow(mpion,6)*(8. + 16.*C4*pow(mrho,2)) -
-                        8.*pow(mrho,4)*s + pow(mpion,4)*(-16.*s + pow(mrho,2)*(-15.999999999999996 - 32.*C4*s)) +
-                        pow(mpion,2)*(-24.*pow(mrho,4) + 8.*pow(s,2) + pow(mrho,2)*s*(16. + 16.*C4*s))))*
-                   log(fabs(-pow(mpion,2) + t2)))/(pow(mrho,4)*(-1.*pow(mpion,2) + 1.*s)) -
-                (0.25*(1.*eta1 - 1.*eta2)*(eta2*((2. - 1.*delta)*pow(mpion,6) +
-                        pow(mpion,2)*s*((-12. + 6.*delta)*pow(mrho,2) + (6. - 3.*delta)*s) +
-                        pow(s,2)*((4. - 2.*delta)*pow(mrho,2) + (-2. + 1.*delta)*s) +
-                        pow(mpion,4)*((8. - 4.*delta)*pow(mrho,2) + (-6. + 3.*delta)*s)) +
-                     eta1*((-2. + 1.*delta)*pow(mpion,6) + (-2. + 1.*delta)*pow(mrho,4)*s + (2. - 1.*delta)*pow(s,3) +
-                        pow(mpion,4)*((-4. + 2.*delta)*pow(mrho,2) + (6. - 3.*delta)*s) +
-                        pow(mpion,2)*((2. - 1.*delta)*pow(mrho,4) + (4. - 2.*delta)*pow(mrho,2)*s +
-                           (-6. + 3.*delta)*pow(s,2))))*log(fabs(-2.*pow(mpion,2) + s + t2)))/
-                 (pow(ma1,2) - 2.*pow(mpion,2) + s) +
-                (0.125*(0. + (32. - 31.999999999999993*delta + 8.*pow(delta,2))*pow(mpion,4)*pow(mrho,4) -
-                     2.0000000000000004*pow(2. - 1.*delta,2)*pow(mrho,8) +
-                     pow(mpion,2)*pow(mrho,4)*(8.000000000000002*pow(2. - 1.*delta,2)*pow(mrho,2) +
-                        (-32. + 31.999999999999996*delta - 8.*pow(delta,2))*s))*log(fabs(-2.*pow(mpion,2) + s + t2)))/
-                 (pow(mrho,4)*(-1.*pow(mpion,2) + 1.*s)) +
-                (0.25*(0. + 8.*pow(mpion,2)*pow(mrho,6) + 4.*pow(mrho,8) - 8.*pow(mrho,6)*s +
-                     delta*pow(mrho,4)*(8.*pow(mpion,4) - 8.*pow(mrho,4) + pow(mpion,2)*(8.*pow(mrho,2) - 16.*s) +
-                        8.*pow(mrho,2)*s + 8.*pow(s,2)) +
-                     pow(delta,2)*pow(mrho,4)*(-4.*pow(mpion,4) + 3.*pow(mrho,4) - 2.*pow(mrho,2)*s -
-                        4.*pow(s,2) + pow(mpion,2)*(-6.*pow(mrho,2) + 8.*s)))*log(fabs(-2.*pow(mpion,2) + s + t2)))/
-                 pow(mrho,6) - (0.5*(0. + pow(mpion,2)*(4.*pow(mrho,6) - 8.*C4*pow(mrho,8)) - 4.*pow(mrho,6)*s +
-                     8.*C4*pow(mrho,8)*s + pow(delta,2)*pow(mrho,4)*
-                      (-2.*pow(mpion,4) + 1.*pow(mrho,4) - 2.*pow(s,2) + pow(mpion,2)*(-4.*pow(mrho,2) + 4.*s)) +
-                     delta*pow(mrho,4)*(4.*pow(mpion,4) +
-                        pow(mpion,2)*(6.*pow(mrho,2) + 4.*C4*pow(mrho,4) - 8.*s) + 2.*pow(mrho,2)*s + 4.*pow(s,2) +
-                        pow(mrho,4)*(-2. - 4.*C4*s)))*log(fabs(-2.*pow(mpion,2) + s + t2)))/pow(mrho,6)))/
-            (16.*Pi*(pow(mpion,4) + pow(pow(mrho,2) - s,2) - 2*pow(mpion,2)*(pow(mrho,2) + s))) -
-           (pow(Const,2)*pow(ghat,4)*(0. + (0.03125*pow(eta1 - 1.*eta2,2)*
-                   (pow(eta2,2)*(1.*pow(ma1,8) + 1.*pow(mpion,8) - 2.*pow(mpion,6)*pow(mrho,2) +
-                        1.*pow(mpion,4)*pow(mrho,4) + pow(ma1,6)*(-4.*pow(mpion,2) + 2.*pow(mrho,2) + 2.*s) +
-                        pow(ma1,2)*pow(mpion,2)*(-2.*pow(mrho,4) + pow(mpion,2)*(4.*pow(mrho,2) - 2.*s) +
-                           2.*pow(mrho,2)*s) + pow(ma1,4)*
-                         (4.*pow(mpion,4) + 1.*pow(mrho,4) + pow(mpion,2)*(-4.*pow(mrho,2) - 4.*s) -
-                           2.*pow(mrho,2)*s + 2.*pow(s,2))) +
-                     eta1*eta2*(-2.*pow(ma1,8) - 2.*pow(mpion,8) + 2.*pow(mpion,4)*pow(mrho,4) +
-                        pow(ma1,6)*(8.*pow(mpion,2) - 4.*s) +
-                        pow(ma1,2)*pow(mpion,2)*(-4.*pow(mrho,4) - 4.*pow(mrho,2)*s +
-                           pow(mpion,2)*(4.*pow(mrho,2) + 4.*s)) +
-                        pow(ma1,4)*(-8.*pow(mpion,4) + 2.*pow(mrho,4) + 4.*pow(mrho,2)*s - 4.*pow(s,2) +
-                           pow(mpion,2)*(-4.*pow(mrho,2) + 8.*s))) +
-                     pow(eta1,2)*(1.*pow(ma1,8) + 1.*pow(mpion,8) - 2.*pow(mpion,6)*pow(mrho,2) -
-                        2.*pow(mpion,2)*pow(mrho,4)*s + pow(ma1,6)*(-4.*pow(mpion,2) - 2.*pow(mrho,2) + 2.*s) +
-                        pow(mpion,4)*(3.*pow(mrho,4) + 2.*pow(mrho,2)*s) +
-                        pow(ma1,4)*(4.*pow(mpion,4) + 1.*pow(mrho,4) + pow(mpion,2)*(8.*pow(mrho,2) - 4.*s) -
-                           4.*pow(mrho,2)*s + 2.*pow(s,2)) +
-                        pow(ma1,2)*(pow(mpion,4)*(-6.*pow(mrho,2) - 2.*s) + pow(mrho,2)*(2.*pow(mrho,2) - 2.*s)*s +
-                           pow(mpion,2)*(-4.*pow(mrho,4) + 6.*pow(mrho,2)*s)))))/(1.*pow(ma1,2) - 1.*t1) +
-                (1.*pow(-2. + delta,2)*pow(mpion,2)*(1.*pow(mpion,2) - 0.25*pow(mrho,2)))/
-                 (1.*pow(mpion,2) - 1.*t1) - (0.25*pow(-2. + delta,2)*pow(mpion,2)*t1)/pow(mrho,2) +
-                0.125*(-2. + delta)*(eta1 - 1.*eta2)*(eta2*(-1.*pow(ma1,2) + pow(mrho,2) - 2.*s) +
-                   eta1*(pow(ma1,2) - 1.*pow(mpion,2) - 2.*pow(mrho,2) + s))*t1 +
-                0.03125*pow(eta1 - 1.*eta2,2)*(pow(eta1,2)*
-                    (3.*pow(ma1,4) + 4.*pow(mpion,4) + pow(mrho,4) + pow(mpion,2)*(8.*pow(mrho,2) - 4.*s) -
-                      4.*pow(mrho,2)*s + 2.*pow(s,2) + pow(ma1,2)*(-8.*pow(mpion,2) - 4.*pow(mrho,2) + 4.*s)) +
-                   pow(eta2,2)*(3.*pow(ma1,4) + 4.*pow(mpion,4) + pow(mrho,4) +
-                      pow(mpion,2)*(-4.*pow(mrho,2) - 4.*s) - 2.*pow(mrho,2)*s + 2.*pow(s,2) +
-                      pow(ma1,2)*(-8.*pow(mpion,2) + 4.*pow(mrho,2) + 4.*s)) +
-                   eta1*eta2*(-6.*pow(ma1,4) - 8.*pow(mpion,4) + 2.*pow(mrho,4) +
-                      pow(ma1,2)*(16.*pow(mpion,2) - 8.*s) + 4.*pow(mrho,2)*s - 4.*pow(s,2) +
-                      pow(mpion,2)*(-4.*pow(mrho,2) + 8.*s)))*t1 +
-                (2.*(0. - 0.25*pow(mrho,4) - 1.*C4*pow(mrho,6) +
-                     pow(mpion,2)*(0.75*pow(mrho,2) - 1.*C4*pow(mrho,4)) + 2.*C4*pow(mrho,4)*s +
-                     pow(delta,2)*(-0.125*pow(mpion,4) - 0.1875*pow(mrho,4) +
-                        pow(mpion,2)*(0.0625*pow(mrho,2) + 0.0625*s) + 0.1875*pow(mrho,2)*s) +
-                     delta*(0.25*pow(mpion,4) + 0.5*C4*pow(mrho,6) +
-                        pow(mpion,2)*(-0.5*pow(mrho,2) + 0.5*C4*pow(mrho,4) - 0.125*s) - 0.375*pow(mrho,2)*s +
-                        pow(mrho,4)*(0.5 - 1.*C4*s)))*t1)/pow(mrho,4) -
-                (0.0625*(0. + 8.*pow(mpion,2)*pow(mrho,4) - 12.*pow(mrho,6) + 4.*pow(mrho,4)*s +
-                     delta*pow(mrho,2)*(-16.*pow(mpion,4) - 16.*pow(mpion,2)*pow(mrho,2) - 4.*pow(mrho,4) +
-                        16.*pow(mrho,2)*s + 4.*pow(s,2)) +
-                     pow(delta,2)*(8.*pow(mpion,6) + 9.*pow(mrho,6) + pow(mpion,4)*(4.*pow(mrho,2) - 4.*s) -
-                        13.*pow(mrho,4)*s - 5.*pow(mrho,2)*pow(s,2) + 1.*pow(s,3) +
-                        pow(mpion,2)*(-2.*pow(mrho,4) + 4.*pow(mrho,2)*s - 2.*pow(s,2))))*t1)/pow(mrho,6) -
-                (0.0625*(1.*eta1 - 1.*eta2)*(pow(mrho,2)*
-                      (eta1*(2.*pow(ma1,2) + 2.*pow(mrho,2)) +
-                        eta2*(-2.*pow(ma1,2) + 2.*pow(mpion,2) - 8.*pow(mrho,2) + 6.*s)) +
-                     delta*(eta1*(1.*pow(ma1,4) - 2.*pow(mpion,4) - 3.*pow(mrho,4) +
-                           pow(mpion,2)*(4.*pow(mrho,2) - 4.*s) - 2.*pow(mrho,2)*s + 5.000000000000001*pow(s,2) +
-                           pow(ma1,2)*(-2.*pow(mpion,2) + 1.*s)) +
-                        eta2*(-1.*pow(ma1,4) - 4.*pow(mpion,4) + 4.*pow(mrho,4) +
-                           pow(mpion,2)*(-1.*pow(mrho,2) - 2.*s) + 1.*pow(mrho,2)*s - 1.*pow(s,2) +
-                           pow(ma1,2)*(3.*pow(mpion,2) - 3.*pow(mrho,2) + 2.*s))))*t1)/pow(mrho,2) -
-                (0.5*(pow(mrho,6)*(-1.5 + C4*(-12.*pow(mpion,2) + 6.*s) +
-                        pow(C4,2)*(-16.*pow(mpion,4) + 16.*pow(mpion,2)*s - 4.*pow(s,2))) +
-                     pow(delta,2)*(1.*pow(mpion,6) - 2.*pow(mpion,4)*pow(mrho,2) + 0.125*pow(mrho,6) +
-                        0.25*pow(mrho,4)*s - 0.875*pow(mrho,2)*pow(s,2) + 0.25*pow(s,3) +
-                        pow(mpion,2)*(-2.5*pow(mrho,4) + 2.25*pow(mrho,2)*s - 0.75*pow(s,2))) +
-                     delta*pow(mrho,2)*(pow(mpion,4)*(1. + 8.*C4*pow(mrho,2)) + 0.5*pow(s,2) +
-                        pow(mrho,4)*(1.5 - 5.*C4*s) + pow(mrho,2)*s*(-0.5 + 1.*C4*s) +
-                        pow(mpion,2)*(6.*C4*pow(mrho,4) - 1.5*s + pow(mrho,2)*(3. - 6.*C4*s))))*t1)/pow(mrho,6) -
-                (0.5*(0. - 4.*C4*pow(mrho,8) - 0.5*pow(mrho,4)*s + pow(mrho,6)*(2. + 2.*C4*s) +
-                     pow(delta,2)*(-2.*pow(mpion,6) - 2.*pow(mrho,6) + 0.5*pow(mpion,4)*s + 2.125*pow(mrho,4)*s +
-                        1.25*pow(mrho,2)*pow(s,2) - 0.375*pow(s,3) +
-                        pow(mpion,2)*(1.5*pow(mrho,4) - 1.5*pow(mrho,2)*s + 1.*pow(s,2))) +
-                     delta*pow(mrho,2)*(2.*pow(mpion,4) + 2.*C4*pow(mrho,6) - 1.*pow(s,2) +
-                        pow(mrho,2)*s*(-3. + 1.*C4*s) + pow(mrho,4)*(1. + 1.*C4*s) +
-                        pow(mpion,2)*(1.*s + pow(mrho,2)*(1. - 2.*C4*s))))*t1)/pow(mrho,6) +
-                (0.0625*(1.*eta1 - 1.*eta2)*(delta*(eta1*
-                         (3.*pow(ma1,4) + 6.*pow(mpion,4) + pow(mrho,4) + pow(mpion,2)*(18.*pow(mrho,2) - 12.*s) -
-                           8.*pow(mrho,2)*s + 7.*pow(s,2) + pow(ma1,2)*(-10.*pow(mpion,2) - 4.*pow(mrho,2) + 5.*s))\
-                         + eta2*(-3.*pow(ma1,4) - 12.*pow(mpion,4) + 2.*pow(mrho,4) +
-                           pow(ma1,2)*(11.*pow(mpion,2) - 3.*pow(mrho,2) - 2.*s) + 5.*pow(mrho,2)*s - 3.*pow(s,2) +
-                           pow(mpion,2)*(-1.*pow(mrho,2) + 6.*s))) +
-                     pow(mrho,2)*(eta1*(-8.*C4*pow(ma1,4) - 32.*C4*pow(mpion,4) - 6.*pow(mrho,2) +
-                           pow(ma1,2)*(6. + C4*(32.*pow(mpion,2) + 8.*pow(mrho,2) - 16.*s)) + 4.*s +
-                           16.*C4*pow(mrho,2)*s - 8.*C4*pow(s,2) + pow(mpion,2)*(-12. - 32.*C4*pow(mrho,2) + 32.*C4*s)
-                           ) + eta2*(8.*C4*pow(ma1,4) + 32.*C4*pow(mpion,4) - 4.*pow(mrho,2) - 2.*s +
-                           8.*C4*pow(s,2) + pow(mpion,2)*(10. - 16.*C4*pow(mrho,2) - 32.*C4*s) +
-                           pow(ma1,2)*(-6. + C4*(-32.*pow(mpion,2) + 8.*pow(mrho,2) + 16.*s)))))*t1)/pow(mrho,2) +
-                0.0625*(-2. + delta)*pow(eta1 - 1.*eta2,2)*pow(t1,2) +
-                (0.1875*(1.3333333333333333*pow(mrho,2) + 5.333333333333333*C4*pow(mrho,4) +
-                     pow(delta,2)*(1.*pow(mpion,2) + 1.3333333333333333*pow(mrho,2) - 0.3333333333333333*s) +
-                     delta*(-2.*pow(mpion,2) - 3.3333333333333335*pow(mrho,2) - 2.6666666666666665*C4*pow(mrho,4) +
-                        0.6666666666666666*s))*pow(t1,2))/pow(mrho,4) +
-                0.03125*pow(eta1 - 1.*eta2,3)*(eta2*(-1.*pow(ma1,2) + 2.*pow(mpion,2) - 1.*pow(mrho,2) - 1.*s) +
-                   eta1*(pow(ma1,2) - 2.*pow(mpion,2) - 1.*pow(mrho,2) + s))*pow(t1,2) -
-                (0.375*(0.3333333333333333*pow(mrho,4) - 1.3333333333333333*C4*pow(mrho,6) +
-                     delta*pow(mrho,2)*(1.3333333333333333*pow(mrho,2) - 0.6666666666666666*C4*pow(mrho,4) +
-                        pow(mpion,2)*(-0.6666666666666666 + 1.3333333333333333*C4*pow(mrho,2)) - 0.6666666666666666*s) +
-                     pow(delta,2)*(1.*pow(mpion,4) + 0.25*pow(mrho,4) +
-                        pow(mpion,2)*(-0.3333333333333333*pow(mrho,2) + 0.6666666666666666*s) -
-                        0.5833333333333334*pow(s,2)))*pow(t1,2))/pow(mrho,6) -
-                (0.03125*(1.*eta1 - 1.*eta2)*((2.*eta1 - 2.*eta2)*pow(mrho,2) +
-                     delta*(eta1*(1.*pow(ma1,2) - 2.*pow(mpion,2) + 1.*s) +
-                        eta2*(-1.*pow(ma1,2) + 3.*pow(mpion,2) - 3.*pow(mrho,2) + 2.*s)))*pow(t1,2))/pow(mrho,2)\
-                 + (0.03125*(0. - 4.*pow(mrho,4) + delta*(16.*pow(mrho,4) - 8.*pow(mrho,2)*s) +
-                     pow(delta,2)*(4.*pow(mpion,4) - 3.*pow(mrho,4) + 2.*pow(mrho,2)*s - 3.*pow(s,2) +
-                        pow(mpion,2)*(-4.*pow(mrho,2) + 4.*s)))*pow(t1,2))/pow(mrho,6) +
-                (0.25*(C4*pow(mrho,6)*(-6. - 16.*C4*pow(mpion,2) + 8.*C4*s) +
-                     pow(delta,2)*(1.*pow(mpion,4) - 0.25*pow(mrho,4) + pow(mpion,2)*(-1.75*pow(mrho,2) + 0.5*s) +
-                        0.5*pow(mrho,2)*s - 0.5*pow(s,2)) +
-                     delta*pow(mrho,2)*(1.*C4*pow(mrho,4) + pow(mpion,2)*(0.5 + 10.*C4*pow(mrho,2)) - 0.5*s +
-                        pow(mrho,2)*(2.5 - 4.*C4*s)))*pow(t1,2))/pow(mrho,6) +
-                (0.09375*(1.*eta1 - 1.*eta2)*(delta*(eta2*
-                         (-1.*pow(ma1,2) + 3.6666666666666665*pow(mpion,2) - 1.*pow(mrho,2) - 0.6666666666666666*s) +
-                        eta1*(1.*pow(ma1,2) - 3.3333333333333335*pow(mpion,2) - 1.3333333333333333*pow(mrho,2) +
-                           1.6666666666666667*s)) + pow(mrho,2)*
-                      (eta1*(2. + C4*(-2.6666666666666665*pow(ma1,2) + 10.666666666666666*pow(mpion,2) +
-                              2.6666666666666665*pow(mrho,2) - 5.333333333333333*s)) +
-                        eta2*(-2. + C4*(2.6666666666666665*pow(ma1,2) - 10.666666666666666*pow(mpion,2) +
-                              2.6666666666666665*pow(mrho,2) + 5.333333333333333*s))))*pow(t1,2))/pow(mrho,2) +
-                0.010416666666666666*pow(eta1 - 1.*eta2,4)*pow(t1,3) -
-                (0.041666666666666664*delta*(-2. + 1.*delta)*pow(t1,3))/pow(mrho,4) -
-                (0.020833333333333332*delta*pow(1.*eta1 - 1.*eta2,2)*pow(t1,3))/pow(mrho,2) -
-                (0.16666666666666666*pow(1.*eta1 - 1.*eta2,2)*(-0.375*delta + 1.*C4*pow(mrho,2))*pow(t1,3))/
-                 pow(mrho,2) + (0.10416666666666666*delta*
-                   (-0.8*pow(mrho,2) + delta*(0.4*pow(mpion,2) + 1.*pow(mrho,2) - 0.6*s))*pow(t1,3))/pow(mrho,6)\
-                 + (0.16666666666666666*delta*(0. - 0.75*delta*pow(mrho,2) + 1.*C4*pow(mrho,4) + 0.625*delta*s)*
-                   pow(t1,3))/pow(mrho,6) - (0.041666666666666664*
-                   (12.*C4*delta*pow(mrho,4) - 16.*pow(C4,2)*pow(mrho,6) +
-                     pow(delta,2)*(1.*pow(mpion,2) - 2.5*pow(mrho,2) + 1.*s))*pow(t1,3))/pow(mrho,6) +
-                (0. - 0.5000000000000001*pow(2. - 1.*delta,2)*pow(mpion,4)*pow(mrho,6) +
-                   0.25*pow(2. - 1.*delta,2)*pow(mrho,10) -
-                   0.5000000000000001*pow(2. - 1.*delta,2)*pow(mrho,6)*pow(s,2) +
-                   pow(2. - 1.*delta,2)*pow(mpion,2)*pow(mrho,6)*(-1.*pow(mrho,2) + 1.*s))/
-                 (pow(mrho,6)*(-2.*pow(mpion,2) + 1.*s + 1.*t1)) -
-                (0.0625*(1.*eta1 - 1.*eta2)*(2.*pow(mrho,2) +
-                     delta*(1.*pow(ma1,2) - 2.*pow(mpion,2) - 1.*pow(mrho,2) + 1.*s))*
-                   (eta2*(-1.*pow(ma1,6) + pow(mpion,2)*(4.*pow(mpion,2) - 1.*s)*s +
-                        pow(ma1,4)*(3.*pow(mpion,2) - 4.*pow(mrho,2) + 2.*s) +
-                        pow(ma1,2)*(-4.*pow(mpion,4) - 2.*pow(mpion,2)*s + (4.*pow(mrho,2) - 1.*s)*s)) +
-                     eta1*(1.*pow(ma1,6) + 8.*pow(mpion,6) + pow(mpion,4)*(-4.*pow(mrho,2) - 6.*s) +
-                        pow(mpion,2)*(4.*pow(mrho,2) - 2.*s)*s +
-                        pow(ma1,4)*(-2.*pow(mpion,2) + 1.*pow(mrho,2) + 1.*s) +
-                        s*(2.*pow(mrho,4) - 3.*pow(mrho,2)*s + 1.*pow(s,2)) +
-                        pow(ma1,2)*(-2.*pow(mpion,4) - 2.*pow(mrho,4) + pow(mpion,2)*(4.*pow(mrho,2) - 4.*s) -
-                           2.*pow(mrho,2)*s + 5.*pow(s,2))))*log(fabs(-pow(ma1,2) + t1)))/
-                 (pow(mrho,2)*(pow(ma1,2) - 2.*pow(mpion,2) + s)) +
-                (0.125*(-2. + delta)*(eta1 - 1.*eta2)*(eta2*
-                      (-1.*pow(ma1,6) + pow(mpion,6) - 1.*pow(mpion,4)*pow(mrho,2) +
-                        pow(ma1,4)*(pow(mpion,2) + pow(mrho,2) - 2.*s) +
-                        pow(ma1,2)*(3.*pow(mpion,4) - 2.*pow(mpion,2)*s)) +
-                     eta1*(pow(ma1,6) + pow(ma1,4)*(-2.*pow(mpion,2) - 2.*pow(mrho,2) + s) +
-                        pow(mpion,2)*(-4.*pow(mpion,4) - 1.*pow(mrho,4) - 1.*pow(mrho,2)*s +
-                           pow(mpion,2)*(3.*pow(mrho,2) + s)) +
-                        pow(ma1,2)*(pow(mpion,4) + pow(mrho,4) - 1.*pow(mrho,2)*s +
-                           pow(mpion,2)*(pow(mrho,2) + 2.*s))))*log(fabs(-pow(ma1,2) + t1)))/
-                 (pow(ma1,2) - 1.*pow(mpion,2)) + 0.0625*pow(eta1 - 1.*eta2,2)*
-                 (pow(eta1,2)*(2.*pow(ma1,6) + pow(mpion,4)*(-3.*pow(mrho,2) - 1.*s) +
-                      pow(mrho,2)*(pow(mrho,2) - 1.*s)*s + pow(ma1,4)*(-6.*pow(mpion,2) - 3.*pow(mrho,2) + 3.*s) +
-                      pow(mpion,2)*(-2.*pow(mrho,4) + 3.*pow(mrho,2)*s) +
-                      pow(ma1,2)*(4.*pow(mpion,4) + pow(mrho,4) + pow(mpion,2)*(8.*pow(mrho,2) - 4.*s) -
-                         4.*pow(mrho,2)*s + 2.*pow(s,2))) +
-                   pow(eta2,2)*(2.*pow(ma1,6) + pow(ma1,4)*(-6.*pow(mpion,2) + 3.*pow(mrho,2) + 3.*s) +
-                      pow(mpion,2)*(-1.*pow(mrho,4) + pow(mpion,2)*(2.*pow(mrho,2) - 1.*s) + pow(mrho,2)*s) +
-                      pow(ma1,2)*(4.*pow(mpion,4) + pow(mrho,4) + pow(mpion,2)*(-4.*pow(mrho,2) - 4.*s) -
-                         2.*pow(mrho,2)*s + 2.*pow(s,2))) +
-                   eta1*eta2*(-4.*pow(ma1,6) + pow(ma1,4)*(12.*pow(mpion,2) - 6.*s) +
-                      pow(mpion,2)*(-2.*pow(mrho,4) - 2.*pow(mrho,2)*s + pow(mpion,2)*(2.*pow(mrho,2) + 2.*s)) +
-                      pow(ma1,2)*(-8.*pow(mpion,4) + 2.*pow(mrho,4) + 4.*pow(mrho,2)*s - 4.*pow(s,2) +
-                         pow(mpion,2)*(-4.*pow(mrho,2) + 8.*s))))*log(fabs(-pow(ma1,2) + t1)) +
-                (0.0625*(1.*eta1 - 1.*eta2)*(delta*(eta1*
-                         (3.*pow(ma1,6) + 8.*pow(mpion,6) + pow(mpion,4)*(-12.*pow(mrho,2) - 6.*s) +
-                           pow(ma1,4)*(-10.*pow(mpion,2) - 4.*pow(mrho,2) + 5.*s) +
-                           pow(mpion,2)*(-4.*pow(mrho,4) + 10.*pow(mrho,2)*s - 2.*pow(s,2)) +
-                           s*(3.*pow(mrho,4) - 4.*pow(mrho,2)*s + pow(s,2)) +
-                           pow(ma1,2)*(6.*pow(mpion,4) + pow(mrho,4) + pow(mpion,2)*(18.*pow(mrho,2) - 12.*s) -
-                              8.*pow(mrho,2)*s + 7.*pow(s,2))) +
-                        eta2*(-3.*pow(ma1,6) + pow(ma1,4)*(11.*pow(mpion,2) - 3.*pow(mrho,2) - 2.*s) +
-                           pow(mpion,2)*(-2.*pow(mrho,4) + pow(mrho,2)*s - 1.*pow(s,2) +
-                              pow(mpion,2)*(-2.*pow(mrho,2) + 4.*s)) +
-                           pow(ma1,2)*(-12.*pow(mpion,4) + 2.*pow(mrho,4) + 5.*pow(mrho,2)*s - 3.*pow(s,2) +
-                              pow(mpion,2)*(-1.*pow(mrho,2) + 6.*s)))) +
-                     pow(mrho,2)*(eta2*(8.*C4*pow(ma1,6) +
-                           pow(mpion,2)*((4. + 8.*C4*pow(mpion,2))*pow(mrho,2) - 2.*s) +
-                           pow(ma1,4)*(-6. + C4*(-32.*pow(mpion,2) + 8.*pow(mrho,2) + 16.*s)) +
-                           pow(ma1,2)*(32.*C4*pow(mpion,4) - 4.*pow(mrho,2) +
-                              pow(mpion,2)*(10. - 16.*C4*pow(mrho,2) - 32.*C4*s) + s*(-2. + 8.*C4*s))) +
-                        eta1*(-8.*C4*pow(ma1,6) + pow(mpion,4)*(4. + 24.*C4*pow(mrho,2)) +
-                           pow(ma1,4)*(6. + C4*(32.*pow(mpion,2) + 8.*pow(mrho,2) - 16.*s)) +
-                           s*(-2.*pow(mrho,2) + 2.*s) + pow(mpion,2)*(-4.*s + pow(mrho,2)*(8. - 16.*C4*s)) +
-                           pow(ma1,2)*(-32.*C4*pow(mpion,4) + s*(4. - 8.*C4*s) + pow(mrho,2)*(-6. + 16.*C4*s) +
-                              pow(mpion,2)*(-12. - 32.*C4*pow(mrho,2) + 32.*C4*s)))))*log(fabs(-pow(ma1,2) + t1)))/
-                 pow(mrho,2) + 0.5*pow(-2. + delta,2)*pow(mpion,2)*log(fabs(-pow(mpion,2) + t1)) -
-                (0.25*(-2. + delta)*(eta1 - 1.*eta2)*(eta2*(2.*pow(mpion,6) - 2.*pow(mpion,4)*s) +
-                     eta1*(-2.*pow(mpion,6) - 1.*pow(mpion,2)*pow(mrho,2)*s + pow(mpion,4)*(pow(mrho,2) + 2.*s)))*
-                   log(fabs(-pow(mpion,2) + t1)))/(pow(ma1,2) - 1.*pow(mpion,2)) -
-                (0.125*(0. - 32.*C4*pow(mpion,6)*pow(mrho,4) - 8.*pow(mrho,8) + 8.*pow(mrho,6)*s +
-                     pow(mpion,4)*pow(mrho,4)*(16. + 64.*C4*s) +
-                     pow(mpion,2)*pow(mrho,4)*(24.*pow(mrho,2) + s*(-16. - 32.*C4*s)) +
-                     pow(delta,2)*pow(mrho,2)*(-4.*pow(mpion,6) - 2.*pow(mrho,6) + 2.*pow(mrho,4)*s +
-                        pow(mpion,4)*(4.*pow(mrho,2) + 8.*s) +
-                        pow(mpion,2)*(6.*pow(mrho,4) - 4.*pow(mrho,2)*s - 4.000000000000001*pow(s,2))) +
-                     delta*pow(mrho,2)*(8.*pow(mrho,6) + pow(mpion,6)*(8. + 16.*C4*pow(mrho,2)) -
-                        8.*pow(mrho,4)*s + pow(mpion,4)*(-16.*s + pow(mrho,2)*(-15.999999999999996 - 32.*C4*s)) +
-                        pow(mpion,2)*(-24.*pow(mrho,4) + 8.*pow(s,2) + pow(mrho,2)*s*(16. + 16.*C4*s))))*
-                   log(fabs(-pow(mpion,2) + t1)))/(pow(mrho,4)*(-1.*pow(mpion,2) + 1.*s)) -
-                (0.25*(1.*eta1 - 1.*eta2)*(eta2*((2. - 1.*delta)*pow(mpion,6) +
-                        pow(mpion,2)*s*((-12. + 6.*delta)*pow(mrho,2) + (6. - 3.*delta)*s) +
-                        pow(s,2)*((4. - 2.*delta)*pow(mrho,2) + (-2. + 1.*delta)*s) +
-                        pow(mpion,4)*((8. - 4.*delta)*pow(mrho,2) + (-6. + 3.*delta)*s)) +
-                     eta1*((-2. + 1.*delta)*pow(mpion,6) + (-2. + 1.*delta)*pow(mrho,4)*s + (2. - 1.*delta)*pow(s,3) +
-                        pow(mpion,4)*((-4. + 2.*delta)*pow(mrho,2) + (6. - 3.*delta)*s) +
-                        pow(mpion,2)*((2. - 1.*delta)*pow(mrho,4) + (4. - 2.*delta)*pow(mrho,2)*s +
-                           (-6. + 3.*delta)*pow(s,2))))*log(fabs(-2.*pow(mpion,2) + s + t1)))/
-                 (pow(ma1,2) - 2.*pow(mpion,2) + s) +
-                (0.125*(0. + (32. - 31.999999999999993*delta + 8.*pow(delta,2))*pow(mpion,4)*pow(mrho,4) -
-                     2.0000000000000004*pow(2. - 1.*delta,2)*pow(mrho,8) +
-                     pow(mpion,2)*pow(mrho,4)*(8.000000000000002*pow(2. - 1.*delta,2)*pow(mrho,2) +
-                        (-32. + 31.999999999999996*delta - 8.*pow(delta,2))*s))*log(fabs(-2.*pow(mpion,2) + s + t1)))/
-                 (pow(mrho,4)*(-1.*pow(mpion,2) + 1.*s)) +
-                (0.25*(0. + 8.*pow(mpion,2)*pow(mrho,6) + 4.*pow(mrho,8) - 8.*pow(mrho,6)*s +
-                     delta*pow(mrho,4)*(8.*pow(mpion,4) - 8.*pow(mrho,4) + pow(mpion,2)*(8.*pow(mrho,2) - 16.*s) +
-                        8.*pow(mrho,2)*s + 8.*pow(s,2)) +
-                     pow(delta,2)*pow(mrho,4)*(-4.*pow(mpion,4) + 3.*pow(mrho,4) - 2.*pow(mrho,2)*s -
-                        4.*pow(s,2) + pow(mpion,2)*(-6.*pow(mrho,2) + 8.*s)))*log(fabs(-2.*pow(mpion,2) + s + t1)))/
-                 pow(mrho,6) - (0.5*(0. + pow(mpion,2)*(4.*pow(mrho,6) - 8.*C4*pow(mrho,8)) - 4.*pow(mrho,6)*s +
-                     8.*C4*pow(mrho,8)*s + pow(delta,2)*pow(mrho,4)*
-                      (-2.*pow(mpion,4) + 1.*pow(mrho,4) - 2.*pow(s,2) + pow(mpion,2)*(-4.*pow(mrho,2) + 4.*s)) +
-                     delta*pow(mrho,4)*(4.*pow(mpion,4) +
-                        pow(mpion,2)*(6.*pow(mrho,2) + 4.*C4*pow(mrho,4) - 8.*s) + 2.*pow(mrho,2)*s + 4.*pow(s,2) +
-                        pow(mrho,4)*(-2. - 4.*C4*s)))*log(fabs(-2.*pow(mpion,2) + s + t1)))/pow(mrho,6)))/
-            (16.*Pi*(pow(mpion,4) + pow(pow(mrho,2) - s,2) - 2*pow(mpion,2)*(pow(mrho,2) + s))));*/
-
-          //omega:
-          xsection = to_mb*1/3.0*(0.0024867959858108648*pow(Const,2)*pow(g_POR,4)*(pow(mpion,8)*(t2 - t1) + pow(mpion,6)*pow(mrho,2)*(-2.*t2 + 2.*t1) +
-               pow(mpion,4)*(pow(mrho,4)*(t2 - t1) + s*(4.*s*t2 - pow(t2,2) - 4.*s*t1 + pow(t1,2))) +
-               pow(s,2)*(pow(s,2)*t2 + s*pow(t2,2) + 0.6666666666666666*pow(t2,3) + pow(mrho,4)*(t2 - t1) -
-                  pow(s,2)*t1 - s*pow(t1,2) - 0.6666666666666666*pow(t1,3) +
-                  pow(mrho,2)*(-2.*s*t2 - pow(t2,2) + 2.*s*t1 + pow(t1,2))) +
-               pow(mpion,2)*s*(pow(mrho,4)*(-2.*t2 + 2.*t1) + pow(mrho,2)*(4.*s*t2 + pow(t2,2) - 4.*s*t1 - pow(t1,2)) +
-                  s*(-4.*s*t2 - 2.*pow(t2,2) + 4.*s*t1 + 2.*pow(t1,2)))))/
-           (pow(pow(momega,2) - s,2)*(pow(mpion,4) + pow(mrho,4) + pow(mpion,2)*(-2.*pow(mrho,2) - 2.*s) - 2.*pow(mrho,2)*s + pow(s,2))); 
-
-          process_list.push_back(make_unique<CollisionBranch>(
-              *part_out, *photon_out, xsection, ProcessType::TwoToTwo));
-          break;
-
-        case ReactionType::pi0_rho:
-          if (part_b.type().pdgcode() == pdg::rho_p) {
-            part_out = pi_plus_particle;
-          } else {
-            part_out = pi_minus_particle;
-          }
-          m3 = part_out->mass();
-
-          mandelstam_t = get_t_range(sqrts, m1, m2, m3, 0.0);
-          t1 = mandelstam_t[1];
-          t2 = mandelstam_t[0];
-
-          /*xsection = to_mb*1/3.0*((pow(Const,2)*pow(ghat,4)*(0. - (0.25*pow(-2 + delta,2)*pow(mpion,2)*
-                     (pow(mpion,4) + pow(pow(mrho,2) - s,2) - 2*pow(mpion,2)*(pow(mrho,2) + s))*t2)/(pow(mrho,2)*pow(pow(mpion,2) - s,2)) -
-                  (0.0625*(0. + 8.*pow(mpion,2)*pow(mrho,4) - 12.*pow(mrho,6) + 4.*pow(mrho,4)*s +
-                       delta*pow(mrho,2)*(-16.*pow(mpion,4) - 16.*pow(mpion,2)*pow(mrho,2) - 4.*pow(mrho,4) + 16.*pow(mrho,2)*s + 4.*pow(s,2)) +
-                       pow(delta,2)*(8.*pow(mpion,6) + 9.*pow(mrho,6) + pow(mpion,4)*(4.*pow(mrho,2) - 4.*s) - 13.*pow(mrho,4)*s -
-                          5.*pow(mrho,2)*pow(s,2) + 1.*pow(s,3) + pow(mpion,2)*(-2.*pow(mrho,4) + 4.*pow(mrho,2)*s - 2.*pow(s,2))))*t2)/
-                   pow(mrho,6) - (0.125*(-2. + delta)*(eta1 - 1.*eta2)*(pow(ma1,2) - 1.*s)*
-                     (eta2*(pow(mpion,6) + pow(mpion,2)*pow(s,2) + (pow(mrho,2) - 1.*s)*pow(s,2) + pow(mpion,4)*(-1.*pow(mrho,2) + 3.*s)) +
-                       eta1*(-4.*pow(mpion,6) + pow(mpion,4)*(3.*pow(mrho,2) + s) +
-                          pow(mpion,2)*(-1.*pow(mrho,4) + pow(mrho,2)*s - 2.*pow(s,2)) + s*(pow(mrho,4) - 2.*pow(mrho,2)*s + pow(s,2))))*t2)/
-                   ((-1.*pow(mpion,2) + s)*(pow(Gammaa1,2)*pow(ma1,2) + pow(ma1,4) - 2.*pow(ma1,2)*s + pow(s,2))) +
-                  (0.03125*pow(eta1 - 1.*eta2,2)*(pow(eta1,2)*(1.*pow(mpion,8) - 2.*pow(mpion,6)*pow(mrho,2) +
-                          pow(mpion,2)*s*(-4.*pow(mrho,4) + 8.*pow(mrho,2)*s - 4.*pow(s,2)) +
-                          pow(s,2)*(1.*pow(mrho,4) - 2.*pow(mrho,2)*s + 1.*pow(s,2)) +
-                          pow(mpion,4)*(3.*pow(mrho,4) - 6.*pow(mrho,2)*s + 4.*pow(s,2))) +
-                       pow(eta2,2)*(1.*pow(mpion,8) - 2.*pow(mpion,6)*pow(mrho,2) +
-                          pow(mpion,2)*s*(-2.*pow(mrho,4) - 4.*pow(mrho,2)*s - 4.*pow(s,2)) +
-                          pow(s,2)*(1.*pow(mrho,4) + 2.*pow(mrho,2)*s + 1.*pow(s,2)) +
-                          pow(mpion,4)*(1.*pow(mrho,4) + 4.*pow(mrho,2)*s + 4.*pow(s,2))) +
-                       eta1*eta2*(-2.*pow(mpion,8) + 2.*pow(mrho,4)*pow(s,2) - 2.*pow(s,4) +
-                          pow(mpion,4)*(2.*pow(mrho,4) + 4.*pow(mrho,2)*s - 8.*pow(s,2)) +
-                          pow(mpion,2)*s*(-4.*pow(mrho,4) - 4.*pow(mrho,2)*s + 8.*pow(s,2))))*t2)/
-                   (pow(Gammaa1,2)*pow(ma1,2) + pow(ma1,4) - 2.*pow(ma1,2)*s + pow(s,2)) +
-                  (0.5*(0. - 4.*C4*pow(mrho,8) - 0.5*pow(mrho,4)*s + pow(mrho,6)*(2. + 2.*C4*s) +
-                       pow(delta,2)*(2.*pow(mpion,6) + 2.*pow(mrho,6) - 1.5*pow(mpion,4)*s - 2.375*pow(mrho,4)*s - 0.75*pow(mrho,2)*pow(s,2) +
-                          0.125*pow(s,3) + pow(mpion,2)*(-1.5*pow(mrho,4) + 0.5*pow(mrho,2)*s)) +
-                       delta*pow(mrho,2)*(-2.*pow(mpion,4) + pow(mpion,2)*(1.*s + pow(mrho,2)*(-1. - 2.*C4*s)) +
-                          pow(mrho,2)*(2.*C4*pow(mrho,4) + pow(mrho,2)*(-3. + 1.*C4*s) + s*(2. + 1.*C4*s))))*t2)/pow(mrho,6) -
-                  (0.5*(pow(mrho,6)*(-1.5 + C4*(-12.*pow(mpion,2) + 6.*s) + pow(C4,2)*(-16.*pow(mpion,4) + 16.*pow(mpion,2)*s - 4.*pow(s,2))) +
-                       pow(delta,2)*(1.*pow(mpion,6) + 0.125*pow(mrho,6) + pow(mpion,4)*(-2.*pow(mrho,2) - 1.*s) + 0.25*pow(mrho,4)*s -
-                          0.625*pow(mrho,2)*pow(s,2) + pow(mpion,2)*(-2.5*pow(mrho,4) + 1.75*pow(mrho,2)*s + 0.25*pow(s,2))) +
-                       delta*pow(mrho,2)*(pow(mpion,4)*(1. + 8.*C4*pow(mrho,2)) +
-                          pow(mpion,2)*(6.*C4*pow(mrho,4) - 0.5*s + pow(mrho,2)*(3. - 10.*C4*s)) +
-                          pow(mrho,2)*(pow(mrho,2)*(1.5 - 1.*C4*s) + s*(-2.5 + 3.*C4*s))))*t2)/pow(mrho,6) -
-                  (0.25*(pow(delta,2)*(1.*pow(mpion,6) - 1.*pow(mrho,6) + pow(mpion,4)*(-2.499999999999999*pow(mrho,2) - 2.5*s) -
-                          1.5*pow(mrho,4)*s + 2.*pow(mrho,2)*pow(s,2) - 0.5*pow(s,3) +
-                          pow(mpion,2)*(3.5*pow(mrho,4) - 1.5000000000000004*pow(mrho,2)*s + 2.*pow(s,2))) +
-                       pow(mrho,2)*(pow(mpion,4)*(-6. - 8.*C4*pow(mrho,2)) + 2.*pow(s,2) + pow(mrho,4)*(-4. - 8.*C4*s) +
-                          pow(mrho,2)*s*(-2. + 8.*C4*s) + pow(mpion,2)*(8.*C4*pow(mrho,4) + 4.*s + pow(mrho,2)*(10. - 16.*C4*s))) +
-                       delta*(-2.*pow(mpion,6) - 5.*pow(mrho,2)*pow(s,2) + 1.*pow(s,3) +
-                          pow(mpion,4)*(8.*pow(mrho,2) + 4.*C4*pow(mrho,4) + 5.*s) + pow(mrho,4)*s*(4. - 4.*C4*s) + pow(mrho,6)*(4. + 4.*C4*s) +
-                          pow(mpion,2)*(-4.*C4*pow(mrho,6) + 1.*pow(mrho,2)*s - 4.*pow(s,2) + pow(mrho,4)*(-12. + 8.*C4*s))))*t2)/
-                   (pow(mrho,4)*(pow(mpion,2) - 1.*s)) + (0.0625*(eta1 - 1.*eta2)*(pow(ma1,2) - 1.*s)*
-                     (pow(mrho,2)*(eta2*(4.*pow(mpion,4) - 6.*pow(mpion,2)*s + s*(8.*pow(mrho,2) + 6.*s)) +
-                          eta1*(-12.*pow(mpion,4) + 4.*pow(mrho,4) + 2.*pow(mrho,2)*s - 6.*pow(s,2) + pow(mpion,2)*(-4.*pow(mrho,2) + 8.*s))) +
-                       delta*(eta1*(8.*pow(mpion,6) - 2.*pow(mrho,6) + pow(mpion,4)*(2.*pow(mrho,2) - 2.*s) - 3.*pow(mrho,4)*s +
-                             4.*pow(mrho,2)*pow(s,2) + 1.*pow(s,3) + pow(mpion,2)*(2.*pow(mrho,4) - 2.*pow(s,2))) +
-                          eta2*(pow(mpion,4)*(-2.*pow(mrho,2) - 4.*s) + pow(mpion,2)*s*(3.*pow(mrho,2) + 3.*s) +
-                             s*(-4.*pow(mrho,4) - 7.*pow(mrho,2)*s - 1.*pow(s,2)))))*t2)/
-                   (pow(mrho,2)*(pow(Gammaa1,2)*pow(ma1,2) + pow(ma1,4) - 2.*pow(ma1,2)*s + pow(s,2))) -
-                  (0.1875*(eta1 - 1.*eta2)*(pow(ma1,2) - 1.*s)*(delta*
-                        (eta1*(2.6666666666666665*pow(mpion,6) + pow(mpion,4)*(-4.*pow(mrho,2) + 2.*s) +
-                             pow(mpion,2)*(-1.3333333333333333*pow(mrho,4) + 6.*pow(mrho,2)*s - 3.3333333333333335*pow(s,2)) +
-                             s*(0.3333333333333333*pow(mrho,4) - 1.3333333333333333*pow(mrho,2)*s + 1.*pow(s,2))) +
-                          eta2*(pow(mpion,4)*(-0.6666666666666666*pow(mrho,2) - 4.*s) +
-                             s*(0.6666666666666666*pow(mrho,4) - 1.*pow(mrho,2)*s - 1.*pow(s,2)) +
-                             pow(mpion,2)*(-0.6666666666666666*pow(mrho,4) - 0.3333333333333333*pow(mrho,2)*s + 3.6666666666666665*pow(s,2)))) +
-                       pow(mrho,2)*(eta2*(C4*pow(mpion,4)*(2.6666666666666665*pow(mrho,2) + 10.666666666666666*s) +
-                             pow(mpion,2)*(s*(3.3333333333333335 - 10.666666666666666*C4*s) + pow(mrho,2)*(1.3333333333333333 - 5.333333333333333*C4*s)) +
-                             s*(s*(-2. + 2.6666666666666665*C4*s) + pow(mrho,2)*(-1.3333333333333333 + 2.6666666666666665*C4*s))) +
-                          eta1*(pow(mpion,4)*(1.3333333333333333 + 8.*C4*pow(mrho,2) - 10.666666666666666*C4*s) +
-                             s*(s*(2. - 2.6666666666666665*C4*s) + pow(mrho,2)*(-2. + 2.6666666666666665*C4*s)) +
-                             pow(mpion,2)*(pow(mrho,2)*(2.6666666666666665 - 10.666666666666666*C4*s) + s*(-4. + 10.666666666666666*C4*s)))))*t2)/
-                   (pow(mrho,2)*(pow(Gammaa1,2)*pow(ma1,2) + pow(ma1,4) - 2.*pow(ma1,2)*s + pow(s,2))) -
-                  (0.0625*(-2. + delta)*(eta1 - 1.*eta2)*(pow(ma1,2) - 1.*s)*(pow(mpion,2) + s)*
-                     (-2.*eta2*s + eta1*(pow(mpion,2) - 1.*pow(mrho,2) + s))*pow(t2,2))/
-                   ((-1.*pow(mpion,2) + s)*(pow(Gammaa1,2)*pow(ma1,2) + pow(ma1,4) - 2.*pow(ma1,2)*s + pow(s,2))) +
-                  (0.03125*pow(eta1 - 1.*eta2,2)*(pow(eta1,2)*(pow(mrho,2) - 1.*s) + 2.*eta1*eta2*s - 1.*pow(eta2,2)*s)*
-                     (pow(mpion,4) + (pow(mrho,2) - 1.*s)*s + pow(mpion,2)*(-1.*pow(mrho,2) + 2.*s))*pow(t2,2))/
-                   (pow(Gammaa1,2)*pow(ma1,2) + pow(ma1,4) - 2.*pow(ma1,2)*s + pow(s,2)) -
-                  (0.125*(-1.*pow(mrho,4) + 4.*C4*pow(mrho,6) + delta*pow(mrho,2)*
-                        (2.*pow(mrho,2) + 2.*C4*pow(mrho,4) + pow(mpion,2)*(2. - 4.*C4*pow(mrho,2)) - 2.*s) +
-                       pow(delta,2)*(1.*pow(mpion,4) + 0.25*pow(mrho,4) - 1.25*pow(s,2) + pow(mpion,2)*(-3.*pow(mrho,2) + 2.*s)))*pow(t2,2))/
-                   pow(mrho,6) + (0.03125*(0. - 4.*pow(mrho,4) + delta*(16.*pow(mrho,4) - 8.*pow(mrho,2)*s) +
-                       pow(delta,2)*(4.*pow(mpion,4) - 3.*pow(mrho,4) + 2.*pow(mrho,2)*s - 3.*pow(s,2) + pow(mpion,2)*(-4.*pow(mrho,2) + 4.*s)))*
-                     pow(t2,2))/pow(mrho,6) + (0.0625*(-32.*C4*pow(mrho,4)*s +
-                       pow(delta,2)*(1.*pow(mpion,4) + pow(mpion,2)*(-1.0000000000000009*pow(mrho,2) - 2.*s) + s*(-3.*pow(mrho,2) + 1.*s)) +
-                       delta*(-2.*pow(mpion,4) + (6.*pow(mrho,2) + 16.*C4*pow(mrho,4) - 2.*s)*s + pow(mpion,2)*(2.*pow(mrho,2) + 4.*s)))*
-                     pow(t2,2))/(pow(mrho,4)*(pow(mpion,2) - 1.*s)) -
-                  (0.5625*(C4*pow(mrho,6)*(2.6666666666666665 + 7.111111111111112*C4*pow(mpion,2) - 3.555555555555556*C4*s) +
-                       pow(delta,2)*(0.11111111111111112*pow(mrho,4) + pow(mpion,2)*(1.*pow(mrho,2) - 0.22222222222222224*s) -
-                          0.22222222222222224*pow(mrho,2)*s + 0.11111111111111112*pow(s,2)) +
-                       delta*pow(mrho,2)*(-2.2222222222222223*C4*pow(mrho,4) +
-                          pow(mpion,2)*(-0.6666666666666666 - 2.6666666666666665*C4*pow(mrho,2)) + 0.22222222222222224*s +
-                          pow(mrho,2)*(-0.22222222222222224 + 1.777777777777778*C4*s)))*pow(t2,2))/pow(mrho,6) +
-                  (0.03125*(eta1 - 1.*eta2)*(pow(ma1,2) - 1.*s)*(pow(mrho,2)*
-                        (-2.*eta2*pow(mpion,2) - 5.999999999999999*eta1*pow(mrho,2) + 8.*eta1*s - 2.*eta2*s) +
-                       delta*(eta1*(-5.999999999999999*pow(mpion,4) + 5.*pow(mrho,4) + pow(mpion,2)*(4.*pow(mrho,2) - 4.*s) -
-                             5.999999999999999*pow(mrho,2)*s + 1.*pow(s,2)) +
-                          eta2*(4.*pow(mpion,4) + pow(mpion,2)*(1.*pow(mrho,2) - 2.*s) + s*(5.*pow(mrho,2) + 2.*s))))*pow(t2,2))/
-                   (pow(mrho,2)*(pow(Gammaa1,2)*pow(ma1,2) + pow(ma1,4) - 2.*pow(ma1,2)*s + pow(s,2))) -
-                  (0.15625*(eta1 - 1.*eta2)*(pow(ma1,2) - 1.*s)*(delta*
-                        (eta1*(-1.2*pow(mpion,4) + 0.6*pow(mrho,4) + pow(mpion,2)*(2.*pow(mrho,2) - 2.4*s) - 1.6*pow(mrho,2)*s + 1.*pow(s,2)) +
-                          eta2*(0.8*pow(mpion,4) + (1.*pow(mrho,2) - 0.4*s)*s + pow(mpion,2)*(0.2*pow(mrho,2) + 1.2*s))) +
-                       pow(mrho,2)*(eta2*(pow(mpion,2)*(-0.4 - 6.4*C4*s) + s*(-0.4 + 3.2*C4*s)) +
-                          eta1*(s*(0.8 - 3.2*C4*s) + pow(mrho,2)*(-0.4 + 3.2*C4*s) + pow(mpion,2)*(-0.8 - 3.2*C4*pow(mrho,2) + 6.4*C4*s))))*pow(t2,2)
-                     )/(pow(mrho,2)*(pow(Gammaa1,2)*pow(ma1,2) + pow(ma1,4) - 2.*pow(ma1,2)*s + pow(s,2))) -
-                  (0.20833333333333331*delta*(-0.8*pow(mrho,2) + 0.8*C4*pow(mrho,4) + delta*(0.8*pow(mpion,2) + 1.*pow(mrho,2) - 0.7*s))*
-                     pow(t2,3))/pow(mrho,6) + (0.125*(5.333333333333333*pow(C4,2)*pow(mrho,6) +
-                       delta*(-0.6666666666666666*pow(mrho,2) - 1.3333333333333333*C4*pow(mrho,4)) +
-                       pow(delta,2)*(1.*pow(mpion,2) + 1.1666666666666667*pow(mrho,2) - 0.6666666666666666*s))*pow(t2,3))/pow(mrho,6) +
-                  (0.10416666666666666*delta*(-0.8*pow(mrho,2) + delta*(0.4*pow(mpion,2) + 1.*pow(mrho,2) - 0.6*s))*pow(t2,3))/pow(mrho,6) +
-                  (0.020833333333333332*pow(eta1 - 1.*eta2,2)*s*(-2.*eta1*eta2*s + pow(eta2,2)*s + pow(eta1,2)*(-1.*pow(mrho,2) + s))*pow(t2,3))/
-                   (pow(Gammaa1,2)*pow(ma1,2) + pow(ma1,4) - 2.*pow(ma1,2)*s + pow(s,2)) +
-                  (0.10416666666666666*(eta1 - 1.*eta2)*(pow(ma1,2) - 1.*s)*
-                     (0.4*eta1*pow(mrho,2) + delta*(-0.2*eta2*pow(mpion,2) - 0.2*eta2*s + eta1*(-0.4*pow(mpion,2) - 0.8*pow(mrho,2) + 1.*s)))*
-                     pow(t2,3))/(pow(mrho,2)*(pow(Gammaa1,2)*pow(ma1,2) + pow(ma1,4) - 2.*pow(ma1,2)*s + pow(s,2))) -
-                  (0.14583333333333331*(eta1 - 1.*eta2)*(pow(ma1,2) - 1.*s)*
-                     (delta*(-0.14285714285714285*eta2*pow(mpion,2) - 0.42857142857142855*eta2*s +
-                          eta1*(-0.2857142857142857*pow(mpion,2) - 0.5714285714285714*pow(mrho,2) + 1.*s)) +
-                       pow(mrho,2)*(1.1428571428571428*C4*eta2*s + eta1*(0.2857142857142857 - 1.1428571428571428*C4*s)))*pow(t2,3))/
-                   (pow(mrho,2)*(pow(Gammaa1,2)*pow(ma1,2) + pow(ma1,4) - 2.*pow(ma1,2)*s + pow(s,2))) +
-                  (0. - 0.5000000000000001*pow(2. - 1.*delta,2)*pow(mpion,4)*pow(mrho,6) + 0.25*pow(2. - 1.*delta,2)*pow(mrho,10) -
-                     0.5000000000000001*pow(2. - 1.*delta,2)*pow(mrho,6)*pow(s,2) +
-                     pow(2. - 1.*delta,2)*pow(mpion,2)*pow(mrho,6)*(-1.*pow(mrho,2) + 1.*s))/(pow(mrho,6)*(-2.*pow(mpion,2) + 1.*s + 1.*t2)) +
-                  (2.*(0. - 2.*pow(mpion,4)*pow(mrho,4) - 0.5*pow(mrho,8) +
-                       delta*pow(mrho,4)*(2.*pow(mpion,4) + 0.5*pow(mrho,4) + pow(mpion,2)*(-2.*pow(mrho,2) - 1.9999999999999998*s)) +
-                       pow(mpion,2)*(2.*pow(mrho,6) + 2.*pow(mrho,4)*s) +
-                       pow(delta,2)*pow(mrho,2)*(-2.220446049250313e-16*pow(mpion,6) - 0.125*pow(mrho,6) +
-                          pow(mpion,4)*(-0.5*pow(mrho,2) + 2.220446049250313e-16*s) + pow(mpion,2)*(0.5*pow(mrho,4) + 0.5*pow(mrho,2)*s)))*
-                     log(fabs(-1.*pow(mpion,2) + 0.5*s + 0.5*t2)))/(pow(mrho,4)*(pow(mpion,2) - 1.*s)) -
-                  (0.25*(eta1 - 1.*eta2)*(pow(ma1,2) - 1.*s)*(eta2*((-2. + 1.*delta)*pow(mpion,6) + (6. - 3.*delta)*pow(mpion,4)*s +
-                          pow(s,2)*((4. - 2.*delta)*pow(mrho,2) + (2. - 1.*delta)*s) +
-                          pow(mpion,2)*s*((-4. + 2.*delta)*pow(mrho,2) + (-6. + 3.*delta)*s)) +
-                       eta1*((2. - 1.*delta)*pow(mpion,6) + (2. - 1.*delta)*pow(mrho,4)*s + (-2. + 1.*delta)*pow(s,3) +
-                          pow(mpion,4)*((4. - 2.*delta)*pow(mrho,2) + (-6. + 3.*delta)*s) +
-                          pow(mpion,2)*((-2. + 1.*delta)*pow(mrho,4) + (-4. + 2.*delta)*pow(mrho,2)*s + (6. - 3.*delta)*pow(s,2))))*
-                     log(fabs(-2.*pow(mpion,2) + s + t2)))/(pow(Gammaa1,2)*pow(ma1,2) + pow(ma1,4) - 2.*pow(ma1,2)*s + pow(s,2)) +
-                  (0.25*(0. + 8.*pow(mpion,2)*pow(mrho,6) + 4.*pow(mrho,8) - 8.*pow(mrho,6)*s +
-                       delta*pow(mrho,4)*(8.*pow(mpion,4) - 8.*pow(mrho,4) + pow(mpion,2)*(8.*pow(mrho,2) - 16.*s) + 8.*pow(mrho,2)*s +
-                          8.*pow(s,2)) + pow(delta,2)*pow(mrho,4)*
-                        (-4.*pow(mpion,4) + 3.*pow(mrho,4) - 2.*pow(mrho,2)*s - 4.*pow(s,2) + pow(mpion,2)*(-6.*pow(mrho,2) + 8.*s)))*
-                     log(fabs(-2.*pow(mpion,2) + 1.*s + 1.*t2)))/pow(mrho,6) +
-                  (0.5*(0. + pow(mpion,2)*(4.*pow(mrho,6) - 8.*C4*pow(mrho,8)) - 4.*pow(mrho,6)*s + 8.*C4*pow(mrho,8)*s +
-                       pow(delta,2)*pow(mrho,4)*(2.*pow(mpion,4) - 1.*pow(mrho,4) + pow(mpion,2)*(4.*pow(mrho,2) - 4.*s) + 2.*pow(s,2)) +
-                       delta*pow(mrho,4)*(-4.*pow(mpion,4) + 2.*pow(mrho,2)*s - 4.*pow(s,2) +
-                          pow(mpion,2)*(-10.*pow(mrho,2) + 4.*C4*pow(mrho,4) + 8.*s) + pow(mrho,4)*(2. - 4.*C4*s)))*
-                     log(fabs(-2.*pow(mpion,2) + 1.*s + 1.*t2)))/pow(mrho,6)))/
-              (16.*Pi*(pow(mpion,4) + pow(pow(mrho,2) - s,2) - 2*pow(mpion,2)*(pow(mrho,2) + s))) -
-             (pow(Const,2)*pow(ghat,4)*(0. - (0.25*pow(-2 + delta,2)*pow(mpion,2)*
-                     (pow(mpion,4) + pow(pow(mrho,2) - s,2) - 2*pow(mpion,2)*(pow(mrho,2) + s))*t1)/(pow(mrho,2)*pow(pow(mpion,2) - s,2)) -
-                  (0.0625*(0. + 8.*pow(mpion,2)*pow(mrho,4) - 12.*pow(mrho,6) + 4.*pow(mrho,4)*s +
-                       delta*pow(mrho,2)*(-16.*pow(mpion,4) - 16.*pow(mpion,2)*pow(mrho,2) - 4.*pow(mrho,4) + 16.*pow(mrho,2)*s + 4.*pow(s,2)) +
-                       pow(delta,2)*(8.*pow(mpion,6) + 9.*pow(mrho,6) + pow(mpion,4)*(4.*pow(mrho,2) - 4.*s) - 13.*pow(mrho,4)*s -
-                          5.*pow(mrho,2)*pow(s,2) + 1.*pow(s,3) + pow(mpion,2)*(-2.*pow(mrho,4) + 4.*pow(mrho,2)*s - 2.*pow(s,2))))*t1)/
-                   pow(mrho,6) - (0.125*(-2. + delta)*(eta1 - 1.*eta2)*(pow(ma1,2) - 1.*s)*
-                     (eta2*(pow(mpion,6) + pow(mpion,2)*pow(s,2) + (pow(mrho,2) - 1.*s)*pow(s,2) + pow(mpion,4)*(-1.*pow(mrho,2) + 3.*s)) +
-                       eta1*(-4.*pow(mpion,6) + pow(mpion,4)*(3.*pow(mrho,2) + s) +
-                          pow(mpion,2)*(-1.*pow(mrho,4) + pow(mrho,2)*s - 2.*pow(s,2)) + s*(pow(mrho,4) - 2.*pow(mrho,2)*s + pow(s,2))))*t1)/
-                   ((-1.*pow(mpion,2) + s)*(pow(Gammaa1,2)*pow(ma1,2) + pow(ma1,4) - 2.*pow(ma1,2)*s + pow(s,2))) +
-                  (0.03125*pow(eta1 - 1.*eta2,2)*(pow(eta1,2)*(1.*pow(mpion,8) - 2.*pow(mpion,6)*pow(mrho,2) +
-                          pow(mpion,2)*s*(-4.*pow(mrho,4) + 8.*pow(mrho,2)*s - 4.*pow(s,2)) +
-                          pow(s,2)*(1.*pow(mrho,4) - 2.*pow(mrho,2)*s + 1.*pow(s,2)) +
-                          pow(mpion,4)*(3.*pow(mrho,4) - 6.*pow(mrho,2)*s + 4.*pow(s,2))) +
-                       pow(eta2,2)*(1.*pow(mpion,8) - 2.*pow(mpion,6)*pow(mrho,2) +
-                          pow(mpion,2)*s*(-2.*pow(mrho,4) - 4.*pow(mrho,2)*s - 4.*pow(s,2)) +
-                          pow(s,2)*(1.*pow(mrho,4) + 2.*pow(mrho,2)*s + 1.*pow(s,2)) +
-                          pow(mpion,4)*(1.*pow(mrho,4) + 4.*pow(mrho,2)*s + 4.*pow(s,2))) +
-                       eta1*eta2*(-2.*pow(mpion,8) + 2.*pow(mrho,4)*pow(s,2) - 2.*pow(s,4) +
-                          pow(mpion,4)*(2.*pow(mrho,4) + 4.*pow(mrho,2)*s - 8.*pow(s,2)) +
-                          pow(mpion,2)*s*(-4.*pow(mrho,4) - 4.*pow(mrho,2)*s + 8.*pow(s,2))))*t1)/
-                   (pow(Gammaa1,2)*pow(ma1,2) + pow(ma1,4) - 2.*pow(ma1,2)*s + pow(s,2)) +
-                  (0.5*(0. - 4.*C4*pow(mrho,8) - 0.5*pow(mrho,4)*s + pow(mrho,6)*(2. + 2.*C4*s) +
-                       pow(delta,2)*(2.*pow(mpion,6) + 2.*pow(mrho,6) - 1.5*pow(mpion,4)*s - 2.375*pow(mrho,4)*s - 0.75*pow(mrho,2)*pow(s,2) +
-                          0.125*pow(s,3) + pow(mpion,2)*(-1.5*pow(mrho,4) + 0.5*pow(mrho,2)*s)) +
-                       delta*pow(mrho,2)*(-2.*pow(mpion,4) + pow(mpion,2)*(1.*s + pow(mrho,2)*(-1. - 2.*C4*s)) +
-                          pow(mrho,2)*(2.*C4*pow(mrho,4) + pow(mrho,2)*(-3. + 1.*C4*s) + s*(2. + 1.*C4*s))))*t1)/pow(mrho,6) -
-                  (0.5*(pow(mrho,6)*(-1.5 + C4*(-12.*pow(mpion,2) + 6.*s) + pow(C4,2)*(-16.*pow(mpion,4) + 16.*pow(mpion,2)*s - 4.*pow(s,2))) +
-                       pow(delta,2)*(1.*pow(mpion,6) + 0.125*pow(mrho,6) + pow(mpion,4)*(-2.*pow(mrho,2) - 1.*s) + 0.25*pow(mrho,4)*s -
-                          0.625*pow(mrho,2)*pow(s,2) + pow(mpion,2)*(-2.5*pow(mrho,4) + 1.75*pow(mrho,2)*s + 0.25*pow(s,2))) +
-                       delta*pow(mrho,2)*(pow(mpion,4)*(1. + 8.*C4*pow(mrho,2)) +
-                          pow(mpion,2)*(6.*C4*pow(mrho,4) - 0.5*s + pow(mrho,2)*(3. - 10.*C4*s)) +
-                          pow(mrho,2)*(pow(mrho,2)*(1.5 - 1.*C4*s) + s*(-2.5 + 3.*C4*s))))*t1)/pow(mrho,6) -
-                  (0.25*(pow(delta,2)*(1.*pow(mpion,6) - 1.*pow(mrho,6) + pow(mpion,4)*(-2.499999999999999*pow(mrho,2) - 2.5*s) -
-                          1.5*pow(mrho,4)*s + 2.*pow(mrho,2)*pow(s,2) - 0.5*pow(s,3) +
-                          pow(mpion,2)*(3.5*pow(mrho,4) - 1.5000000000000004*pow(mrho,2)*s + 2.*pow(s,2))) +
-                       pow(mrho,2)*(pow(mpion,4)*(-6. - 8.*C4*pow(mrho,2)) + 2.*pow(s,2) + pow(mrho,4)*(-4. - 8.*C4*s) +
-                          pow(mrho,2)*s*(-2. + 8.*C4*s) + pow(mpion,2)*(8.*C4*pow(mrho,4) + 4.*s + pow(mrho,2)*(10. - 16.*C4*s))) +
-                       delta*(-2.*pow(mpion,6) - 5.*pow(mrho,2)*pow(s,2) + 1.*pow(s,3) +
-                          pow(mpion,4)*(8.*pow(mrho,2) + 4.*C4*pow(mrho,4) + 5.*s) + pow(mrho,4)*s*(4. - 4.*C4*s) + pow(mrho,6)*(4. + 4.*C4*s) +
-                          pow(mpion,2)*(-4.*C4*pow(mrho,6) + 1.*pow(mrho,2)*s - 4.*pow(s,2) + pow(mrho,4)*(-12. + 8.*C4*s))))*t1)/
-                   (pow(mrho,4)*(pow(mpion,2) - 1.*s)) + (0.0625*(eta1 - 1.*eta2)*(pow(ma1,2) - 1.*s)*
-                     (pow(mrho,2)*(eta2*(4.*pow(mpion,4) - 6.*pow(mpion,2)*s + s*(8.*pow(mrho,2) + 6.*s)) +
-                          eta1*(-12.*pow(mpion,4) + 4.*pow(mrho,4) + 2.*pow(mrho,2)*s - 6.*pow(s,2) + pow(mpion,2)*(-4.*pow(mrho,2) + 8.*s))) +
-                       delta*(eta1*(8.*pow(mpion,6) - 2.*pow(mrho,6) + pow(mpion,4)*(2.*pow(mrho,2) - 2.*s) - 3.*pow(mrho,4)*s +
-                             4.*pow(mrho,2)*pow(s,2) + 1.*pow(s,3) + pow(mpion,2)*(2.*pow(mrho,4) - 2.*pow(s,2))) +
-                          eta2*(pow(mpion,4)*(-2.*pow(mrho,2) - 4.*s) + pow(mpion,2)*s*(3.*pow(mrho,2) + 3.*s) +
-                             s*(-4.*pow(mrho,4) - 7.*pow(mrho,2)*s - 1.*pow(s,2)))))*t1)/
-                   (pow(mrho,2)*(pow(Gammaa1,2)*pow(ma1,2) + pow(ma1,4) - 2.*pow(ma1,2)*s + pow(s,2))) -
-                  (0.1875*(eta1 - 1.*eta2)*(pow(ma1,2) - 1.*s)*(delta*
-                        (eta1*(2.6666666666666665*pow(mpion,6) + pow(mpion,4)*(-4.*pow(mrho,2) + 2.*s) +
-                             pow(mpion,2)*(-1.3333333333333333*pow(mrho,4) + 6.*pow(mrho,2)*s - 3.3333333333333335*pow(s,2)) +
-                             s*(0.3333333333333333*pow(mrho,4) - 1.3333333333333333*pow(mrho,2)*s + 1.*pow(s,2))) +
-                          eta2*(pow(mpion,4)*(-0.6666666666666666*pow(mrho,2) - 4.*s) +
-                             s*(0.6666666666666666*pow(mrho,4) - 1.*pow(mrho,2)*s - 1.*pow(s,2)) +
-                             pow(mpion,2)*(-0.6666666666666666*pow(mrho,4) - 0.3333333333333333*pow(mrho,2)*s + 3.6666666666666665*pow(s,2)))) +
-                       pow(mrho,2)*(eta2*(C4*pow(mpion,4)*(2.6666666666666665*pow(mrho,2) + 10.666666666666666*s) +
-                             pow(mpion,2)*(s*(3.3333333333333335 - 10.666666666666666*C4*s) + pow(mrho,2)*(1.3333333333333333 - 5.333333333333333*C4*s)) +
-                             s*(s*(-2. + 2.6666666666666665*C4*s) + pow(mrho,2)*(-1.3333333333333333 + 2.6666666666666665*C4*s))) +
-                          eta1*(pow(mpion,4)*(1.3333333333333333 + 8.*C4*pow(mrho,2) - 10.666666666666666*C4*s) +
-                             s*(s*(2. - 2.6666666666666665*C4*s) + pow(mrho,2)*(-2. + 2.6666666666666665*C4*s)) +
-                             pow(mpion,2)*(pow(mrho,2)*(2.6666666666666665 - 10.666666666666666*C4*s) + s*(-4. + 10.666666666666666*C4*s)))))*t1)/
-                   (pow(mrho,2)*(pow(Gammaa1,2)*pow(ma1,2) + pow(ma1,4) - 2.*pow(ma1,2)*s + pow(s,2))) -
-                  (0.0625*(-2. + delta)*(eta1 - 1.*eta2)*(pow(ma1,2) - 1.*s)*(pow(mpion,2) + s)*
-                     (-2.*eta2*s + eta1*(pow(mpion,2) - 1.*pow(mrho,2) + s))*pow(t1,2))/
-                   ((-1.*pow(mpion,2) + s)*(pow(Gammaa1,2)*pow(ma1,2) + pow(ma1,4) - 2.*pow(ma1,2)*s + pow(s,2))) +
-                  (0.03125*pow(eta1 - 1.*eta2,2)*(pow(eta1,2)*(pow(mrho,2) - 1.*s) + 2.*eta1*eta2*s - 1.*pow(eta2,2)*s)*
-                     (pow(mpion,4) + (pow(mrho,2) - 1.*s)*s + pow(mpion,2)*(-1.*pow(mrho,2) + 2.*s))*pow(t1,2))/
-                   (pow(Gammaa1,2)*pow(ma1,2) + pow(ma1,4) - 2.*pow(ma1,2)*s + pow(s,2)) -
-                  (0.125*(-1.*pow(mrho,4) + 4.*C4*pow(mrho,6) + delta*pow(mrho,2)*
-                        (2.*pow(mrho,2) + 2.*C4*pow(mrho,4) + pow(mpion,2)*(2. - 4.*C4*pow(mrho,2)) - 2.*s) +
-                       pow(delta,2)*(1.*pow(mpion,4) + 0.25*pow(mrho,4) - 1.25*pow(s,2) + pow(mpion,2)*(-3.*pow(mrho,2) + 2.*s)))*pow(t1,2))/
-                   pow(mrho,6) + (0.03125*(0. - 4.*pow(mrho,4) + delta*(16.*pow(mrho,4) - 8.*pow(mrho,2)*s) +
-                       pow(delta,2)*(4.*pow(mpion,4) - 3.*pow(mrho,4) + 2.*pow(mrho,2)*s - 3.*pow(s,2) + pow(mpion,2)*(-4.*pow(mrho,2) + 4.*s)))*
-                     pow(t1,2))/pow(mrho,6) + (0.0625*(-32.*C4*pow(mrho,4)*s +
-                       pow(delta,2)*(1.*pow(mpion,4) + pow(mpion,2)*(-1.0000000000000009*pow(mrho,2) - 2.*s) + s*(-3.*pow(mrho,2) + 1.*s)) +
-                       delta*(-2.*pow(mpion,4) + (6.*pow(mrho,2) + 16.*C4*pow(mrho,4) - 2.*s)*s + pow(mpion,2)*(2.*pow(mrho,2) + 4.*s)))*
-                     pow(t1,2))/(pow(mrho,4)*(pow(mpion,2) - 1.*s)) -
-                  (0.5625*(C4*pow(mrho,6)*(2.6666666666666665 + 7.111111111111112*C4*pow(mpion,2) - 3.555555555555556*C4*s) +
-                       pow(delta,2)*(0.11111111111111112*pow(mrho,4) + pow(mpion,2)*(1.*pow(mrho,2) - 0.22222222222222224*s) -
-                          0.22222222222222224*pow(mrho,2)*s + 0.11111111111111112*pow(s,2)) +
-                       delta*pow(mrho,2)*(-2.2222222222222223*C4*pow(mrho,4) +
-                          pow(mpion,2)*(-0.6666666666666666 - 2.6666666666666665*C4*pow(mrho,2)) + 0.22222222222222224*s +
-                          pow(mrho,2)*(-0.22222222222222224 + 1.777777777777778*C4*s)))*pow(t1,2))/pow(mrho,6) +
-                  (0.03125*(eta1 - 1.*eta2)*(pow(ma1,2) - 1.*s)*(pow(mrho,2)*
-                        (-2.*eta2*pow(mpion,2) - 5.999999999999999*eta1*pow(mrho,2) + 8.*eta1*s - 2.*eta2*s) +
-                       delta*(eta1*(-5.999999999999999*pow(mpion,4) + 5.*pow(mrho,4) + pow(mpion,2)*(4.*pow(mrho,2) - 4.*s) -
-                             5.999999999999999*pow(mrho,2)*s + 1.*pow(s,2)) +
-                          eta2*(4.*pow(mpion,4) + pow(mpion,2)*(1.*pow(mrho,2) - 2.*s) + s*(5.*pow(mrho,2) + 2.*s))))*pow(t1,2))/
-                   (pow(mrho,2)*(pow(Gammaa1,2)*pow(ma1,2) + pow(ma1,4) - 2.*pow(ma1,2)*s + pow(s,2))) -
-                  (0.15625*(eta1 - 1.*eta2)*(pow(ma1,2) - 1.*s)*(delta*
-                        (eta1*(-1.2*pow(mpion,4) + 0.6*pow(mrho,4) + pow(mpion,2)*(2.*pow(mrho,2) - 2.4*s) - 1.6*pow(mrho,2)*s + 1.*pow(s,2)) +
-                          eta2*(0.8*pow(mpion,4) + (1.*pow(mrho,2) - 0.4*s)*s + pow(mpion,2)*(0.2*pow(mrho,2) + 1.2*s))) +
-                       pow(mrho,2)*(eta2*(pow(mpion,2)*(-0.4 - 6.4*C4*s) + s*(-0.4 + 3.2*C4*s)) +
-                          eta1*(s*(0.8 - 3.2*C4*s) + pow(mrho,2)*(-0.4 + 3.2*C4*s) + pow(mpion,2)*(-0.8 - 3.2*C4*pow(mrho,2) + 6.4*C4*s))))*pow(t1,2)
-                     )/(pow(mrho,2)*(pow(Gammaa1,2)*pow(ma1,2) + pow(ma1,4) - 2.*pow(ma1,2)*s + pow(s,2))) -
-                  (0.20833333333333331*delta*(-0.8*pow(mrho,2) + 0.8*C4*pow(mrho,4) + delta*(0.8*pow(mpion,2) + 1.*pow(mrho,2) - 0.7*s))*
-                     pow(t1,3))/pow(mrho,6) + (0.125*(5.333333333333333*pow(C4,2)*pow(mrho,6) +
-                       delta*(-0.6666666666666666*pow(mrho,2) - 1.3333333333333333*C4*pow(mrho,4)) +
-                       pow(delta,2)*(1.*pow(mpion,2) + 1.1666666666666667*pow(mrho,2) - 0.6666666666666666*s))*pow(t1,3))/pow(mrho,6) +
-                  (0.10416666666666666*delta*(-0.8*pow(mrho,2) + delta*(0.4*pow(mpion,2) + 1.*pow(mrho,2) - 0.6*s))*pow(t1,3))/pow(mrho,6) +
-                  (0.020833333333333332*pow(eta1 - 1.*eta2,2)*s*(-2.*eta1*eta2*s + pow(eta2,2)*s + pow(eta1,2)*(-1.*pow(mrho,2) + s))*pow(t1,3))/
-                   (pow(Gammaa1,2)*pow(ma1,2) + pow(ma1,4) - 2.*pow(ma1,2)*s + pow(s,2)) +
-                  (0.10416666666666666*(eta1 - 1.*eta2)*(pow(ma1,2) - 1.*s)*
-                     (0.4*eta1*pow(mrho,2) + delta*(-0.2*eta2*pow(mpion,2) - 0.2*eta2*s + eta1*(-0.4*pow(mpion,2) - 0.8*pow(mrho,2) + 1.*s)))*
-                     pow(t1,3))/(pow(mrho,2)*(pow(Gammaa1,2)*pow(ma1,2) + pow(ma1,4) - 2.*pow(ma1,2)*s + pow(s,2))) -
-                  (0.14583333333333331*(eta1 - 1.*eta2)*(pow(ma1,2) - 1.*s)*
-                     (delta*(-0.14285714285714285*eta2*pow(mpion,2) - 0.42857142857142855*eta2*s +
-                          eta1*(-0.2857142857142857*pow(mpion,2) - 0.5714285714285714*pow(mrho,2) + 1.*s)) +
-                       pow(mrho,2)*(1.1428571428571428*C4*eta2*s + eta1*(0.2857142857142857 - 1.1428571428571428*C4*s)))*pow(t1,3))/
-                   (pow(mrho,2)*(pow(Gammaa1,2)*pow(ma1,2) + pow(ma1,4) - 2.*pow(ma1,2)*s + pow(s,2))) +
-                  (0. - 0.5000000000000001*pow(2. - 1.*delta,2)*pow(mpion,4)*pow(mrho,6) + 0.25*pow(2. - 1.*delta,2)*pow(mrho,10) -
-                     0.5000000000000001*pow(2. - 1.*delta,2)*pow(mrho,6)*pow(s,2) +
-                     pow(2. - 1.*delta,2)*pow(mpion,2)*pow(mrho,6)*(-1.*pow(mrho,2) + 1.*s))/(pow(mrho,6)*(-2.*pow(mpion,2) + 1.*s + 1.*t1)) +
-                  (2.*(0. - 2.*pow(mpion,4)*pow(mrho,4) - 0.5*pow(mrho,8) +
-                       delta*pow(mrho,4)*(2.*pow(mpion,4) + 0.5*pow(mrho,4) + pow(mpion,2)*(-2.*pow(mrho,2) - 1.9999999999999998*s)) +
-                       pow(mpion,2)*(2.*pow(mrho,6) + 2.*pow(mrho,4)*s) +
-                       pow(delta,2)*pow(mrho,2)*(-2.220446049250313e-16*pow(mpion,6) - 0.125*pow(mrho,6) +
-                          pow(mpion,4)*(-0.5*pow(mrho,2) + 2.220446049250313e-16*s) + pow(mpion,2)*(0.5*pow(mrho,4) + 0.5*pow(mrho,2)*s)))*
-                     log(fabs(-1.*pow(mpion,2) + 0.5*s + 0.5*t1)))/(pow(mrho,4)*(pow(mpion,2) - 1.*s)) -
-                  (0.25*(eta1 - 1.*eta2)*(pow(ma1,2) - 1.*s)*(eta2*((-2. + 1.*delta)*pow(mpion,6) + (6. - 3.*delta)*pow(mpion,4)*s +
-                          pow(s,2)*((4. - 2.*delta)*pow(mrho,2) + (2. - 1.*delta)*s) +
-                          pow(mpion,2)*s*((-4. + 2.*delta)*pow(mrho,2) + (-6. + 3.*delta)*s)) +
-                       eta1*((2. - 1.*delta)*pow(mpion,6) + (2. - 1.*delta)*pow(mrho,4)*s + (-2. + 1.*delta)*pow(s,3) +
-                          pow(mpion,4)*((4. - 2.*delta)*pow(mrho,2) + (-6. + 3.*delta)*s) +
-                          pow(mpion,2)*((-2. + 1.*delta)*pow(mrho,4) + (-4. + 2.*delta)*pow(mrho,2)*s + (6. - 3.*delta)*pow(s,2))))*
-                     log(fabs(-2.*pow(mpion,2) + s + t1)))/(pow(Gammaa1,2)*pow(ma1,2) + pow(ma1,4) - 2.*pow(ma1,2)*s + pow(s,2)) +
-                  (0.25*(0. + 8.*pow(mpion,2)*pow(mrho,6) + 4.*pow(mrho,8) - 8.*pow(mrho,6)*s +
-                       delta*pow(mrho,4)*(8.*pow(mpion,4) - 8.*pow(mrho,4) + pow(mpion,2)*(8.*pow(mrho,2) - 16.*s) + 8.*pow(mrho,2)*s +
-                          8.*pow(s,2)) + pow(delta,2)*pow(mrho,4)*
-                        (-4.*pow(mpion,4) + 3.*pow(mrho,4) - 2.*pow(mrho,2)*s - 4.*pow(s,2) + pow(mpion,2)*(-6.*pow(mrho,2) + 8.*s)))*
-                     log(fabs(-2.*pow(mpion,2) + 1.*s + 1.*t1)))/pow(mrho,6) +
-                  (0.5*(0. + pow(mpion,2)*(4.*pow(mrho,6) - 8.*C4*pow(mrho,8)) - 4.*pow(mrho,6)*s + 8.*C4*pow(mrho,8)*s +
-                       pow(delta,2)*pow(mrho,4)*(2.*pow(mpion,4) - 1.*pow(mrho,4) + pow(mpion,2)*(4.*pow(mrho,2) - 4.*s) + 2.*pow(s,2)) +
-                       delta*pow(mrho,4)*(-4.*pow(mpion,4) + 2.*pow(mrho,2)*s - 4.*pow(s,2) +
-                          pow(mpion,2)*(-10.*pow(mrho,2) + 4.*C4*pow(mrho,4) + 8.*s) + pow(mrho,4)*(2. - 4.*C4*s)))*
-                     log(fabs(-2.*pow(mpion,2) + 1.*s + 1.*t1)))/pow(mrho,6)))/
-              (16.*Pi*(pow(mpion,4) + pow(pow(mrho,2) - s,2) - 2*pow(mpion,2)*(pow(mrho,2) + s))));*/
-
-          //omega:
-          xsection = to_mb*1/3.0*(0.0024868*pow(Const,2)*pow(g_POR,4)*((pow(momega,8) + pow(mpion,4)*pow(pow(mpion,2) - pow(mrho,2),2) -
-              2*pow(momega,6)*(2*pow(mpion,2) + pow(mrho,2) - s) -
-              2*pow(momega,2)*pow(mpion,2)*(pow(mrho,4) + pow(mpion,2)*s - pow(mrho,2)*s) +
-              pow(momega,4)*(4*pow(mpion,4) + pow(mrho,4) + 4*pow(mpion,2)*(pow(mrho,2) - s) - 2*pow(mrho,2)*s + 2*pow(s,2)))/
-            (pow(momega,2) - t2) + 3*pow(momega,4)*t2 - 8*pow(momega,2)*pow(mpion,2)*t2 + 4*pow(mpion,4)*t2 -
-           4*pow(momega,2)*pow(mrho,2)*t2 + 4*pow(mpion,2)*pow(mrho,2)*t2 + pow(mrho,4)*t2 + 4*pow(momega,2)*s*t2 -
-           4*pow(mpion,2)*s*t2 - 2*pow(mrho,2)*s*t2 + 2*pow(s,2)*t2 + pow(momega,2)*pow(t2,2) - 2*pow(mpion,2)*pow(t2,2) -
-           pow(mrho,2)*pow(t2,2) + s*pow(t2,2) + pow(t2,3)/3. -
-           (pow(momega,8) + pow(mpion,4)*pow(pow(mpion,2) - pow(mrho,2),2) - 2*pow(momega,6)*(2*pow(mpion,2) + pow(mrho,2) - s) -
-              2*pow(momega,2)*pow(mpion,2)*(pow(mrho,4) + pow(mpion,2)*s - pow(mrho,2)*s) +
-              pow(momega,4)*(4*pow(mpion,4) + pow(mrho,4) + 4*pow(mpion,2)*(pow(mrho,2) - s) - 2*pow(mrho,2)*s + 2*pow(s,2)))/
-            (pow(momega,2) - t1) - 3*pow(momega,4)*t1 + 8*pow(momega,2)*pow(mpion,2)*t1 - 4*pow(mpion,4)*t1 +
-           4*pow(momega,2)*pow(mrho,2)*t1 - 4*pow(mpion,2)*pow(mrho,2)*t1 - pow(mrho,4)*t1 - 4*pow(momega,2)*s*t1 +
-           4*pow(mpion,2)*s*t1 + 2*pow(mrho,2)*s*t1 - 2*pow(s,2)*t1 - pow(momega,2)*pow(t1,2) + 2*pow(mpion,2)*pow(t1,2) +
-           pow(mrho,2)*pow(t1,2) - s*pow(t1,2) - pow(t1,3)/3. +
-           2*(2*pow(momega,6) - 3*pow(momega,4)*(2*pow(mpion,2) + pow(mrho,2) - s) -
-              pow(mpion,2)*(pow(mrho,4) + pow(mpion,2)*s - pow(mrho,2)*s) +
-              pow(momega,2)*(4*pow(mpion,4) + pow(mrho,4) + 4*pow(mpion,2)*(pow(mrho,2) - s) - 2*pow(mrho,2)*s + 2*pow(s,2)))*
-            log(fabs(-pow(momega,2) + t2)) - 2*(2*pow(momega,6) - 3*pow(momega,4)*(2*pow(mpion,2) + pow(mrho,2) - s) -
-              pow(mpion,2)*(pow(mrho,4) + pow(mpion,2)*s - pow(mrho,2)*s) +
-              pow(momega,2)*(4*pow(mpion,4) + pow(mrho,4) + 4*pow(mpion,2)*(pow(mrho,2) - s) - 2*pow(mrho,2)*s + 2*pow(s,2)))*
-            log(fabs(-pow(momega,2) + t1))))/(pow(mpion,4) + pow(pow(mrho,2) - s,2) - 2*pow(mpion,2)*(pow(mrho,2) + s));
-
-          process_list.push_back(make_unique<CollisionBranch>(
-              *part_out, *photon_out, xsection, ProcessType::TwoToTwo));
-          break;
-
-        /*case ReactionType::pi_eta:
-          if (part_a.type().pdgcode() == pdg::pi_p) {
-            part_out = pi_plus_particle;
-          } else {
-            part_out = pi_minus_particle;
-          }
-          m3 = part_out->mass();
-
-          mandelstam_t = get_t_range(sqrts, m1, m2, m3, 0.0);
-          t1 = mandelstam_t[1];
-          t2 = mandelstam_t[0];
-
-          xsection = to_be_determined * to_mb;
-          process_list.push_back(make_unique<CollisionBranch>(
-              *part_out, *photon_out, xsection, ProcessType::TwoToTwo));
-          break; */
-
-        case ReactionType::pi0_rho0:
-          part_out = pi0_particle;
-          m3 = part_out->mass();
-
-          mandelstam_t = get_t_range(sqrts, m1, m2, m3, 0.0);
-          t1 = mandelstam_t[1];
-          t2 = mandelstam_t[0];
-
-          xsection = to_mb*1/3.0*(pow(Const,2)*pow(g_POR,4)*((pow(pow(m_omega,2) - s,2)*(pow(m_pi,8) - 2*pow(m_pi,6)*pow(m_rho,2) + pow(m_pi,4)*(pow(m_rho,4) + 4*pow(m_omega,4) - 2*pow(m_omega,2)*s) +
-                  pow(m_omega,4)*(pow(m_rho,4) + pow(m_omega,4) + 2*pow(m_omega,2)*s + 2*pow(s,2) - 2*pow(m_rho,2)*(pow(m_omega,2) + s)) -
-                  2*pow(m_pi,2)*pow(m_omega,2)*(pow(m_rho,4) + 2*pow(m_omega,2)*(pow(m_omega,2) + s) - pow(m_rho,2)*(2*pow(m_omega,2) + s))))/(pow(m_omega,2) - t2) +
-             (pow(m_pi,8) - 2*pow(m_pi,6)*pow(m_rho,2) + 3*pow(m_omega,8) - 4*pow(m_omega,6)*s - 7*pow(m_omega,4)*pow(s,2) + 4*pow(m_omega,2)*pow(s,3) + 5*pow(s,4) +
-                pow(m_rho,4)*(pow(m_omega,4) - 2*pow(m_omega,2)*s + 2*pow(s,2)) + pow(m_rho,2)*(-4*pow(m_omega,6) + 8*pow(m_omega,4)*s - 6*pow(s,3)) -
-                2*pow(m_pi,2)*(4*pow(m_omega,6) - 2*pow(m_rho,2)*pow(pow(m_omega,2) - 2*s,2) + pow(m_rho,4)*s - 10*pow(m_omega,4)*s + 8*pow(s,3)) +
-                pow(m_pi,4)*(pow(m_rho,4) + 2*pow(m_rho,2)*(pow(m_omega,2) - s) + 4*(pow(m_omega,4) - 3*pow(m_omega,2)*s + 3*pow(s,2))))*t2 -
-             2*pow(m_pi,2)*pow(m_omega,4)*pow(t2,2) - pow(m_rho,2)*pow(m_omega,4)*pow(t2,2) + pow(m_omega,6)*pow(t2,2) - pow(m_pi,4)*s*pow(t2,2) +
-             pow(m_pi,2)*pow(m_rho,2)*s*pow(t2,2) + 8*pow(m_pi,2)*pow(m_omega,2)*s*pow(t2,2) + 3*pow(m_rho,2)*pow(m_omega,2)*s*pow(t2,2) -
-             2*pow(m_omega,4)*s*pow(t2,2) - 8*pow(m_pi,2)*pow(s,2)*pow(t2,2) - 3*pow(m_rho,2)*pow(s,2)*pow(t2,2) - 3*pow(m_omega,2)*pow(s,2)*pow(t2,2) +
-             5*pow(s,3)*pow(t2,2) + ((pow(m_omega,4) - 4*pow(m_omega,2)*s + 5*pow(s,2))*pow(t2,3))/3. -
-             (pow(pow(m_omega,2) - s,2)*(pow(m_pi,8) - 2*pow(m_pi,6)*pow(m_rho,2) + pow(m_pi,4)*(pow(m_rho,4) + 4*pow(m_omega,4) - 2*pow(m_omega,2)*s) +
-                  pow(m_omega,4)*(pow(m_rho,4) + pow(m_omega,4) + 2*pow(m_omega,2)*s + 2*pow(s,2) - 2*pow(m_rho,2)*(pow(m_omega,2) + s)) -
-                  2*pow(m_pi,2)*pow(m_omega,2)*(pow(m_rho,4) + 2*pow(m_omega,2)*(pow(m_omega,2) + s) - pow(m_rho,2)*(2*pow(m_omega,2) + s))))/(pow(m_omega,2) - t1) -
-             (pow(m_pi,8) - 2*pow(m_pi,6)*pow(m_rho,2) + 3*pow(m_omega,8) - 4*pow(m_omega,6)*s - 7*pow(m_omega,4)*pow(s,2) + 4*pow(m_omega,2)*pow(s,3) + 5*pow(s,4) +
-                pow(m_rho,4)*(pow(m_omega,4) - 2*pow(m_omega,2)*s + 2*pow(s,2)) + pow(m_rho,2)*(-4*pow(m_omega,6) + 8*pow(m_omega,4)*s - 6*pow(s,3)) -
-                2*pow(m_pi,2)*(4*pow(m_omega,6) - 2*pow(m_rho,2)*pow(pow(m_omega,2) - 2*s,2) + pow(m_rho,4)*s - 10*pow(m_omega,4)*s + 8*pow(s,3)) +
-                pow(m_pi,4)*(pow(m_rho,4) + 2*pow(m_rho,2)*(pow(m_omega,2) - s) + 4*(pow(m_omega,4) - 3*pow(m_omega,2)*s + 3*pow(s,2))))*t1 +
-             2*pow(m_pi,2)*pow(m_omega,4)*pow(t1,2) + pow(m_rho,2)*pow(m_omega,4)*pow(t1,2) - pow(m_omega,6)*pow(t1,2) + pow(m_pi,4)*s*pow(t1,2) -
-             pow(m_pi,2)*pow(m_rho,2)*s*pow(t1,2) - 8*pow(m_pi,2)*pow(m_omega,2)*s*pow(t1,2) - 3*pow(m_rho,2)*pow(m_omega,2)*s*pow(t1,2) +
-             2*pow(m_omega,4)*s*pow(t1,2) + 8*pow(m_pi,2)*pow(s,2)*pow(t1,2) + 3*pow(m_rho,2)*pow(s,2)*pow(t1,2) + 3*pow(m_omega,2)*pow(s,2)*pow(t1,2) -
-             5*pow(s,3)*pow(t1,2) - ((pow(m_omega,4) - 4*pow(m_omega,2)*s + 5*pow(s,2))*pow(t1,3))/3. +
-             2*(pow(m_omega,2) - s)*(-pow(m_pi,8) + pow(m_pi,4)*(4*pow(m_omega,4) - 7*pow(m_omega,2)*s + pow(s,2) + pow(m_rho,2)*(pow(m_omega,2) + s)) +
-                pow(m_pi,2)*(-6*pow(m_omega,6) + 6*pow(m_omega,4)*s + 8*pow(m_omega,2)*pow(s,2) + pow(m_rho,4)*(-pow(m_omega,2) + s) +
-                   pow(m_rho,2)*(4*pow(m_omega,4) - 7*pow(m_omega,2)*s - pow(s,2))) +
-                pow(m_omega,2)*(2*pow(m_omega,6) + pow(m_rho,4)*(pow(m_omega,2) - s) - 4*pow(m_omega,2)*pow(s,2) - 3*pow(s,3) +
-                   pow(m_rho,2)*(-3*pow(m_omega,4) + 2*pow(m_omega,2)*s + 3*pow(s,2))))*log((-pow(m_omega,2) + t2)/(-pow(m_omega,2) + t1))))/
-                   (128.0*M_PI*pow(pow(m_omega,2) - s,2)*(pow(m_pi,4) + pow(pow(m_rho,2) - s,2) - 2*pow(m_pi,2)*(pow(m_rho,2) + s)));
-
-          process_list.push_back(make_unique<CollisionBranch>(
-          *part_out, *photon_out, xsection, ProcessType::TwoToTwo));
-          break;
-
-        case ReactionType::no_reaction:
-          // never reached
-          break;
-       }
-    }
->>>>>>> e6b9ef7a
   }
 
   return process_list;
 }
 
-<<<<<<< HEAD
 double ScatterActionPhoton::diff_cross_section(double t, double t2,
                                                double t1) const {
   const double to_mb = 0.3894;
@@ -2915,130 +375,11 @@
   double diff_xsection = 0.0;
 
   PhotonCrossSection<ComputationMethod::Analytic> xs_object;
-=======
-double ScatterActionPhoton::diff_cross_section(double t, double m3, double t2, double t1) const {
-  const double to_mb = 0.3894;
-  const float m_rho = ParticleType::find(pdg::rho_z).mass();
-  const float m_pi = ParticleType::find(pdg::pi_z).mass();
-  float s = mandelstam_s();
-  float diff_xsection = 0.0;
-
-  const double Const = 0.059;
-  const double g_POR = 11.93;
-  const double ma1 = 1.26;
-  const double ghat = 6.4483;
-  const double eta1 = 2.3920;
-  const double eta2 = 1.9430;
-  const double delta = -0.6426;
-  const double C4 = -0.14095;
-  const double Gammaa1 = 0.4;
-  const double Pi = M_PI;
-  double m_omega = 0.783;
-  double momega = m_omega;
-  double mrho = m_rho;
-  double mpion = m_pi;
->>>>>>> e6b9ef7a
 
   switch (reac) {
     case ReactionType::pi_p_pi_m_rho_z:
       if (outgoing_particles_[0].type().pdgcode().is_rho()) {
-        diff_xsection = (pow(Const,2)*pow(ghat,4)*((0.25*(32*pow(C4,2)*pow(mrho,8) + 2*pow(delta,2)*pow(s,2) + 8*C4*pow(mrho,6)*(-6 + delta - 8*C4*s) +
-                    2*delta*pow(mrho,2)*s*(-6 + delta - 8*C4*s) +
-                    pow(mrho,4)*(12 - pow(delta,2) + 8*C4*(6 + delta)*s + 32*pow(C4,2)*pow(s,2))))/pow(mrho,4) -
-               (0.25*pow(-2 + delta,2)*pow(mpion,2)*(pow(mpion,4) + pow(pow(mrho,2) - t,2) - 2*pow(mpion,2)*(pow(mrho,2) + t)))/
-                (pow(mrho,2)*pow(pow(mpion,2) - t,2)) - (0.25*pow(-2 + delta,2)*pow(mpion,2)*
-                  (pow(mpion,4) + pow(s + t,2) - 2*pow(mpion,2)*(2*pow(mrho,2) + s + t)))/
-                (pow(mrho,2)*pow(pow(mpion,2) + pow(mrho,2) - s - t,2)) +
-               (0.125*(-2 + delta)*(eta1 - eta2)*(pow(ma1,2) - 2*pow(mpion,2) - pow(mrho,2) + s + t)*
-                  (eta1*(2*pow(mpion,2) - s) + eta2*(-3*pow(mpion,2) - pow(mrho,2) + s + t))*
-                  (pow(mpion,4) + t*(-pow(mrho,2) + 2*s + t) - pow(mpion,2)*(pow(mrho,2) + 2*t)))/
-                ((-pow(mpion,2) + t)*(pow(Gammaa1,2)*pow(ma1,2) + pow(pow(ma1,2) - 2*pow(mpion,2) - pow(mrho,2) + s + t,2))) +
-               (0.25*(-2. + delta)*(pow(mpion,4)*(2. + delta - 8.*C4*pow(mrho,2)) + 8.*C4*pow(mrho,4)*t +
-                    t*((2. + 3.*delta)*s + (2. + delta)*t) + pow(mrho,2)*(s*(2. - 1.*delta - 16.*C4*t) + t*(-2. - 1.*delta - 8.*C4*t)) +
-                    pow(mpion,2)*(8.*C4*pow(mrho,4) + (-2. + delta)*s + (-4. - 2.*delta)*t + pow(mrho,2)*(-6. + delta + 16.*C4*t))))/
-                (pow(mrho,2)*(pow(mpion,2) - 1.*t)) - (0.125*(-2 + delta)*(eta1 - eta2)*(pow(ma1,2) - 2*pow(mpion,2) - pow(mrho,2) + s + t)*
-                  (-(eta2*(3*pow(mpion,2) + pow(mrho,2) - s - t)*
-                       (pow(mpion,4) + (pow(mrho,2) - s - t)*(s - t) - pow(mpion,2)*(pow(mrho,2) - 2*s + 2*t))) +
-                    eta1*(2*pow(mpion,6) + pow(mpion,4)*(-2*pow(mrho,2) + 5*s - 4*t) + s*(s + t)*(-pow(mrho,2) + s + t) +
-                       pow(mpion,2)*(2*pow(mrho,4) + pow(mrho,2)*(s - 2*t) - 2*(2*s - t)*(s + t)))))/
-                ((-pow(mpion,2) - pow(mrho,2) + s + t)*(pow(Gammaa1,2)*pow(ma1,2) +
-                    pow(pow(ma1,2) - 2*pow(mpion,2) - pow(mrho,2) + s + t,2))) +
-               (0.03125*pow(eta1 - eta2,2)*(-2*eta1*eta2*(pow(mpion,8) - 4*pow(mpion,6)*t +
-                       pow(t,2)*(-pow(mrho,4) - 2*pow(mrho,2)*s + 2*pow(s,2) + 2*s*t + pow(t,2)) -
-                       2*pow(mpion,2)*t*(-2*pow(mrho,4) + pow(mrho,2)*s + 2*t*(s + t)) + pow(mpion,4)*(-pow(mrho,4) + 2*t*(s + 3*t))) +
-                    pow(eta2,2)*(pow(mpion,8) - 2*pow(mpion,6)*(pow(mrho,2) + 2*t) +
-                       pow(t,2)*(pow(mrho,4) + 2*pow(s,2) + 2*s*t + pow(t,2) + 2*pow(mrho,2)*(-s + t)) -
-                       2*pow(mpion,2)*t*(2*t*(s + t) + pow(mrho,2)*(s + 3*t)) + pow(mpion,4)*(pow(mrho,4) + 6*pow(mrho,2)*t + 2*t*(s + 3*t)))
-                      + pow(eta1,2)*(pow(mpion,8) + 2*pow(mpion,6)*(pow(mrho,2) - 2*t) -
-                       2*pow(mpion,2)*(pow(mrho,2) - s - t)*(pow(mrho,4) + pow(mrho,2)*t - 2*pow(t,2)) +
-                       t*(-pow(mrho,2) + t)*(2*pow(s,2) + 2*s*t + pow(t,2) - pow(mrho,2)*(2*s + t)) +
-                       pow(mpion,4)*(pow(mrho,4) - 2*pow(mrho,2)*(s + 3*t) + 2*t*(s + 3*t)))))/pow(pow(ma1,2) - t,2) +
-               (2*((0.125*pow(-2 + delta,2)*(2*pow(mpion,2) - s)*
-                       (pow(mpion,4) + pow(mrho,2)*(s - t) + t*(s + t) - pow(mpion,2)*(3*pow(mrho,2) + s + 2*t)))/
-                     ((pow(mpion,2) - t)*(pow(mpion,2) + pow(mrho,2) - s - t)) -
-                    (0.125*(-2. + delta)*(pow(mpion,4)*(2. + delta - 8.*C4*pow(mrho,2)) - 2.*delta*pow(s,2) + 2.*s*t - 1.*delta*s*t +
-                         2.*pow(t,2) + delta*pow(t,2) + C4*pow(mrho,4)*(-8.*s + 8.*t) +
-                         pow(mrho,2)*((2. + delta)*s + 8.*C4*pow(s,2) + t*(-2. - 1.*delta - 8.*C4*t)) +
-                         pow(mpion,2)*(8.*C4*pow(mrho,4) - 2.*s + 5.*delta*s - 4.*t - 2.*delta*t +
-                            pow(mrho,2)*(-6. + delta - 16.*C4*s + 16.*C4*t))))/(pow(mpion,2) + pow(mrho,2) - 1.*s - 1.*t)))/pow(mrho,2) +
-               (0.03125*pow(eta1 - eta2,2)*(-2*eta1*eta2*(pow(mpion,8) + 4*pow(mpion,6)*(pow(mrho,2) - t) +
-                       pow(-pow(mrho,2) + s + t,2)*(pow(s,2) + pow(t,2) - 2*pow(mrho,2)*(s + t)) +
-                       pow(mpion,4)*(9*pow(mrho,4) + 4*pow(s,2) + 2*s*t + 6*pow(t,2) - 2*pow(mrho,2)*(7*s + 6*t)) +
-                       2*pow(mpion,2)*(pow(mrho,2) - s - t)*(2*pow(mrho,4) - pow(mrho,2)*(5*s + 4*t) + 2*(pow(s,2) + pow(t,2)))) +
-                    pow(eta2,2)*(pow(mpion,8) + pow(mpion,6)*(6*pow(mrho,2) - 4*t) +
-                       pow(-pow(mrho,2) + s + t,2)*(4*pow(mrho,4) + pow(s,2) + pow(t,2) - 4*pow(mrho,2)*(s + t)) +
-                       pow(mpion,4)*(17*pow(mrho,4) + 4*pow(s,2) + 2*s*t + 6*pow(t,2) - 2*pow(mrho,2)*(10*s + 9*t)) +
-                       2*pow(mpion,2)*(pow(mrho,2) - s - t)*(7*pow(mrho,4) - pow(mrho,2)*(8*s + 7*t) + 2*(pow(s,2) + pow(t,2)))) +
-                    pow(eta1,2)*(pow(mpion,8) + 2*pow(mpion,6)*(pow(mrho,2) - 2*t) +
-                       (s + t)*(-pow(mrho,2) + s + t)*(pow(s,2) + pow(t,2) - pow(mrho,2)*(s + t)) +
-                       pow(mpion,4)*(5*pow(mrho,4) + 4*pow(s,2) + 2*s*t + 6*pow(t,2) - 2*pow(mrho,2)*(5*s + 3*t)) -
-                       2*pow(mpion,2)*(2*pow(mrho,4)*(s + t) + 2*(s + t)*(pow(s,2) + pow(t,2)) -
-                          pow(mrho,2)*(4*pow(s,2) + 5*s*t + 3*pow(t,2))))))/
-                (pow(Gammaa1,2)*pow(ma1,2) + pow(pow(ma1,2) - 2*pow(mpion,2) - pow(mrho,2) + s + t,2)) +
-               (0.0625*pow(eta1 - eta2,2)*(pow(ma1,2) - 2*pow(mpion,2) - pow(mrho,2) + s + t)*
-                  (-(pow(eta2,2)*(pow(mpion,8) + 2*pow(mpion,6)*(pow(mrho,2) - 2*t) +
-                         2*pow(mpion,2)*t*(pow(pow(mrho,2) - s,2) + (3*pow(mrho,2) - 2*s)*t - 2*pow(t,2)) +
-                         (pow(mrho,2) - s - t)*t*(2*pow(mrho,4) + pow(s,2) - s*t - pow(t,2) + pow(mrho,2)*(-3*s + t)) +
-                         pow(mpion,4)*(pow(mrho,4) + 2*t*(s + 3*t) - pow(mrho,2)*(s + 6*t)))) -
-                    pow(eta1,2)*(pow(mpion,8) + 2*pow(mpion,6)*(pow(mrho,2) - 2*t) +
-                       (pow(mrho,2) - s - t)*t*(pow(s,2) - s*t - pow(t,2) + pow(mrho,2)*(s + t)) +
-                       pow(mpion,4)*(3*pow(mrho,4) + 2*t*(s + 3*t) - pow(mrho,2)*(5*s + 6*t)) +
-                       2*pow(mpion,2)*(-(pow(mrho,4)*(s + t)) + t*(pow(s,2) - 2*s*t - 2*pow(t,2)) +
-                          pow(mrho,2)*(pow(s,2) + 2*s*t + 3*pow(t,2)))) +
-                    2*eta1*eta2*(pow(mpion,8) + 2*pow(mpion,6)*(pow(mrho,2) - 2*t) -
-                       (pow(mrho,2) - s - t)*t*(pow(mrho,4) - pow(s,2) - pow(mrho,2)*t + t*(s + t)) +
-                       2*pow(mpion,4)*(2*pow(mrho,4) + t*(s + 3*t) - pow(mrho,2)*(2*s + 3*t)) +
-                       pow(mpion,2)*(pow(mrho,6) - 2*pow(mrho,4)*(s + 2*t) + 2*t*(pow(s,2) - 2*s*t - 2*pow(t,2)) +
-                          pow(mrho,2)*(pow(s,2) + 2*s*t + 6*pow(t,2))))))/
-                ((-pow(ma1,2) + t)*(pow(Gammaa1,2)*pow(ma1,2) + pow(pow(ma1,2) - 2*pow(mpion,2) - pow(mrho,2) + s + t,2))) +
-               2*((-0.0625*(-2 + delta)*(eta1 - eta2)*(eta1*(-2*pow(mpion,2) + s) + eta2*(pow(mpion,2) + t))*
-                     (-pow(mpion,4) + pow(s,2) - pow(t,2) + pow(mrho,2)*(-s + t) + pow(mpion,2)*(pow(mrho,2) - 2*s + 2*t)))/
-                   ((pow(mpion,2) + pow(mrho,2) - s - t)*(-pow(ma1,2) + t)) +
-                  (0.125*(-2. + delta)*(eta1 - 1.*eta2)*(eta2*(-0.5*pow(mpion,6) + pow(mpion,4)*(0.5*pow(mrho,2) + 0.5*t) +
-                          pow(mpion,2)*(1.*pow(mrho,2) - 1.*s + 0.5*t)*t + (0.5*pow(mrho,2) - 1.*s - 0.5*t)*pow(t,2)) +
-                       eta1*(1.*pow(mpion,6) + pow(mpion,4)*(-1.*pow(mrho,2) + 0.5*s - 2.*t) + s*(-0.5*pow(mrho,2) + 0.5*t)*t +
-                          pow(mpion,2)*(1.*pow(mrho,4) + pow(mrho,2)*(-0.5*s - 1.*t) + t*(1.*s + 1.*t)))))/
-                   ((pow(ma1,2) - 1.*t)*(-1.*pow(mpion,2) + t)) +
-                  (0.0625*(eta1 - eta2)*(eta2*(8*C4*pow(mrho,6)*t - 2*delta*pow(s,2)*t +
-                          pow(mrho,2)*(-4*pow(mpion,4) + (s*(2 + 3*delta + 8*C4*s) - 4*t)*t + pow(mpion,2)*(-((-2 + delta)*s) + 8*t)) +
-                          pow(mrho,4)*(8*C4*pow(mpion,4) - pow(mpion,2)*(-2 + delta + 16*C4*t) + t*(-6 + delta + 8*C4*(-2*s + t)))) +
-                       eta1*(2*delta*pow(s,2)*t + 8*C4*pow(mrho,6)*(-2*pow(mpion,2) + t) -
-                          pow(mrho,2)*(-4*pow(mpion,4) - 4*pow(t,2) + 2*pow(mpion,2)*((2 + delta)*s + 4*t) +
-                             pow(s,2)*(-2 + delta + 8*C4*t)) + pow(mrho,4)*
-                           (-8*C4*pow(mpion,4) + (-2 + delta)*s - 4*t*(1 + 2*C4*t) + 8*pow(mpion,2)*(1 + 2*C4*(s + t))))))/
-                   (pow(mrho,2)*(-pow(ma1,2) + t))) - (0.125*(eta1 - eta2)*(pow(ma1,2) - 2*pow(mpion,2) - pow(mrho,2) + s + t)*
-                  (eta1*(pow(mpion,4)*(4*pow(mrho,2) - 8*C4*pow(mrho,4)) + 8*C4*pow(mrho,6)*(s + t) - 2*delta*pow(s,2)*(s + t) +
-                       pow(mrho,2)*((6 + delta)*pow(s,2) + 8*s*t + 4*pow(t,2) + 8*C4*pow(s,2)*(s + t)) -
-                       pow(mrho,4)*(-((-6 + delta)*s) + 4*t + 8*C4*(2*pow(s,2) + 2*s*t + pow(t,2))) +
-                       2*pow(mpion,2)*(-8*C4*pow(mrho,6) + 2*delta*pow(s,2) - pow(mrho,2)*(s*(6 + delta + 8*C4*s) + 4*t) +
-                          4*pow(mrho,4)*(1 + 2*C4*(2*s + t)))) +
-                    eta2*(pow(mpion,4)*(-4*pow(mrho,2) + 8*C4*pow(mrho,4)) -
-                       (-pow(mrho,2) + s + t)*(16*C4*pow(mrho,6) - 2*delta*pow(s,2) + pow(mrho,2)*(s*(6 + 3*delta + 8*C4*s) + 4*t) +
-                          pow(mrho,4)*(-10 + delta - 8*C4*(3*s + t))) +
-                       pow(mpion,2)*(32*C4*pow(mrho,6) - 4*delta*pow(s,2) + pow(mrho,2)*(s*(14 + 5*delta + 16*C4*s) + 8*t) +
-                          pow(mrho,4)*(delta - 2*(9 + 8*C4*(3*s + t)))))))/
-                (pow(mrho,2)*(pow(Gammaa1,2)*pow(ma1,2) + pow(pow(ma1,2) - 2*pow(mpion,2) - pow(mrho,2) + s + t,2)))))/
-           (16.*M_PI*s*(-4*pow(mpion,2) + s));
+       
     //  } else if (outgoing_particles_[0].type().pdgcode() == pdg::eta) {
     //    diff_xsection = to_be_determined;
       } else if (outgoing_particles_[0].type().pdgcode() == pdg::photon) {
@@ -3050,66 +391,11 @@
     case ReactionType::pi_z_pi_p_rho_p:
 
       if (outgoing_particles_[0].type().pdgcode().is_rho()) {
-        diff_xsection = (pow(Const,2)*pow(ghat,4)*((-0.25*pow(-2 + delta,2)*pow(mpion,2)*
-      				  (pow(mpion,4) + pow(pow(mrho,2) - t,2) - 2*pow(mpion,2)*(pow(mrho,2) + t)))/(pow(mrho,2)*pow(pow(mpion,2) - t,2)) +
-      			   (0.0625*pow(-2*pow(mrho,2) + delta*s,2)*(8*pow(mpion,4)*pow(mrho,2) + 2*pow(mrho,6) + pow(s,3) + 8*pow(mrho,2)*t*(s + t) -
-      					pow(mrho,4)*(7*s + 8*t) + 4*pow(mpion,2)*(5*pow(mrho,4) - pow(s,2) - 4*pow(mrho,2)*t)))/
-      				(pow(mrho,6)*pow(pow(mrho,2) - s,2)) - (0.0625*(eta1 - eta2)*(2*pow(mrho,2) - delta*s)*
-      				  (-(eta2*(2*pow(mpion,2) + pow(mrho,2) - s - 2*t)*
-      					   (2*pow(mpion,4) + pow(mpion,2)*(-pow(mrho,2) + s - 4*t) + t*(3*pow(mrho,2) + s + 2*t))) +
-      					eta1*(4*pow(mpion,6) - pow(mrho,4)*s + pow(s,3) + 2*pow(mpion,4)*(5*pow(mrho,2) - s - 6*t) -
-      					   2*(pow(mrho,4) - 4*pow(mrho,2)*s + pow(s,2))*t + 6*(pow(mrho,2) - s)*pow(t,2) - 4*pow(t,3) -
-      					   4*pow(mpion,2)*(4*pow(mrho,2)*t + (s - 3*t)*(s + t)))))/(pow(mrho,2)*(pow(mrho,2) - s)*(pow(ma1,2) - t)) -
-      			   (0.125*(-2 + delta)*(eta1 - eta2)*(-(eta2*(pow(mpion,2) + t)*
-      					   (pow(mpion,4) + t*(-pow(mrho,2) + 2*s + t) - pow(mpion,2)*(pow(mrho,2) + 2*t))) +
-      					eta1*(2*pow(mpion,6) + pow(mpion,4)*(-2*pow(mrho,2) + s - 4*t) + s*t*(-pow(mrho,2) + t) +
-      					   pow(mpion,2)*(2*pow(mrho,4) + 2*t*(s + t) - pow(mrho,2)*(s + 2*t)))))/((-pow(ma1,2) + t)*(-pow(mpion,2) + t)) +
-      			   (0.03125*pow(eta1 - eta2,2)*(-2*eta1*eta2*(pow(mpion,8) - 4*pow(mpion,6)*t +
-      					   pow(t,2)*(-pow(mrho,4) - 2*pow(mrho,2)*s + 2*pow(s,2) + 2*s*t + pow(t,2)) -
-      					   2*pow(mpion,2)*t*(-2*pow(mrho,4) + pow(mrho,2)*s + 2*t*(s + t)) + pow(mpion,4)*(-pow(mrho,4) + 2*t*(s + 3*t))) +
-      					pow(eta2,2)*(pow(mpion,8) - 2*pow(mpion,6)*(pow(mrho,2) + 2*t) +
-      					   pow(t,2)*(pow(mrho,4) + 2*pow(s,2) + 2*s*t + pow(t,2) + 2*pow(mrho,2)*(-s + t)) -
-      					   2*pow(mpion,2)*t*(2*t*(s + t) + pow(mrho,2)*(s + 3*t)) + pow(mpion,4)*(pow(mrho,4) + 6*pow(mrho,2)*t + 2*t*(s + 3*t))) +
-      					pow(eta1,2)*(pow(mpion,8) + 2*pow(mpion,6)*(pow(mrho,2) - 2*t) -
-      					   2*pow(mpion,2)*(pow(mrho,2) - s - t)*(pow(mrho,4) + pow(mrho,2)*t - 2*pow(t,2)) +
-      					   t*(-pow(mrho,2) + t)*(2*pow(s,2) + 2*s*t + pow(t,2) - pow(mrho,2)*(2*s + t)) +
-      					   pow(mpion,4)*(pow(mrho,4) - 2*pow(mrho,2)*(s + 3*t) + 2*t*(s + 3*t)))))/pow(pow(ma1,2) - t,2) -
-      			   (3.*(1.*pow(mrho,2) - 0.5*delta*s)*(delta*(0.666667*pow(mpion,4)*pow(mrho,2) + 0.166667*pow(mrho,6) +
-      					   pow(mpion,2)*(1.66667*pow(mrho,4) - 0.416667*pow(s,2) + pow(mrho,2)*(0.0833333*s - 1.33333*t)) +
-      					   pow(mrho,4)*(-0.541667*s - 0.666667*t) + pow(s,2)*(0.125*s + 0.0833333*t) +
-      					   pow(mrho,2)*(-0.0833333*pow(s,2) + 0.583333*s*t + 0.666667*pow(t,2))) +
-      					pow(mrho,2)*(1.*C4*pow(mrho,6) + pow(mpion,2)*(2.*C4*pow(mrho,4) + 0.166667*s + pow(mrho,2)*(-0.833333 - 0.666667*C4*s)) +
-      					   s*(-0.0833333*s - 0.166667*t) + pow(mrho,4)*(-0.416667 - 1.33333*C4*s - 2.*C4*t) +
-      					   pow(mrho,2)*(0.833333*t + s*(0.5 + 0.333333*C4*s + 0.666667*C4*t)))))/(pow(mrho,8) - 1.*pow(mrho,6)*s) +
-      			   (pow(mrho,6)*(0.75 + C4*(2.*C4*pow(mrho,4) + pow(mrho,2)*(-3. - 4.*C4*s) + s*(3. + 2.*C4*s))) +
-      				  pow(delta,2)*(0.5*pow(mpion,4)*pow(mrho,2) + 0.125*pow(mrho,6) +
-      					 pow(mpion,2)*(1.25*pow(mrho,4) - 0.375*pow(s,2) + pow(mrho,2)*(0.125*s - 1.*t)) + pow(mrho,4)*(-0.375*s - 0.5*t) +
-      					 pow(s,2)*(0.125*s + 0.125*t) + pow(mrho,2)*(0.0625*pow(s,2) + 0.375*s*t + 0.5*pow(t,2))) +
-      				  delta*pow(mrho,2)*(2.*C4*pow(mrho,6) + pow(mpion,2)*(3.*C4*pow(mrho,4) + 0.25*s + pow(mrho,2)*(-1.25 - 1.*C4*s)) +
-      					 s*(-0.25*s - 0.25*t) + pow(mrho,4)*(-0.75 - 1.5*C4*s - 3.*C4*t) + pow(mrho,2)*(1.25*t + s*(0.25 - 0.5*C4*s + 1.*C4*t))))/
-      				pow(mrho,6) + (2*((-0.0625*(-2. + delta)*(-2.*pow(mrho,2) + delta*s)*
-      					   (pow(mpion,4)*(4.*pow(mrho,2) + 4.*s) + pow(mpion,2)*(pow(mrho,2)*(-7.*s - 4.*t) + s*(-1.*s - 4.*t)) +
-      						 s*(pow(mrho,4) + pow(mrho,2)*(s - 1.*t) + s*t)))/((pow(mrho,2) - 1.*s)*(pow(mpion,2) - 1.*t)) +
-      					(0.0625*(-2 + delta)*(pow(mpion,4)*((-2 + 4*delta)*pow(mrho,2) + 8*C4*pow(mrho,4) + 5*delta*s) - 8*C4*pow(mrho,6)*t +
-      						 delta*s*t*(s + t) + pow(mrho,2)*(delta*s*(s - 3*t) - 2*t*(s + t)) + 2*pow(mrho,4)*((-1 + delta)*s + t + 4*C4*t*(2*s + t)) -
-      						 pow(mpion,2)*(8*C4*pow(mrho,6) + delta*s*(s + 6*t) + 2*pow(mrho,4)*(-3 + 8*C4*t) +
-      							pow(mrho,2)*((-2 + 9*delta)*s + 4*(-1 + delta)*t))))/(-pow(mpion,2) + t)))/pow(mrho,4) -
-      			   (0.0625*(eta1 - eta2)*(eta2*(-4*delta*pow(mpion,6) + 4*pow(mpion,4)*(pow(mrho,2) - 2*C4*pow(mrho,4) + 3*delta*t) +
-      					   pow(mpion,2)*(delta*(s - 6*t)*(s + 2*t) - (2 + delta)*pow(mrho,2)*(s + 4*t) + 2*pow(mrho,4)*(-1 + delta + 8*C4*t)) +
-      					   t*(-8*C4*pow(mrho,6) + pow(mrho,4)*(6 - 4*delta + 16*C4*s - 8*C4*t) +
-      						  pow(mrho,2)*(-(s*(2 + delta + 8*C4*s)) + 4*(1 + delta)*t) + delta*(3*pow(s,2) + 4*s*t + 4*pow(t,2)))) +
-      					eta1*(4*delta*pow(mpion,6) - 8*C4*pow(mrho,6)*t + delta*(pow(s,3) - 4*pow(s,2)*t - 6*s*pow(t,2) - 4*pow(t,3)) -
-      					   2*pow(mpion,4)*((2 - 5*delta)*pow(mrho,2) - 4*C4*pow(mrho,4) + delta*(s + 6*t)) +
-      					   2*pow(mrho,4)*(s - delta*s + t*(2 - delta + 4*C4*t)) +
-      					   pow(mrho,2)*(8*delta*s*t + 2*(-2 + 3*delta)*pow(t,2) + pow(s,2)*(-2 + delta + 8*C4*t)) -
-      					   2*pow(mpion,2)*(-8*C4*pow(mrho,6) + 2*delta*(s - 3*t)*(s + t) - pow(mrho,2)*((2 + delta)*s + (4 - 8*delta)*t) +
-      						  pow(mrho,4)*(4 + 8*C4*(s + t))))))/(pow(mrho,2)*(-pow(ma1,2) + t))))/(16.*Pi*s*(-4*pow(mpion,2) + s));
-
+       
       } else if (outgoing_particles_[0].type().pdgcode().is_pion()) {
         diff_xsection = 0.0000000000001/to_mb/(t2-t1);
       }
       break;
-<<<<<<< HEAD
 
     case ReactionType::pi_m_rho_z_pi_m:
     case ReactionType::pi_p_rho_z_pi_p:
@@ -3119,177 +405,6 @@
 
     case ReactionType::pi_m_rho_p_pi_z:
     case ReactionType::pi_p_rho_m_pi_z:
-=======
-    case ReactionType::pi_rho0:
-
-      diff_xsection = 1/3.0*(pow(Const,2)*pow(ghat,4)*((-8*pow(-2 + delta,2)*pow(m_pi,2))/(pow(mrho,2)*pow(pow(m_pi,2) - s,2)) -
-       (8*pow(-2 + delta,2)*pow(m_pi,2)*(pow(m_pi,4) + pow(pow(mrho,2) - t,2) - 2*pow(m_pi,2)*(pow(mrho,2) + t)))/
-        (pow(mrho,2)*(pow(m_pi,4) + pow(pow(mrho,2) - s,2) - 2*pow(m_pi,2)*(pow(mrho,2) + s))*pow(pow(m_pi,2) - t,2)) +
-       (4*(-2 + delta)*(eta1 - eta2)*(pow(ma1,2) - s)*(-(eta2*(pow(m_pi,2) + s)) + eta1*(-pow(mrho,2) + s + t))*
-          (-pow(m_pi,4) + pow(m_pi,2)*(pow(mrho,2) - 2*t) + t*(-pow(mrho,2) + 2*s + t)))/
-        ((pow(Gammaa1,2)*pow(ma1,2) + pow(pow(ma1,2) - s,2))*(pow(m_pi,4) + pow(pow(mrho,2) - s,2) - 2*pow(m_pi,2)*(pow(mrho,2) + s))*
-          (pow(m_pi,2) - t)) - (8*(-2 + delta)*(pow(m_pi,4)*(2 - 3*delta + 8*C4*pow(mrho,2)) + pow(mrho,4)*(-2 + delta + 8*C4*t) +
-            t*((2 + 3*delta)*s + 2*delta*t) + pow(m_pi,2)*(-8*C4*pow(mrho,4) + (-2 + delta)*s - (2 + 3*delta)*t + 4*pow(mrho,2)*(1 + 4*C4*t)) -
-            pow(mrho,2)*(t*(-2 + 3*delta + 8*C4*t) + s*(-2 + delta + 16*C4*t))))/
-        (pow(mrho,2)*(pow(m_pi,4) + pow(pow(mrho,2) - s,2) - 2*pow(m_pi,2)*(pow(mrho,2) + s))*(pow(m_pi,2) - t)) +
-       (4*(-2 + delta)*(eta1 - eta2)*(pow(ma1,2) - s)*(eta2*(pow(m_pi,2) + s)*
-             (pow(m_pi,4) - pow(m_pi,2)*(pow(mrho,2) - 2*s) + s*(pow(mrho,2) - s - 2*t)) +
-            eta1*(-4*pow(m_pi,6) + s*(-pow(mrho,2) + s)*(-pow(mrho,2) + s + t) + pow(m_pi,4)*(3*pow(mrho,2) + s + t) -
-               pow(m_pi,2)*(pow(mrho,4) + 2*s*(s - t) + pow(mrho,2)*(-s + t)))))/
-        ((pow(Gammaa1,2)*pow(ma1,2) + pow(pow(ma1,2) - s,2))*(pow(m_pi,2) - s)*
-          (pow(m_pi,4) + pow(pow(mrho,2) - s,2) - 2*pow(m_pi,2)*(pow(mrho,2) + s))) +
-       (pow(eta1 - eta2,2)*(pow(eta2,2)*(pow(m_pi,8) - 2*pow(m_pi,6)*pow(mrho,2) + pow(m_pi,4)*(pow(pow(mrho,2) + 2*s,2) - 2*s*t) +
-               pow(s,2)*(pow(pow(mrho,2) + s,2) + 2*(-pow(mrho,2) + s)*t + 2*pow(t,2)) -
-               2*pow(m_pi,2)*s*(pow(mrho,4) + pow(mrho,2)*(2*s - t) + 2*s*(s + t))) +
-            2*eta1*eta2*(-pow(m_pi,8) + pow(m_pi,4)*(pow(mrho,4) + 2*pow(mrho,2)*s + 2*s*(-2*s + t)) -
-               2*pow(m_pi,2)*s*(pow(mrho,4) + pow(mrho,2)*(s + t) - 2*s*(s + t)) + pow(s,2)*(pow(mrho,4) - pow(s,2) + 2*pow(mrho,2)*t - 2*t*(s + t)))\
-             + pow(eta1,2)*(pow(m_pi,8) - 2*pow(m_pi,6)*pow(mrho,2) + pow(m_pi,4)*(3*pow(mrho,4) + 2*s*(2*s - t) + 2*pow(mrho,2)*(-3*s + t)) -
-               2*pow(m_pi,2)*(pow(mrho,2) - s)*(-2*s*(s + t) + pow(mrho,2)*(2*s + t)) +
-               s*(-pow(mrho,2) + s)*(pow(s,2) + 2*s*t + 2*pow(t,2) - pow(mrho,2)*(s + 2*t)))))/
-        ((pow(Gammaa1,2)*pow(ma1,2) + pow(pow(ma1,2) - s,2))*(pow(m_pi,4) + pow(pow(mrho,2) - s,2) - 2*pow(m_pi,2)*(pow(mrho,2) + s))) +
-       (pow(eta1 - eta2,2)*(-2*eta1*eta2*(pow(m_pi,8) - pow(m_pi,4)*(pow(mrho,4) + 2*(pow(mrho,2) + s)*t - 4*pow(t,2)) +
-               pow(t,2)*(-pow(mrho,4) - 2*pow(mrho,2)*s + 2*pow(s,2) + 2*s*t + pow(t,2)) +
-               2*pow(m_pi,2)*t*(pow(mrho,4) + pow(mrho,2)*(s + t) - 2*t*(s + t))) +
-            pow(eta2,2)*(pow(m_pi,8) - 2*pow(m_pi,6)*pow(mrho,2) + pow(m_pi,4)*(pow(mrho,4) + 4*pow(mrho,2)*t - 2*(s - 2*t)*t) +
-               pow(t,2)*(pow(mrho,4) + 2*pow(s,2) + 2*s*t + pow(t,2) + 2*pow(mrho,2)*(-s + t)) -
-               2*pow(m_pi,2)*t*(pow(mrho,4) - pow(mrho,2)*(s - 2*t) + 2*t*(s + t))) +
-            pow(eta1,2)*(pow(m_pi,8) - 2*pow(m_pi,6)*pow(mrho,2) + pow(m_pi,4)*(3*pow(mrho,4) + 2*pow(mrho,2)*(s - 3*t) - 2*(s - 2*t)*t) +
-               t*(-pow(mrho,2) + t)*(2*pow(s,2) + 2*s*t + pow(t,2) - pow(mrho,2)*(2*s + t)) -
-               2*pow(m_pi,2)*(-pow(mrho,2) + t)*(2*t*(s + t) - pow(mrho,2)*(s + 2*t)))))/
-        ((pow(m_pi,4) + pow(pow(mrho,2) - s,2) - 2*pow(m_pi,2)*(pow(mrho,2) + s))*pow(pow(ma1,2) - t,2)) +
-       (8*(-2 + delta)*((-2 + delta)*pow(mrho,6) + pow(m_pi,6)*(-2 + 3*delta - 8*C4*pow(mrho,2)) + s*t*((-2 + 3*delta)*s + 4*delta*t) +
-            pow(m_pi,4)*(8*C4*pow(mrho,4) + 4*delta*s + 2*t - 3*delta*t - pow(mrho,2)*(2 + delta + 16*C4*s - 8*C4*t)) +
-            pow(mrho,4)*(-((-2 + delta)*t) + s*(4 - 2*delta + 8*C4*t)) + pow(mrho,2)*s*(s*(-2 + delta - 8*C4*t) - 2*t*(delta + 8*C4*t)) +
-            pow(m_pi,2)*(s*((2 - 3*delta)*s - 8*delta*t) - pow(mrho,4)*(-6 + 3*delta + 8*C4*(s + t)) +
-               pow(mrho,2)*(8*C4*pow(s,2) + 4*(-1 + delta)*t + s*(-8 + 6*delta + 32*C4*t)))))/
-        (pow(mrho,2)*(pow(m_pi,2) - s)*(pow(m_pi,4) + pow(pow(mrho,2) - s,2) - 2*pow(m_pi,2)*(pow(mrho,2) + s))*(pow(m_pi,2) - t)) +
-       (2*pow(eta1 - eta2,2)*(pow(ma1,2) - s)*(pow(eta1,2)*(pow(m_pi,8) + pow(m_pi,4)*(2*pow(mrho,4) + 2*s*t - 3*pow(mrho,2)*(s + t)) +
-               s*t*(2*pow(mrho,4) + pow(s,2) + 3*s*t + pow(t,2) - 3*pow(mrho,2)*(s + t)) -
-               2*pow(m_pi,2)*(pow(mrho,2) - s - t)*(-2*s*t + pow(mrho,2)*(s + t))) +
-            pow(eta2,2)*(pow(m_pi,8) - 4*pow(m_pi,2)*s*t*(pow(mrho,2) + s + t) + pow(m_pi,4)*(2*s*t + pow(mrho,2)*(s + t)) +
-               s*t*(pow(s,2) + 3*s*t + pow(t,2) + pow(mrho,2)*(s + t))) +
-            2*eta1*eta2*(-pow(m_pi,8) + 2*pow(m_pi,6)*pow(mrho,2) - 2*pow(m_pi,4)*s*t - s*t*(pow(s,2) + 3*s*t + pow(t,2) - 2*pow(mrho,2)*(s + t)) -
-               pow(m_pi,2)*(-4*s*t*(s + t) + pow(mrho,2)*(pow(s,2) + 4*s*t + pow(t,2))))))/
-        ((pow(Gammaa1,2)*pow(ma1,2) + pow(pow(ma1,2) - s,2))*(pow(m_pi,4) + pow(pow(mrho,2) - s,2) - 2*pow(m_pi,2)*(pow(mrho,2) + s))*
-          (pow(ma1,2) - t)) + (8*(pow(delta,2)*(8*pow(m_pi,4) + 3*pow(mrho,4) - 6*pow(mrho,2)*(s + t) + 2*pow(s + t,2) +
-               4*pow(m_pi,2)*(3*pow(mrho,2) - 2*(s + t))) - 4*delta*pow(mrho,2)*
-             (16*C4*pow(m_pi,4) + pow(mrho,2)*(3 - 6*C4*(s + t)) + (s + t)*(-3 + 4*C4*(s + t)) + 2*pow(m_pi,2)*(3 + C4*(6*pow(mrho,2) - 8*(s + t)))) +
-            4*pow(mrho,4)*(3 + 4*C4*(2*pow(m_pi,2) - s - t)*(3 + C4*(4*pow(m_pi,2) - 2*(s + t))))))/
-        (pow(mrho,4)*(pow(m_pi,4) + pow(pow(mrho,2) - s,2) - 2*pow(m_pi,2)*(pow(mrho,2) + s))) +
-       (4*(eta1 - eta2)*(-pow(ma1,2) + s)*(eta2*(-2*pow(m_pi,4)*(delta - 4*C4*pow(mrho,2))*(pow(mrho,2) + 4*s) +
-               pow(m_pi,2)*(-2*pow(mrho,4)*(-2 + delta + 8*C4*s) + 8*delta*s*(s + t) - pow(mrho,2)*((-10 + delta)*s - (-2 + delta)*t + 32*C4*s*(s + t))) +
-               s*(2*pow(mrho,4)*(-2 + delta + 4*C4*s) - 2*delta*pow(s + t,2) + pow(mrho,2)*((-6 + delta)*s + (-2 + delta)*t + 8*C4*pow(s + t,2)))) +
-            eta1*(4*pow(m_pi,4)*(6*C4*pow(mrho,4) + 2*delta*s + pow(mrho,2)*(1 - 2*delta - 8*C4*s)) + 2*delta*s*pow(s + t,2) -
-               pow(mrho,2)*((-6 + 5*delta)*pow(s,2) + 2*(-2 + 3*delta)*s*t + (-2 + delta)*pow(t,2) + 8*C4*s*pow(s + t,2)) +
-               pow(mrho,4)*((-2 + delta)*(3*s + t) + 8*C4*s*(s + 2*t)) -
-               2*pow(m_pi,2)*(4*delta*s*(s + t) - pow(mrho,2)*(-6*s + 7*delta*s - 2*t + 3*delta*t + 16*C4*s*(s + t)) +
-                  2*pow(mrho,4)*(-2 + delta + 4*C4*(2*s + t))))))/
-        (pow(mrho,2)*(pow(Gammaa1,2)*pow(ma1,2) + pow(pow(ma1,2) - s,2))*
-          (pow(m_pi,4) + pow(pow(mrho,2) - s,2) - 2*pow(m_pi,2)*(pow(mrho,2) + s))) +
-       (4*(eta1 - eta2)*(((-2 + delta)*(pow(m_pi,4) - pow(m_pi,2)*(pow(mrho,2) - 2*s) + s*(pow(mrho,2) - s - 2*t))*
-               (eta1*(pow(mrho,2) - s - t) + eta2*(pow(m_pi,2) + t)))/((pow(m_pi,2) - s)*(pow(ma1,2) - t)) +
-            ((-2 + delta)*(eta2*(pow(m_pi,2) + t)*(pow(m_pi,4) - pow(m_pi,2)*(pow(mrho,2) - 2*t) + (pow(mrho,2) - 2*s - t)*t) +
-                 eta1*(-4*pow(m_pi,6) + (pow(mrho,2) - t)*(pow(mrho,2) - s - t)*t + pow(m_pi,4)*(3*pow(mrho,2) + s + t) -
-                    pow(m_pi,2)*(pow(mrho,4) + pow(mrho,2)*(s - t) + 2*t*(-s + t)))))/((-pow(ma1,2) + t)*(-pow(m_pi,2) + t)) +
-            (eta2*(-2*pow(m_pi,4)*(delta - 4*C4*pow(mrho,2))*(pow(mrho,2) + 4*t) +
-                  pow(m_pi,2)*(8*delta*t*(s + t) - 2*pow(mrho,4)*(-2 + delta + 8*C4*t) -
-                     pow(mrho,2)*(-((-2 + delta)*s) + (-10 + delta)*t + 32*C4*t*(s + t))) +
-                  t*(-2*delta*pow(s + t,2) + 2*pow(mrho,4)*(-2 + delta + 4*C4*t) + pow(mrho,2)*((-2 + delta)*s + (-6 + delta)*t + 8*C4*pow(s + t,2)))) +
-               eta1*(2*delta*t*pow(s + t,2) - pow(mrho,2)*((-2 + delta)*pow(s,2) + 2*(-2 + 3*delta)*s*t + (-6 + 5*delta)*pow(t,2) + 8*C4*t*pow(s + t,2)) +
-                  pow(mrho,4)*(8*C4*t*(2*s + t) + (-2 + delta)*(s + 3*t)) +
-                  4*pow(m_pi,4)*(6*C4*pow(mrho,4) + 2*delta*t + pow(mrho,2)*(1 - 2*delta - 8*C4*t)) -
-                  2*pow(m_pi,2)*(4*delta*t*(s + t) - pow(mrho,2)*(-2*s + 3*delta*s - 6*t + 7*delta*t + 16*C4*t*(s + t)) +
-                     2*pow(mrho,4)*(-2 + delta + 4*C4*(s + 2*t)))))/(pow(mrho,2)*(-pow(ma1,2) + t))))/
-        (pow(m_pi,4) + pow(pow(mrho,2) - s,2) - 2*pow(m_pi,2)*(pow(mrho,2) + s))))/(512.*Pi);
-
-      break;
-    case ReactionType::pi_rho:
-      /*diff_xsection = 1/3.0*((pow(Const,2)*pow(ghat,4)*((-0.25*pow(-2 + delta,2)*pow(mpion,2)*
-                  (pow(mpion,4) + pow(pow(mrho,2) - t,2) - 2*pow(mpion,2)*(pow(mrho,2) + t)))/
-                (pow(mrho,2)*pow(pow(mpion,2) - t,2)) -
-               (0.0625*(eta1 - eta2)*(2*pow(mrho,2) + delta*(-2*pow(mpion,2) - pow(mrho,2) + s + t))*
-                  (eta1*(8*pow(mpion,6) + pow(s,3) + 2*pow(mrho,4)*(s - t) + 5*pow(s,2)*t + s*pow(t,2) +
-                       pow(t,3) + 2*pow(mpion,2)*(2*pow(mrho,2) - s - t)*(s + t) - pow(mrho,2)*(3*s - t)*(s + t) -
-                       2*pow(mpion,4)*(2*pow(mrho,2) + 3*s + t)) +
-                    eta2*(s - t)*(4*pow(mpion,4) + t*(4*pow(mrho,2) - s + t) - pow(mpion,2)*(s + 3*t))))/
-                (pow(mrho,2)*(-pow(ma1,2) + t)*(-2*pow(mpion,2) + s + t)) -
-               (0.0625*pow(-2.*pow(mrho,2) + delta*(2.*pow(mpion,2) + pow(mrho,2) - 1.*s - 1.*t),2)*
-                  (8.*pow(mpion,6) + 4.*pow(mrho,6) + pow(s,3) + pow(mrho,4)*(-4.*s - 4.*t) +
-                    pow(mpion,4)*(-4.*pow(mrho,2) - 4.*s - 4.*t) + 3.*pow(s,2)*t + 3.*s*pow(t,2) + pow(t,3) +
-                    pow(mrho,2)*(-3.*pow(s,2) + 2.*s*t - 3.*pow(t,2)) +
-                    pow(mpion,2)*(-8.*pow(mrho,4) - 2.*pow(s,2) - 4.*s*t - 2.*pow(t,2) + pow(mrho,2)*(4.*s + 4.*t))
-                    ))/(pow(mrho,6)*pow(2.*pow(mpion,2) - 1.*s - 1.*t,2)) +
-               (0.125*(-2 + delta)*(eta1 - eta2)*(eta2*(pow(mpion,2) + t)*
-                     (pow(mpion,4) - pow(mpion,2)*(pow(mrho,2) - 2*t) + (pow(mrho,2) - 2*s - t)*t) +
-                    eta1*(-4*pow(mpion,6) + (pow(mrho,2) - t)*(pow(mrho,2) - s - t)*t +
-                       pow(mpion,4)*(3*pow(mrho,2) + s + t) -
-                       pow(mpion,2)*(pow(mrho,4) + pow(mrho,2)*(s - t) + 2*t*(-s + t)))))/
-                ((-pow(ma1,2) + t)*(-pow(mpion,2) + t)) +
-               (0.03125*pow(eta1 - eta2,2)*(-2*eta1*eta2*
-                     (pow(mpion,8) - pow(mpion,4)*(pow(mrho,4) + 2*(pow(mrho,2) + s)*t - 4*pow(t,2)) +
-                       pow(t,2)*(-pow(mrho,4) - 2*pow(mrho,2)*s + 2*pow(s,2) + 2*s*t + pow(t,2)) +
-                       2*pow(mpion,2)*t*(pow(mrho,4) + pow(mrho,2)*(s + t) - 2*t*(s + t))) +
-                    pow(eta2,2)*(pow(mpion,8) - 2*pow(mpion,6)*pow(mrho,2) +
-                       pow(mpion,4)*(pow(mrho,4) + 4*pow(mrho,2)*t - 2*(s - 2*t)*t) +
-                       pow(t,2)*(pow(mrho,4) + 2*pow(s,2) + 2*s*t + pow(t,2) + 2*pow(mrho,2)*(-s + t)) -
-                       2*pow(mpion,2)*t*(pow(mrho,4) - pow(mrho,2)*(s - 2*t) + 2*t*(s + t))) +
-                    pow(eta1,2)*(pow(mpion,8) - 2*pow(mpion,6)*pow(mrho,2) +
-                       pow(mpion,4)*(3*pow(mrho,4) + 2*pow(mrho,2)*(s - 3*t) - 2*(s - 2*t)*t) +
-                       t*(-pow(mrho,2) + t)*(2*pow(s,2) + 2*s*t + pow(t,2) - pow(mrho,2)*(2*s + t)) -
-                       2*pow(mpion,2)*(-pow(mrho,2) + t)*(2*t*(s + t) - pow(mrho,2)*(s + 2*t)))))/
-                pow(pow(ma1,2) - t,2) - (0.5*(-2.*pow(mrho,2) +
-                    delta*(2.*pow(mpion,2) + pow(mrho,2) - 1.*s - 1.*t))*
-                  (delta*(-1.*pow(mpion,6) - 0.5*pow(mrho,6) - 0.1875*pow(s,3) +
-                       pow(mpion,2)*(1.*pow(mrho,4) + pow(mrho,2)*(-0.625*s - 0.375*t) + s*(0.5*s + 0.5*t)) +
-                       pow(mrho,4)*(0.5*s + 0.5*t) + pow(mpion,4)*(0.5*pow(mrho,2) + 0.25*s + 0.75*t) -
-                       0.4375*pow(s,2)*t - 0.3125*s*pow(t,2) - 0.0625*pow(t,3) +
-                       pow(mrho,2)*(0.4375*pow(s,2) - 0.25*s*t + 0.3125*pow(t,2))) +
-                    pow(mrho,2)*(-0.125*pow(s,2) + C4*pow(mrho,4)*(1.*s - 1.*t) + 0.125*pow(t,2) +
-                       pow(mpion,2)*((0.25 - 1.*C4*pow(mrho,2))*s + (-0.25 + 1.*C4*pow(mrho,2))*t) +
-                       pow(mrho,2)*(-0.5*s + 0.5*C4*pow(s,2) + t*(0.5 - 0.5*C4*t)))))/
-                (pow(mrho,6)*(1.*pow(mpion,2) - 0.5*s - 0.5*t)) +
-               (pow(delta,2)*(-0.5*pow(mpion,6) - 0.0625*pow(mrho,6) + pow(mrho,4)*(-0.125*s - 0.125*t) +
-                     pow(mpion,4)*(1.*pow(mrho,2) + 0.5*t) + s*(-0.125*pow(s,2) - 0.25*s*t - 0.125*pow(t,2)) +
-                     pow(mpion,2)*(1.25*pow(mrho,4) + 0.375*pow(s,2) + pow(mrho,2)*(-1.125*s - 0.875*t) + 0.25*s*t -
-                        0.125*pow(t,2)) + pow(mrho,2)*(0.4375*pow(s,2) + 0.25*s*t + 0.3125*pow(t,2))) +
-                  pow(mrho,6)*(0.75 + C4*(8.*C4*pow(mpion,4) + 2.*C4*pow(s,2) +
-                        pow(mpion,2)*(6. - 8.*C4*s - 8.*C4*t) + t*(-3. + 2.*C4*t) + s*(-3. + 4.*C4*t))) +
-                  delta*pow(mrho,2)*(pow(mpion,4)*(-0.5 - 4.*C4*pow(mrho,2)) + s*(-0.25*s - 0.25*t) +
-                     pow(mrho,4)*(-0.75 + 2.5*C4*s + 0.5*C4*t) +
-                     pow(mrho,2)*(-0.5*C4*pow(s,2) + s*(0.25 - 2.*C4*t) + t*(1.25 - 1.5*C4*t)) +
-                     pow(mpion,2)*(-3.*C4*pow(mrho,4) + 0.75*s + 0.25*t + pow(mrho,2)*(-1.5 + 3.*C4*s + 5.*C4*t))))/
-                pow(mrho,6) + (2*((0.0625*(-2. + delta)*
-                       (-2.*pow(mrho,2) + delta*(2.*pow(mpion,2) + pow(mrho,2) - 1.*s - 1.*t))*
-                       (2.*pow(mpion,6) + 1.*pow(mrho,6) + pow(mpion,4)*(-3.*pow(mrho,2) - 2.*t) +
-                         pow(mrho,4)*(-1.5*s - 1.5*t) + pow(mrho,2)*s*(0.5*s + 0.5*t) +
-                         pow(mpion,2)*(-1.*pow(mrho,4) - 0.5*pow(s,2) + pow(mrho,2)*(2.5*s - 0.5*t) - 1.*s*t -
-                            0.5*pow(t,2)) + t*(0.5*pow(s,2) + 1.*s*t + 0.5*pow(t,2))))/
-                     ((pow(mpion,2) - 1.*t)*(1.*pow(mpion,2) - 0.5*s - 0.5*t)) +
-                    (0.0625*(-2 + delta)*(6*delta*pow(mpion,6) + delta*s*t*(s + t) +
-                         pow(mrho,6)*(-2 + 3*delta + 8*C4*t) -
-                         pow(mpion,4)*((-2 + 9*delta)*pow(mrho,2) - 8*C4*pow(mrho,4) + delta*(s + 9*t)) -
-                         2*pow(mrho,4)*(t*(-1 + 3*delta + 4*C4*t) + s*(-1 + 2*delta + 8*C4*t)) -
-                         pow(mpion,2)*(8*C4*pow(mrho,6) + 2*pow(mrho,4)*(-2 + delta - 8*C4*t) +
-                            pow(mrho,2)*((2 - 7*delta)*s + (2 + 5*delta)*t) + delta*(pow(s,2) - 3*pow(t,2))) +
-                         pow(mrho,2)*(2*s*t + delta*(pow(s,2) + 3*s*t + 3*pow(t,2)))))/(-pow(mpion,2) + t)))/
-                pow(mrho,4) + (0.0625*(eta1 - eta2)*(-(eta2*
-                       (-2*pow(mpion,4)*(4*C4*pow(mrho,2)*(pow(mrho,2) + 4*t) - delta*(pow(mrho,2) - 2*s + 6*t)) +
-                         pow(mpion,2)*(2*pow(mrho,4)*(-2 + delta + 8*C4*t) +
-                            delta*(pow(s,2) - 6*s*t - 11*pow(t,2)) +
-                            pow(mrho,2)*(-((-2 + delta)*s) + (-10 + delta)*t + 32*C4*t*(s + t))) +
-                         t*(-2*pow(mrho,4)*(-2 + delta + 4*C4*t) + delta*(3*pow(s,2) + 2*s*t + 3*pow(t,2)) +
-                            pow(mrho,2)*((2 - 5*delta)*s + 3*(2 + delta)*t - 8*C4*pow(s + t,2))))) +
-                    eta1*(8*delta*pow(mpion,6) + delta*(pow(s,3) + 7*pow(s,2)*t + 5*s*pow(t,2) + 3*pow(t,3)) -
-                       2*pow(mrho,2)*((-1 + 2*delta)*pow(s,2) + 2*(-1 + 2*delta)*s*t + (-3 + 2*delta)*pow(t,2) +
-                          4*C4*t*pow(s + t,2)) + pow(mpion,4)*
-                        (24*C4*pow(mrho,4) + 6*delta*(-s + t) - 4*pow(mrho,2)*(-1 + 3*delta + 8*C4*t)) +
-                       pow(mrho,4)*(t*(-6 + delta + 8*C4*t) + s*(-2 + 3*delta + 16*C4*t)) -
-                       2*pow(mpion,2)*(delta*(s + t)*(s + 5*t) -
-                          pow(mrho,2)*(-2*s + 5*delta*s - 6*t + 9*delta*t + 16*C4*t*(s + t)) +
-                          2*pow(mrho,4)*(-2 + delta + 4*C4*(s + 2*t))))))/(pow(mrho,2)*(-pow(ma1,2) + t))))/
-           (16.*Pi*(0.3400429294240001 - 1.24244*s + pow(s,2)))); */
-
->>>>>>> e6b9ef7a
       // omega:
       diff_xsection = 1/3.0*(0.0024867959858108648*pow(Const,2)*pow(g_POR,4)*(pow(mpion,8) - 2*pow(mpion,6)*pow(mrho,2) +
         pow(mpion,4)*(pow(mrho,4) + 4*pow(s,2) - 2*s*t) +
@@ -3297,95 +412,6 @@
         2*pow(mpion,2)*s*(pow(mrho,4) + 2*s*(s + t) - pow(mrho,2)*(2*s + t))))/(pow(pow(momega,2) - s,2)*(pow(mpion,4)
         + pow(pow(mrho,2) - s,2) - 2*pow(mpion,2)*(pow(mrho,2) + s)));
       break;
-<<<<<<< HEAD
-=======
-    case ReactionType::pi0_rho:
-      /*diff_xsection = 1/3.0*((pow(Const,2)*pow(ghat,4)*((-0.25*pow(-2 + delta,2)*pow(mpion,2)*
-                    (pow(mpion,4) + pow(pow(mrho,2) - s,2) - 2*pow(mpion,2)*(pow(mrho,2) + s)))/
-                  (pow(mrho,2)*pow(pow(mpion,2) - s,2)) -
-                 (0.0625*(eta1 - eta2)*(-pow(ma1,2) + s)*
-                    (2*pow(mrho,2) + delta*(-2*pow(mpion,2) - pow(mrho,2) + s + t))*
-                    (-(eta2*(s - t)*(4*pow(mpion,4) + s*(4*pow(mrho,2) + s - t) - pow(mpion,2)*(3*s + t))) +
-                      eta1*(8*pow(mpion,6) + pow(s,3) + pow(s,2)*t + 5*s*pow(t,2) + pow(t,3) +
-                         2*pow(mrho,4)*(-s + t) + pow(mrho,2)*(s - 3*t)*(s + t) +
-                         2*pow(mpion,2)*(2*pow(mrho,2) - s - t)*(s + t) - 2*pow(mpion,4)*(2*pow(mrho,2) + s + 3*t))))/
-                  (pow(mrho,2)*(pow(Gammaa1,2)*pow(ma1,2) + pow(pow(ma1,2) - s,2))*(-2*pow(mpion,2) + s + t)) -
-                 (0.0625*pow(-2.*pow(mrho,2) + delta*(2.*pow(mpion,2) + pow(mrho,2) - 1.*s - 1.*t),2)*
-                    (8.*pow(mpion,6) + 4.*pow(mrho,6) + pow(s,3) + pow(mrho,4)*(-4.*s - 4.*t) +
-                      pow(mpion,4)*(-4.*pow(mrho,2) - 4.*s - 4.*t) + 3.*pow(s,2)*t + 3.*s*pow(t,2) + pow(t,3) +
-                      pow(mrho,2)*(-3.*pow(s,2) + 2.*s*t - 3.*pow(t,2)) +
-                      pow(mpion,2)*(-8.*pow(mrho,4) - 2.*pow(s,2) - 4.*s*t - 2.*pow(t,2) + pow(mrho,2)*(4.*s + 4.*t)))
-                    )/(pow(mrho,6)*pow(2.*pow(mpion,2) - 1.*s - 1.*t,2)) +
-                 (0.125*(-2 + delta)*(eta1 - eta2)*(-pow(ma1,2) + s)*
-                    (-(eta2*(pow(mpion,2) + s)*(-pow(mpion,4) + pow(mpion,2)*(pow(mrho,2) - 2*s) +
-                           s*(-pow(mrho,2) + s + 2*t))) +
-                      eta1*(-4*pow(mpion,6) + s*(-pow(mrho,2) + s)*(-pow(mrho,2) + s + t) +
-                         pow(mpion,4)*(3*pow(mrho,2) + s + t) -
-                         pow(mpion,2)*(pow(mrho,4) + 2*s*(s - t) + pow(mrho,2)*(-s + t)))))/
-                  ((pow(Gammaa1,2)*pow(ma1,2) + pow(pow(ma1,2) - s,2))*(-pow(mpion,2) + s)) +
-                 (0.03125*pow(eta1 - eta2,2)*(pow(eta2,2)*
-                       (pow(mpion,8) - 2*pow(mpion,6)*pow(mrho,2) +
-                         pow(mpion,4)*(pow(pow(mrho,2) + 2*s,2) - 2*s*t) +
-                         pow(s,2)*(pow(pow(mrho,2) + s,2) + 2*(-pow(mrho,2) + s)*t + 2*pow(t,2)) -
-                         2*pow(mpion,2)*s*(pow(mrho,4) + pow(mrho,2)*(2*s - t) + 2*s*(s + t))) -
-                      2*eta1*eta2*(pow(mpion,8) - pow(mpion,4)*(pow(mrho,4) + 2*pow(mrho,2)*s + 2*s*(-2*s + t)) +
-                         2*pow(mpion,2)*s*(pow(mrho,4) + pow(mrho,2)*(s + t) - 2*s*(s + t)) +
-                         pow(s,2)*(-pow(mrho,4) + pow(s,2) - 2*pow(mrho,2)*t + 2*t*(s + t))) +
-                      pow(eta1,2)*(pow(mpion,8) - 2*pow(mpion,6)*pow(mrho,2) +
-                         pow(mpion,4)*(3*pow(mrho,4) + 2*s*(2*s - t) + 2*pow(mrho,2)*(-3*s + t)) -
-                         2*pow(mpion,2)*(-pow(mrho,2) + s)*(2*s*(s + t) - pow(mrho,2)*(2*s + t)) +
-                         s*(-pow(mrho,2) + s)*(pow(s,2) + 2*s*t + 2*pow(t,2) - pow(mrho,2)*(s + 2*t)))))/
-                  (pow(Gammaa1,2)*pow(ma1,2) + pow(pow(ma1,2) - s,2)) +
-                 (0.5*(-2.*pow(mrho,2) + delta*(2.*pow(mpion,2) + pow(mrho,2) - 1.*s - 1.*t))*
-                    (delta*(1.*pow(mpion,6) + 0.5*pow(mrho,6) + 0.0625*pow(s,3) + pow(mrho,4)*(-0.5*s - 0.5*t) +
-                         pow(mpion,4)*(-0.5*pow(mrho,2) - 0.75*s - 0.25*t) + 0.3125*pow(s,2)*t + 0.4375*s*pow(t,2) +
-                         0.1875*pow(t,3) + pow(mpion,2)*
-                          (-1.*pow(mrho,4) + pow(mrho,2)*(0.375*s + 0.625*t) + (-0.5*s - 0.5*t)*t) +
-                         pow(mrho,2)*(-0.3125*pow(s,2) + 0.25*s*t - 0.4375*pow(t,2))) +
-                      pow(mrho,2)*(-0.125*pow(s,2) + C4*pow(mrho,4)*(1.*s - 1.*t) + 0.125*pow(t,2) +
-                         pow(mpion,2)*((0.25 - 1.*C4*pow(mrho,2))*s + (-0.25 + 1.*C4*pow(mrho,2))*t) +
-                         pow(mrho,2)*(-0.5*s + 0.5*C4*pow(s,2) + t*(0.5 - 0.5*C4*t)))))/
-                  (pow(mrho,6)*(1.*pow(mpion,2) - 0.5*s - 0.5*t)) +
-                 (pow(delta,2)*(-0.5*pow(mpion,6) - 0.0625*pow(mrho,6) + pow(mpion,4)*(1.*pow(mrho,2) + 0.5*s) +
-                       pow(mrho,4)*(-0.125*s - 0.125*t) + t*(-0.125*pow(s,2) - 0.25*s*t - 0.125*pow(t,2)) +
-                       pow(mpion,2)*(1.25*pow(mrho,4) - 0.125*pow(s,2) + pow(mrho,2)*(-0.875*s - 1.125*t) + 0.25*s*t +
-                          0.375*pow(t,2)) + pow(mrho,2)*(0.3125*pow(s,2) + 0.25*s*t + 0.4375*pow(t,2))) +
-                    delta*pow(mrho,2)*(pow(mpion,4)*(-0.5 - 4.*C4*pow(mrho,2)) + (-0.25*s - 0.25*t)*t +
-                       pow(mrho,4)*(-0.75 + 0.5*C4*s + 2.5*C4*t) +
-                       pow(mrho,2)*(-1.5*C4*pow(s,2) + s*(1.25 - 2.*C4*t) + t*(0.25 - 0.5*C4*t)) +
-                       pow(mpion,2)*(-3.*C4*pow(mrho,4) + 0.25*s + 0.75*t + pow(mrho,2)*(-1.5 + 5.*C4*s + 3.*C4*t))) +
-                    pow(mrho,6)*(0.75 + C4*(8.*C4*pow(mpion,4) + 2.*C4*pow(s,2) +
-                          pow(mpion,2)*(6. - 8.*C4*s - 8.*C4*t) + t*(-3. + 2.*C4*t) + s*(-3. + 4.*C4*t))))/pow(mrho,6) +
-                 (0.0625*(eta1 - eta2)*(-pow(ma1,2) + s)*
-                    (-(eta2*(2*pow(mpion,4)*(-4*C4*pow(mrho,2)*(pow(mrho,2) + 4*s) + delta*(pow(mrho,2) + 6*s - 2*t)) +
-                           pow(mpion,2)*(2*pow(mrho,4)*(-2 + delta + 8*C4*s) +
-                              delta*(-11*pow(s,2) - 6*s*t + pow(t,2)) +
-                              pow(mrho,2)*((-10 + delta)*s - (-2 + delta)*t + 32*C4*s*(s + t))) +
-                           s*(-2*pow(mrho,4)*(-2 + delta + 4*C4*s) + delta*(3*pow(s,2) + 2*s*t + 3*pow(t,2)) +
-                              pow(mrho,2)*(3*(2 + delta)*s + (2 - 5*delta)*t - 8*C4*pow(s + t,2))))) +
-                      eta1*(8*delta*pow(mpion,6) + 2*pow(mpion,4)*
-                          (12*C4*pow(mrho,4) - 2*pow(mrho,2)*(-1 + 3*delta + 8*C4*s) + 3*delta*(s - t)) +
-                         delta*(3*pow(s,3) + 5*pow(s,2)*t + 7*s*pow(t,2) + pow(t,3)) -
-                         2*pow(mrho,2)*((-3 + 2*delta)*pow(s,2) + 2*(-1 + 2*delta)*s*t + (-1 + 2*delta)*pow(t,2) +
-                            4*C4*s*pow(s + t,2)) + pow(mrho,4)*((-6 + delta)*s + (-2 + 3*delta)*t + 8*C4*s*(s + 2*t)) -
-                         2*pow(mpion,2)*(delta*(s + t)*(5*s + t) -
-                            pow(mrho,2)*(-6*s + 9*delta*s - 2*t + 5*delta*t + 16*C4*s*(s + t)) +
-                            2*pow(mrho,4)*(-2 + delta + 4*C4*(2*s + t))))))/
-                  (pow(mrho,2)*(pow(Gammaa1,2)*pow(ma1,2) + pow(pow(ma1,2) - s,2))) +
-                 (2*((0.0625*(-2. + delta)*(-2.*pow(mrho,2) + delta*(2.*pow(mpion,2) + pow(mrho,2) - 1.*s - 1.*t))*
-                         (2.*pow(mpion,6) + 1.*pow(mrho,6) + pow(mpion,4)*(-3.*pow(mrho,2) - 2.*s) +
-                           pow(mrho,4)*(-1.5*s - 1.5*t) + pow(mrho,2)*(0.5*s + 0.5*t)*t +
-                           s*(0.5*pow(s,2) + 1.*s*t + 0.5*pow(t,2)) +
-                           pow(mpion,2)*(-1.*pow(mrho,4) - 0.5*pow(s,2) - 1.*s*t - 0.5*pow(t,2) +
-                              pow(mrho,2)*(-0.5*s + 2.5*t))))/((pow(mpion,2) - 1.*s)*(1.*pow(mpion,2) - 0.5*s - 0.5*t)) +
-                      (0.0625*(-2 + delta)*(delta*(6*pow(mpion,6) - pow(mpion,4)*(9*(pow(mrho,2) + s) + t) -
-                              pow(mpion,2)*(2*pow(mrho,4) - 3*pow(s,2) + pow(mrho,2)*(5*s - 7*t) + pow(t,2)) +
-                              (pow(mrho,2) - s - t)*(3*pow(mrho,4) - s*t - pow(mrho,2)*(3*s + t))) +
-                           2*pow(mrho,2)*(pow(mpion,4)*(1 + 4*C4*pow(mrho,2)) + pow(mrho,4)*(-1 + 4*C4*s) + s*t -
-                              pow(mpion,2)*(4*C4*pow(mrho,4) + s - 2*pow(mrho,2)*(1 + 4*C4*s) + t) +
-                              pow(mrho,2)*(t + s*(1 - 4*C4*(s + 2*t))))))/(-pow(mpion,2) + s)))/pow(mrho,4)))/
-             (16.*Pi*(0.3400429294240001 - 1.24244*s + pow(s,2)))); */
->>>>>>> e6b9ef7a
 
     case ReactionType::pi_z_rho_m_pi_m:
     case ReactionType::pi_z_rho_p_pi_p:
@@ -3395,46 +421,23 @@
        2*pow(mpion,2)*t*(pow(mrho,4) + 2*t*(s + t) - pow(mrho,2)*(s + 2*t))))/
        ((pow(mpion,4) + pow(pow(mrho,2) - s,2) - 2*pow(mpion,2)*(pow(mrho,2) + s))*pow(pow(momega,2) - t,2));
       break;
-<<<<<<< HEAD
     case ReactionType::pi_z_rho_z_pi_z:
 
       diff_xsection = xs_object.xs_diff_pi0_rho0_pi0(s, t);
-=======
-    /*case ReactionType::pi_eta:
-      diff_xsection = to_be_determined;
-      break;*/
-    case ReactionType::pi0_rho0:
->>>>>>> e6b9ef7a
-
-      diff_xsection = 1/3.0*(pow(Const,2)*pow(g_POR,4)*(pow(m_omega,4)*pow(s,4) + 4*pow(m_omega,4)*pow(s,3)*t - 4*pow(m_omega,2)*pow(s,4)*t + 10*pow(m_omega,4)*pow(s,2)*pow(t,2) -
-             16*pow(m_omega,2)*pow(s,3)*pow(t,2) + 5*pow(s,4)*pow(t,2) + 4*pow(m_omega,4)*s*pow(t,3) - 16*pow(m_omega,2)*pow(s,2)*pow(t,3) +
-             10*pow(s,3)*pow(t,3) + pow(m_omega,4)*pow(t,4) - 4*pow(m_omega,2)*s*pow(t,4) + 5*pow(s,2)*pow(t,4) + pow(m_pi,8)*pow(-2*pow(m_omega,2) + s + t,2) -
-             2*pow(m_pi,6)*pow(m_rho,2)*(2*pow(m_omega,4) + pow(s,2) + pow(t,2) - 2*pow(m_omega,2)*(s + t)) +
-             pow(m_rho,4)*(2*pow(s,2)*pow(t,2) - 2*pow(m_omega,2)*s*t*(s + t) + pow(m_omega,4)*(pow(s,2) + pow(t,2))) -
-             2*pow(m_rho,2)*(3*pow(s,2)*pow(t,2)*(s + t) - 3*pow(m_omega,2)*s*t*pow(s + t,2) +
-                pow(m_omega,4)*(pow(s,3) + 2*pow(s,2)*t + 2*s*pow(t,2) + pow(t,3))) +
-             pow(m_pi,4)*(-2*pow(m_rho,2)*(pow(m_omega,2) - s)*(pow(m_omega,2) - t)*(s + t) - 8*pow(m_omega,2)*s*t*(s + t) + 4*pow(m_omega,4)*(pow(s,2) + pow(t,2)) -
-                2*s*t*(pow(s,2) - 6*s*t + pow(t,2)) + pow(m_rho,4)*(2*pow(m_omega,4) + pow(s,2) + pow(t,2) - 2*pow(m_omega,2)*(s + t))) -
-             2*pow(m_pi,2)*(2*(s + t)*pow(-2*s*t + pow(m_omega,2)*(s + t),2) + pow(m_rho,4)*(-4*pow(m_omega,2)*s*t + pow(m_omega,4)*(s + t) + s*t*(s + t)) -
-                pow(m_rho,2)*(-10*pow(m_omega,2)*s*t*(s + t) + 2*pow(m_omega,4)*(pow(s,2) + 3*s*t + pow(t,2)) + s*t*(pow(s,2) + 8*s*t + pow(t,2))))))/
-         (128.*Pi*pow(pow(m_omega,2) - s,2)*(pow(pow(m_pi,2) - pow(m_rho,2),2) - 2*(pow(m_pi,2) + pow(m_rho,2))*s + pow(s,2))*pow(pow(m_omega,2) - t,2));
+
+    
       break;
     case ReactionType::no_reaction:
       // never reached
       break;
   }
-<<<<<<< HEAD
   return diff_xsection * to_mb;
-=======
-  return diff_xsection*to_mb;
->>>>>>> e6b9ef7a
 }
 
 double ScatterActionPhoton::form_factor(double E_photon) {
   double form_factor = 1.0;
   double t_ff = 0.0;
   double Lambda = 1.0;
-<<<<<<< HEAD
   switch (reac) {
       /* The form factor is assumed to be a hadronic dipole form factor which
       takes the shape: FF = (2*Lambda^2/(2*Lambda^2 - t))^2 with
@@ -3464,30 +467,6 @@
     case ReactionType::pi_z_rho_z_pi_z:
       t_ff = -61.595 * pow(E_photon, 0.9979) + 28.592 * pow(E_photon, 1.1579) +
              37.738 * pow(E_photon, 0.9317) - 5.282 * pow(E_photon, 1.3686);
-=======
-  switch(reac){
-
-    /* The form factor is assumed to be a hadronic dipole form factor which
-    takes the shape of: FF = (2*Lambda^2/(2*Lambda^2 - t))^2 with
-    Lambda = 1.0 GeV. t depends on the lightest possible exchange particle in
-    the different channels. This could either be a pion or an omega meson. For
-    the computation the parametrizations given in REF! are used. */
-
-    case ReactionType::pi_pi:
-    case ReactionType::pi0_pi:
-    case ReactionType::pi_rho0:
-    //case ReactionType::pi_rho:
-    // case ReactionType::pi0_rho:
-      t_ff = 34.5096*pow(E_photon,0.737) - 67.557*pow(E_photon,0.7584)
-          + 32.858*pow(E_photon,0.7806);
-      break;
-    // lightest exchange particle: omega
-    case ReactionType::pi_rho:      // for omega
-    case ReactionType::pi0_rho:     // for omega
-    case ReactionType::pi0_rho0:
-      t_ff = -61.595*pow(E_photon,0.9979) + 28.592*pow(E_photon,1.1579)
-                    + 37.738*pow(E_photon,0.9317) - 5.282*pow(E_photon,1.3686);
->>>>>>> e6b9ef7a
       break;
 
     case ReactionType::no_reaction:
