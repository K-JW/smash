--- conflicted
+++ resolved
@@ -18,7 +18,6 @@
 namespace Smash {
 
 namespace Rejection {
-<<<<<<< HEAD
 std::ostream &operator<<(std::ostream &out, const Point &p) {
     out << "Point= (" << p.x << ',' << p.y << ',' << p.expy << ")\n";
     return out;
@@ -56,62 +55,9 @@
                 log.fatal() << "xmin_ > xmax_ " << std::endl;
                 throw std::runtime_error(
                   "Error: xmin_ > xmax_ in ARS during shrinking range");
-=======
-    std::ostream &operator<<(std::ostream &out, const Point &p) {
-        out << "Point= (" << p.x << ',' << p.y << ',' << p.expy << ")\n";
-        return out;
-    }
-
-    std::ostream &operator<<(std::ostream &out, const Line &l) {
-        out << "Line= " << l.m << " * x + " << l.b << "\n";
-        return out;
-    }
-
-    auto ran = Random::uniform_dist<float>(0.0, 1.0);
-    /** contrustructor for AdaptiveRejectionSampler
-     * param: func distribution function f_(x)
-     */
-    AdaptiveRejectionSampler::AdaptiveRejectionSampler(
-            std::function<float(float)> func, float xmin, float xmax):
-        f_(func), xmin_(xmin), xmax_(xmax) {
-        const auto &log = logger<LogArea::Sampling>();
-        /** judge if f_(xmin_)<FLT_MIN or f_(xmax_)<FLT_MIN,
-         * change the range automatically to make it work 
-         * in ARS since we need log(f_(x))*/
-        int nloop = 1;
-
-        {
-            /** disable float traps here since probability can goes to 
-             * really small as we expected; we need to judge it and 
-             * shrink the range (xmin, xmax) to get ride of it */
-            DisableFloatTraps guard(FE_DIVBYZERO | FE_INVALID);
-
-            while ( f_(xmin_) < std::numeric_limits<float>::min() ) {
-                xmin_ += nloop*really_small;
-                nloop *= 2;
-                log.debug() << "xmin_ is changed to " << xmin_ << std::endl;
-                if ( xmin_ > xmax_ ) {
-                    log.fatal() << "xmin_ > xmax_ " << std::endl;
-                    throw std::runtime_error(
-                      "Error: xmin_ > xmax_ in ARS during shrinking range");
-                }
             }
-
-            nloop = 1;
-            while ( f_(xmax_) < std::numeric_limits<float>::min() ) {
-                xmax_ -= nloop*really_small;
-                nloop *= 2;
-                log.debug() << "xmax_ is changed to " << xmax_ << std::endl;
-                if ( xmin_ > xmax_ ) {
-                    log.fatal() << "xmax_ < xmin_ " << std::endl;
-                    throw std::runtime_error(
-                      "Error: xmin_ > xmax_ in ARS during shrinking range");
-                }
->>>>>>> 90bf9422
-            }
-        }
-
-<<<<<<< HEAD
+        }
+
         nloop = 1;
         while ( f_(xmax_) < std::numeric_limits<float>::min() ) {
             xmax_ -= nloop*really_small;
@@ -133,19 +79,6 @@
         p.expy = f_(p.x);
         p.y = std::log(p.expy);
         points_.push_back(p);
-=======
-        init_scant();
-        init_inter();
-        update_area();
-        std::cout << "initialize finished!" << std::endl;
-    }
-
-
-    /** Set max_refine_loops by hand */
-    void AdaptiveRejectionSampler::reset_max_refine_loops(const int
-            new_max_refine_loops) {
-        max_refine_loops_ = new_max_refine_loops;
->>>>>>> 90bf9422
     }
 
     init_scant();
@@ -154,21 +87,6 @@
     std::cout << "initialize finished!" << std::endl;
 }
 
-<<<<<<< HEAD
-=======
-    inline Line AdaptiveRejectionSampler::create_line(Point p0, Point p1) {
-        Line l1;
-        const auto &log = logger<LogArea::Sampling>();
-
-        if ( std::abs((p1).x-(p0).x) < really_small ) {
-             log.fatal() << "the slope is too big" << std::endl;
-             log.fatal() << "p1.x=" << p1.x << " p0.x=" << p0.x << std::endl;
-             throw std::runtime_error(
-               "Error: unsafe to create scant from 2 points "
-               "whose position are too close since we need the slope.");
-        }
->>>>>>> 90bf9422
-
 /** Set max_refine_loops by hand */
 void AdaptiveRejectionSampler::reset_max_refine_loops(const int
         new_max_refine_loops) {
@@ -176,23 +94,9 @@
 }
 
 
-<<<<<<< HEAD
 inline Line AdaptiveRejectionSampler::create_line(Point p0, Point p1) {
     Line l1;
     const auto &log = logger<LogArea::Sampling>();
-=======
-    /** Calc intersection of two scants_ */
-    inline Point AdaptiveRejectionSampler::create_inter(Line l0, Line l2) {
-        Point p;
-        const auto &log = logger<LogArea::Sampling>();
-        if ( std::abs((l0).m-(l2).m) < really_small ) {
-             log.fatal() << "two parallel lines don't cross" << std::endl;
-             throw std::runtime_error(
-               "Error: unable to get intersection of 2 lines "
-               "that are parallel to each other.");
-        }
->>>>>>> 90bf9422
-
     if ( std::abs((p1).x-(p0).x) < really_small ) {
          log.fatal() << "the slope is too big" << std::endl;
          log.fatal() << "p1.x=" << p1.x << " p0.x=" << p0.x << std::endl;
@@ -274,7 +178,6 @@
 }
 
 
-<<<<<<< HEAD
 /** get areas_ below piecewise exponential upper bounds
  */
 void AdaptiveRejectionSampler::update_area() {
@@ -305,42 +208,6 @@
         } else {
             // if it happens in really tiny opportunity that the slope == 0
             Aj = (*it1).expy * ((*std::next(it0, 1)).x - (*it1).x);
-=======
-    /** get areas_ below piecewise exponential upper bounds
-     */
-    void AdaptiveRejectionSampler::update_area() {
-        areas_.resize(0);
-        upper_bounds_.resize(0);
-        auto it0 = inters_.begin();
-        auto it1 = std::next(points_.begin(), 1);
-        int j = 0;
-
-        // Aj: The area under the jth piece exponential function
-        float Aj;
-
-        for (; it0 != std::prev(inters_.end(), 1); it0++, it1++) {
-            // (left) intersection--->(right) point
-            if ( std::abs(upper(j).m) > std::numeric_limits<float>::min() ) {
-                Aj = ((*it1).expy-(*it0).expy)/upper(j).m;
-            } else {
-                // if it happens in really tiny opportunity that the slope == 0
-                Aj = (*it1).expy * ((*it1).x - (*it0).x);
-            }
-            areas_.push_back(Aj);
-            upper_bounds_.push_back({*it0, *it1, upper(j)});
-
-            j++;
-            // (left) point--->(right) intersection
-            if ( std::abs(upper(j).m) > std::numeric_limits<float>::min() ) {
-                Aj = ((*std::next(it0, 1)).expy-(*it1).expy)/upper(j).m;
-            } else {
-                // if it happens in really tiny opportunity that the slope == 0
-                Aj = (*it1).expy * ((*std::next(it0, 1)).x - (*it1).x);
-            }
-            areas_.push_back(Aj);
-            upper_bounds_.push_back({*it1, *std::next(it0, 1), upper(j)});
-            j++;
->>>>>>> 90bf9422
         }
         areas_.push_back(Aj);
         upper_bounds_.push_back({*it1, *std::next(it0, 1), upper(j)});
@@ -445,7 +312,6 @@
     }  else {
         log.fatal() << "The rejection point is not in the range\n";
     }
-<<<<<<< HEAD
     update_area();
 }
 
@@ -469,31 +335,6 @@
         // sample from unifrom distribution
         return r*upper_bounds_.at(j).right_point.x +
             (1.0f-r)*upper_bounds_.at(j).left_point.x;
-=======
-
-    /** sampler x in range [xj, xj+1) */
-    inline float AdaptiveRejectionSampler::sample_x(int j) {
-        float r = Random::canonical<float>();
-        float m = upper_bounds_.at(j).piecewise_linear_line.m;
-        // m != 0, sample from piecewise exponential distribution
-        if ( m > std::numeric_limits<float>::min() ) {
-            return std::log(r*std::exp(m*upper_bounds_.at(j).right_point.x)+
-                (1.0f-r)*std::exp(m*upper_bounds_.at(j).left_point.x))/m;
-        } else {
-            // if it happens in really tiny opportunity that the slope m == 0
-            // sample from unifrom distribution
-            return r*upper_bounds_.at(j).right_point.x +
-                (1.0f-r)*upper_bounds_.at(j).left_point.x;
-        }
-    }
-
-
-    /** if squeezing_test==true, do not need rejection_test (time save) */
-    inline bool AdaptiveRejectionSampler::squeezing_test(const float & x,
-            const int & j, const float & rand) {
-        return rand <= std::exp(lower(j).eval(x) -
-                upper_bounds_.at(j).piecewise_linear_line.eval(x));
->>>>>>> 90bf9422
     }
 }
 
@@ -539,22 +380,12 @@
             }
         }
 
-<<<<<<< HEAD
         if ( rejections == max_refine_loops_ ) {
             log.fatal() << "In AdaptiveRejectionSampler:";
             log.fatal() << "reject too many time!\n";
             throw std::runtime_error(
               "Error: Reject more than 40 times to get one sample "
               "is not resonable in ARS method!");
-=======
-            if ( rejections == max_refine_loops_ ) {
-                log.fatal() << "In AdaptiveRejectionSampler:";
-                log.fatal() << "reject too many time!\n";
-                throw std::runtime_error(
-                  "Error: Reject more than 40 times to get one sample "
-                  "is not resonable in ARS method!");
-            }
->>>>>>> 90bf9422
         }
     }
 }
