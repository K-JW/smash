/*
 *
 *    Copyright (c) 2013
 *      SMASH Team
 *
 *    GNU General Public License (GPLv3 or later)
 *
 */

#include <cstdio>
#include <cstdlib>
#include <cmath>
#include <list>
#include <map>
#include <string>
#include <utility>
#include <vector>

#include "include/decays.h"

#include "include/angles.h"
#include "include/constants.h"
#include "include/fourvector.h"
#include "include/outputroutines.h"
#include "include/particledata.h"
#include "include/particles.h"
#include "include/particletype.h"
#include "include/random.h"
#include "include/resonances.h"

namespace Smash {

<<<<<<< HEAD
=======
/* check_decays - does a resonance decay on this timestep? */
void check_decays(Particles *particles, std::list<int> *decay_list,
  const float timestep) {
  FourVector velocity_lrf;
  velocity_lrf.set_x0(1.0);

  for (ParticleData &data : particles->data()) {
    /* particle doesn't decay */
    if (particles->particle_type(data.pdgcode()).width() < 0.0)
      continue;
    /* local rest frame velocity */
    velocity_lrf.set_x1(data.momentum().x1() / data.momentum().x0());
    velocity_lrf.set_x2(data.momentum().x2() / data.momentum().x0());
    velocity_lrf.set_x3(data.momentum().x3() / data.momentum().x0());

    /* The clock goes slower in the rest frame of the resonance */
    double inverse_gamma = sqrt(velocity_lrf.Dot(velocity_lrf));
    double resonance_frame_timestep = timestep * inverse_gamma;

    /* Exponential decay. Average lifetime t_avr = 1 / width
     * t / t_avr = width * t (remember GeV-fm conversion)
     * P(decay at Delta_t) = width * Delta_t
     * P(alive after n steps) = (1 - width * Delta_t)^n
     * = (1 - width * Delta_t)^(t / Delta_t)
     * -> exp(-width * t) when Delta_t -> 0
     */
    if (Random::canonical() <
        resonance_frame_timestep *
            particles->particle_type(data.pdgcode()).width() / hbarc) {
      /* Time is up! Set the particle to decay at this timestep */
      data.set_collision(2, 0.0, -1);
      decay_list->push_back(data.id());
    }
  }
}


>>>>>>> 263b8949
/* 1->2 and 1->3 decay processes */
size_t decay_particles(Particles *particles, std::vector<ActionPtr> &decay_list,
  size_t id_process) {
  FourVector velocity_CM;

  for (auto act = decay_list.begin(); act != decay_list.end(); ++act) {
    /* relevant particle id's for the collision */
    int id_a = (*act)->in1();
    int interaction_type = particles->data(id_a).process_type();

    if (interaction_type != 2)
      printf("Decays warning: ID %i (%s) has process type %i.\n",
           id_a, particles->type(id_a).name().c_str(), interaction_type);

    /* Save a copy of the initial state */
    ParticleData initial_data = particles->data(id_a);
    ParticleType initial_type = particles->type(id_a);

    printd("Process: Resonance decay. ");
    printd_momenta("Resonance momenta before decay", particles->data(id_a));

    /* boost to rest frame */
    velocity_CM.set_x0(1.0);
    velocity_CM.set_x1(particles->data(id_a).momentum().x1()
                       / particles->data(id_a).momentum().x0());
    velocity_CM.set_x2(particles->data(id_a).momentum().x2()
                       / particles->data(id_a).momentum().x0());
    velocity_CM.set_x3(particles->data(id_a).momentum().x3()
                       / particles->data(id_a).momentum().x0());
    particles->data_pointer(id_a)->set_momentum(
        particles->data(id_a).momentum().LorentzBoost(velocity_CM));
    particles->data_pointer(id_a)->set_position(
        particles->data(id_a).position().LorentzBoost(velocity_CM));

    printd_momenta("Boosted resonance momenta before decay",
                   particles->data(id_a));

    /* Save the highest id before decay */
    size_t old_max_id = particles->id_max();
    /* Do the decay; this returns the smallest new id */
    size_t id_new_a = resonance_decay(particles, id_a);
    /* There's going to be at least 2 new particles */
    size_t id_new_b = id_new_a + 1;

    printd_momenta("particle 1 momenta in lrf", particles->data(id_new_a));
    printd_momenta("particle 2 momenta in lrf", particles->data(id_new_b));

    boost_back_CM(particles->data_pointer(id_new_a),
                  particles->data_pointer(id_new_b), &velocity_CM);

    /* How many new particles we have exactly */
    size_t new_particles = particles->id_max() - old_max_id;
    /* Write the process type (1->N) and initial state oscar output */
    write_oscar(initial_data, initial_type, 1, new_particles);
    /* Write the first 2 final state particles, which are always there */
    write_oscar(particles->data(id_new_a), particles->type(id_new_a));
    write_oscar(particles->data(id_new_b), particles->type(id_new_b));

    /* Check for the possible third final state particle */
    int id_new_c = -1;
    if (new_particles == 3) {
      id_new_c = id_new_b + 1;
      FourVector velocity = velocity_CM;
      velocity *= -1;
      velocity.set_x0(1.0);
      FourVector momentum_c(particles->data(id_new_c).momentum());
      FourVector position_c(particles->data(id_new_c).position());
      /* Boost the momenta back to lab frame */
      momentum_c = momentum_c.LorentzBoost(velocity);
      /* Boost the position back to lab frame */
      position_c = position_c.LorentzBoost(velocity);
      /* Write the oscar output for this particle */
      particles->data_pointer(id_new_c)->set_momentum(momentum_c);
      particles->data_pointer(id_new_c)->set_position(position_c);
      write_oscar(particles->data(id_new_c), particles->type(id_new_c));
    }

    printd_momenta("particle 1 momenta in comp", particles->data(id_new_a));
    printd_momenta("particle 2 momenta in comp", particles->data(id_new_b));

    FourVector final_momentum(particles->data(id_new_a).momentum()
      + particles->data(id_new_b).momentum());

    /* unset collision time for both particles + keep id + unset partner */
    particles->data_pointer(id_new_a)->set_collision_past(id_process);
    particles->data_pointer(id_new_b)->set_collision_past(id_process);
    if (new_particles == 3) {
      final_momentum += particles->data(id_new_c).momentum();
      particles->data_pointer(id_new_c)->set_collision_past(id_process);
    }
    printd("Particle map has now %zu elements. \n", particles->size());

    id_process++;

    /* Check momentum conservation */
    FourVector momentum_difference;
    momentum_difference += initial_data.momentum();
    momentum_difference -= final_momentum;
    if (fabs(momentum_difference.x0()) > really_small) {
      printf("Process %zu type %i particle %s decay to %s and %s ",
        id_process, interaction_type, particles->type(id_a).name().c_str(),
             particles->type(id_new_a).name().c_str(),
             particles->type(id_new_b).name().c_str());
      if (new_particles == 3) {
        printf("and %s ", particles->type(id_new_c).name().c_str());
      }
      printf("time %g\n", initial_data.position().x0());
      printf("Warning: Interaction type %i E conservation violation %g\n",
             interaction_type, momentum_difference.x0());
    }
    if (fabs(momentum_difference.x1()) > really_small)
      printf("Warning: Interaction type %i px conservation violation %g\n",
             interaction_type, momentum_difference.x1());
    if (fabs(momentum_difference.x2()) > really_small)
      printf("Warning: Interaction type %i py conservation violation %g\n",
             interaction_type, momentum_difference.x2());
    if (fabs(momentum_difference.x3()) > really_small)
      printf("Warning: Interaction type %i pz conservation violation %g\n",
             interaction_type, momentum_difference.x3());

    /* Remove decayed particle */
    particles->remove(id_a);
    printd("ID %i has decayed and removed from the list.\n", id_a);
  }
  /* empty the decay table */
  decay_list.clear();
  printd("Decay list done.\n");

  /* return how many processes we have handled so far*/
  return id_process;
}


/* Resonance decay process */
int resonance_decay(Particles *particles, int particle_id) {
  const int pdgcode = particles->type(particle_id).pdgcode();
  /* Get the decay modes of this resonance */
  const std::vector<ProcessBranch> decaymodes
    = particles->decay_modes(pdgcode).decay_mode_list();
  /* Get the first decay mode and its branching ratio */
  std::vector<ProcessBranch>::const_iterator mode = decaymodes.begin();
  float cumulated_probability = mode->weight();
  /* Ratios of decay channels should add to 1; pick a random number
   * between 0 and 1 to select the decay mode to be used
   */
  double random_mode = Random::canonical();
  /* Keep adding to the probability until it exceeds the random value */
  while (random_mode > cumulated_probability &&  mode != decaymodes.end()) {
    cumulated_probability += mode->weight();
    ++mode;
  }
  /* We found our decay branch, get the decay product pdgs and do the decay */
  size_t decay_particles = mode->particle_list().size();
  int type_a = 0, type_b = 0, new_id_a = -1;
  if (decay_particles > 3) {
    printf("Warning: Not a 1->2 or 1->3 process!\n");
    printf("Number of decay particles: %zu \n", decay_particles);
    printf("Decay particles: ");
    for (size_t i = 0; i < decay_particles; i++) {
      printf("%i ", mode->particle_list().at(i));
    }
    printf("\n");
  } else if (decay_particles == 2) {
    type_a = mode->particle_list().at(0);
    type_b = mode->particle_list().at(1);
    if (abs(type_a) < 100 || abs(type_b) < 100) {
      printf("Warning: decay products A: %i B: %i\n", type_a, type_b);
    }
    new_id_a = one_to_two(particles, particle_id, type_a, type_b);
  } else if (decay_particles == 3) {
    type_a = mode->particle_list().at(0);
    type_b = mode->particle_list().at(1);
    int type_c = mode->particle_list().at(2);
    if (abs(type_a) < 100 || abs(type_b) < 100 || abs(type_c) < 100) {
      printf("Warning: decay products A: %i B: %i C: %i\n",
             type_a, type_b, type_c);
    }
    printd("Note: Doing 1->3 decay!\n");
    new_id_a = one_to_three(particles, particle_id, type_a, type_b, type_c);
  }
  return new_id_a;
}


/* 1->2 process kinematics */
int one_to_two(Particles *particles, int resonance_id, int type_a, int type_b) {
  /* Add two new particles */
  ParticleData new_particle_a, new_particle_b;
  new_particle_a.set_pdgcode(type_a);
  new_particle_b.set_pdgcode(type_b);

  double mass_a = particles->particle_type(type_a).mass(),
    mass_b = particles->particle_type(type_b).mass();
  const double total_energy = particles->data(resonance_id).momentum().x0();

  /* If one of the particles is resonance, sample its mass */
  /* XXX: Other particle assumed stable! */
  if (particles->particle_type(type_a).width() > 0) {
    mass_a = sample_resonance_mass(particles, type_a, type_b, total_energy);
  } else if (particles->particle_type(type_b).width() > 0) {
    mass_b = sample_resonance_mass(particles, type_b, type_a, total_energy);
  }

  /* Sample the momenta */
  sample_cms_momenta(&new_particle_a, &new_particle_b, total_energy,
                     mass_a, mass_b);

  /* Both decay products begin from the same point */
  FourVector decay_point = particles->data(resonance_id).position();
  new_particle_a.set_position(decay_point);
  new_particle_b.set_position(decay_point);

  int id_first_new = particles->add_data(new_particle_a);
  particles->add_data(new_particle_b);

  /* 2 new particles created; return the id of the first one */
  return id_first_new;
}

/* 1->3 process kinematics */
int one_to_three(Particles *particles, int resonance_id,
                 int type_a, int type_b, int type_c) {
  /* Add three new particles */
  ParticleData new_particle_a, new_particle_b, new_particle_c;
  new_particle_a.set_pdgcode(type_a);
  new_particle_b.set_pdgcode(type_b);
  new_particle_c.set_pdgcode(type_c);

  FourVector momentum_resonance = particles->data(resonance_id).momentum();
  const double mass_a = particles->particle_type(type_a).mass(),
    mass_b = particles->particle_type(type_b).mass(),
    mass_c = particles->particle_type(type_c).mass(),
    mass_resonance = sqrt(momentum_resonance.Dot(momentum_resonance));

  /* mandelstam-s limits for pairs ab and bc */
  double s_ab_max = (mass_resonance - mass_c) * (mass_resonance - mass_c);
  double s_ab_min = (mass_a + mass_b) * (mass_a + mass_b);
  double s_bc_max = (mass_resonance - mass_a) * (mass_resonance - mass_a);
  double s_bc_min = (mass_b + mass_c) * (mass_b + mass_c);

  printd("s_ab limits: %g %g \n", s_ab_min, s_ab_max);
  printd("s_bc limits: %g %g \n", s_bc_min, s_bc_max);

  /* randomly pick values for s_ab and s_bc
   * until the pair is within the Dalitz plot */
  double dalitz_bc_max = 0.0, dalitz_bc_min = 1.0;
  double s_ab = 0.0, s_bc = 0.5;
  while (s_bc > dalitz_bc_max || s_bc < dalitz_bc_min) {
    s_ab = Random::uniform(s_ab_min, s_ab_max);
    s_bc = Random::uniform(s_bc_min, s_bc_max);
    double e_b_rest = (s_ab - mass_a * mass_a + mass_b * mass_b)
                           / (2 * sqrt(s_ab));
    double e_c_rest = (mass_resonance * mass_resonance - s_ab
                            - mass_c * mass_c) / (2 * sqrt(s_ab));
    dalitz_bc_max = (e_b_rest + e_c_rest) * (e_b_rest + e_c_rest)
      - (sqrt(e_b_rest * e_b_rest - mass_b * mass_b)
         - sqrt(e_c_rest * e_c_rest - mass_c * mass_c))
      * (sqrt(e_b_rest * e_b_rest - mass_b * mass_b)
         - sqrt(e_c_rest * e_c_rest - mass_c * mass_c));
    dalitz_bc_min = (e_b_rest + e_c_rest) * (e_b_rest + e_c_rest)
      - (sqrt(e_b_rest * e_b_rest - mass_b * mass_b)
         + sqrt(e_c_rest * e_c_rest - mass_c * mass_c))
      * (sqrt(e_b_rest * e_b_rest - mass_b * mass_b)
         + sqrt(e_c_rest * e_c_rest - mass_c * mass_c));
  }

  printd("s_ab: %g s_bc: %g min: %g max: %g\n",
         s_ab, s_bc, dalitz_bc_min, dalitz_bc_max);

  /* Compute energy and momentum magnitude */
  const double energy_a = (mass_resonance * mass_resonance + mass_a * mass_a
                           - s_bc) / (2 * mass_resonance);
  const double energy_c = (mass_resonance * mass_resonance + mass_c * mass_c
                           - s_ab) / (2 * mass_resonance);
  const double energy_b = (s_ab + s_bc - mass_a * mass_a - mass_c * mass_c)
                           / (2 * mass_resonance);
  const double momentum_a = sqrt(energy_a * energy_a - mass_a * mass_a);
  const double momentum_c = sqrt(energy_c * energy_c - mass_c * mass_c);
  const double momentum_b = sqrt(energy_b * energy_b - mass_b * mass_b);

  const double total_energy = momentum_resonance.x0();
  if (fabs(energy_a + energy_b + energy_c - total_energy) > really_small)
    printf("1->3 warning: Ea + Eb + Ec: %g Total E: %g",
           energy_a + energy_b + energy_c, total_energy);
  printd("Calculating the angles...\n");

  /* momentum_a direction is random */
  Angles phitheta;
  phitheta.distribute_isotropically();
  /* This is the angle of the plane of the three decay particles */
  new_particle_a.set_momentum(mass_a,
                              momentum_a * phitheta.x(),
                              momentum_a * phitheta.y(),
                              momentum_a * phitheta.z());

  /* Angle between a and b */
  double theta_ab = acos((energy_a * energy_b - 0.5 * (s_ab - mass_a * mass_a
                          - mass_b * mass_b)) / (momentum_a * momentum_b));
  printd("theta_ab: %g Ea: %g Eb: %g sab: %g pa: %g pb: %g\n",
         theta_ab, energy_a, energy_b, s_ab, momentum_a, momentum_b);
  bool phi_has_changed = phitheta.add_to_theta(theta_ab);
  new_particle_b.set_momentum(mass_b,
                              momentum_b * phitheta.x(),
                              momentum_b * phitheta.y(),
                              momentum_b * phitheta.z());

  /* Angle between b and c */
  double theta_bc = acos((energy_b * energy_c - 0.5 *(s_bc - mass_b * mass_b
                         - mass_c * mass_c)) / (momentum_b * momentum_c));
  printd("theta_bc: %g Eb: %g Ec: %g sbc: %g pb: %g pc: %g\n",
         theta_bc, energy_b, energy_c, s_bc, momentum_b, momentum_c);
  // pass information on whether phi has changed during the last adding
  // on to add_to_theta:
  phitheta.add_to_theta(theta_bc, phi_has_changed);
  new_particle_c.set_momentum(mass_c,
                              momentum_c * phitheta.x(),
                              momentum_c * phitheta.y(),
                              momentum_c * phitheta.z());

  /* Momentum check */
  double energy = new_particle_a.momentum().x0()
    + new_particle_b.momentum().x0() + new_particle_c.momentum().x0();
  double px = new_particle_a.momentum().x1() + new_particle_b.momentum().x1()
    + new_particle_c.momentum().x1();
  double py = new_particle_a.momentum().x2() + new_particle_b.momentum().x2()
    + new_particle_c.momentum().x2();
  double pz = new_particle_a.momentum().x3() + new_particle_b.momentum().x3()
    + new_particle_c.momentum().x3();

  if (fabs(energy - total_energy) > really_small)
    printf("1->3 energy not conserved! Before: %g After: %g\n",
           total_energy, energy);

  if (fabs(px) > really_small || fabs(py) > really_small
      || fabs(pz) > really_small)
    printf("1->3 momentum check failed. Total momentum: %g %g %g\n",
           px, py, pz);

  /* All decay products begin from the same point */
  FourVector decay_point = particles->data(resonance_id).position();
  new_particle_a.set_position(decay_point);
  new_particle_b.set_position(decay_point);
  new_particle_c.set_position(decay_point);

  int id_first_new = particles->add_data(new_particle_a);
  particles->add_data(new_particle_b);
  particles->add_data(new_particle_c);

  printd("p0: %g %g %g \n", new_particle_a.momentum().x0(),
         new_particle_b.momentum().x0(), new_particle_c.momentum().x0());
  printd("p1: %g %g %g \n", new_particle_a.momentum().x1(),
         new_particle_b.momentum().x1(), new_particle_c.momentum().x1());
  printd("p2: %g %g %g \n", new_particle_a.momentum().x2(),
         new_particle_b.momentum().x2(), new_particle_c.momentum().x2());
  printd("p3: %g %g %g \n", new_particle_a.momentum().x3(),
         new_particle_b.momentum().x3(), new_particle_c.momentum().x3());

  /* 3 new particles created; return the id of the first one */
  return id_first_new;
}

}  // namespace Smash<|MERGE_RESOLUTION|>--- conflicted
+++ resolved
@@ -30,46 +30,7 @@
 
 namespace Smash {
 
-<<<<<<< HEAD
-=======
-/* check_decays - does a resonance decay on this timestep? */
-void check_decays(Particles *particles, std::list<int> *decay_list,
-  const float timestep) {
-  FourVector velocity_lrf;
-  velocity_lrf.set_x0(1.0);
-
-  for (ParticleData &data : particles->data()) {
-    /* particle doesn't decay */
-    if (particles->particle_type(data.pdgcode()).width() < 0.0)
-      continue;
-    /* local rest frame velocity */
-    velocity_lrf.set_x1(data.momentum().x1() / data.momentum().x0());
-    velocity_lrf.set_x2(data.momentum().x2() / data.momentum().x0());
-    velocity_lrf.set_x3(data.momentum().x3() / data.momentum().x0());
-
-    /* The clock goes slower in the rest frame of the resonance */
-    double inverse_gamma = sqrt(velocity_lrf.Dot(velocity_lrf));
-    double resonance_frame_timestep = timestep * inverse_gamma;
-
-    /* Exponential decay. Average lifetime t_avr = 1 / width
-     * t / t_avr = width * t (remember GeV-fm conversion)
-     * P(decay at Delta_t) = width * Delta_t
-     * P(alive after n steps) = (1 - width * Delta_t)^n
-     * = (1 - width * Delta_t)^(t / Delta_t)
-     * -> exp(-width * t) when Delta_t -> 0
-     */
-    if (Random::canonical() <
-        resonance_frame_timestep *
-            particles->particle_type(data.pdgcode()).width() / hbarc) {
-      /* Time is up! Set the particle to decay at this timestep */
-      data.set_collision(2, 0.0, -1);
-      decay_list->push_back(data.id());
-    }
-  }
-}
-
-
->>>>>>> 263b8949
+
 /* 1->2 and 1->3 decay processes */
 size_t decay_particles(Particles *particles, std::vector<ActionPtr> &decay_list,
   size_t id_process) {
