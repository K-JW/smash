/*
 *
 *    Copyright (c) 2012-2017
 *      SMASH Team
 *
 *    GNU General Public License (GPLv3 or later)
 *
 */

#include "include/experiment.h"

#include <cstdint>

#include "include/actions.h"
#include "include/boxmodus.h"
#include "include/collidermodus.h"
#include "include/cxx14compat.h"
#include "include/decayactionsfinder.h"
#include "include/decayactionsfinderdilepton.h"
#include "include/fourvector.h"
#include "include/listmodus.h"
#include "include/scatteractionphoton.h"
#include "include/scatteractionsfinder.h"
#include "include/spheremodus.h"
// Output
#include "include/binaryoutputcollisions.h"
#include "include/binaryoutputparticles.h"
#include "include/oscaroutput.h"
#include "include/thermodynamicoutput.h"
#ifdef SMASH_USE_ROOT
#include "include/rootoutput.h"
#endif
#include "include/vtkoutput.h"
#include "include/wallcrossingaction.h"

namespace std {
/**
 * Print time span in a human readable way:
 * time < 10 min => seconds
 * 10 min < time < 3 h => minutes
 * time > 3h => hours
 *
 * \note This operator has to be in the \c std namespace for argument dependent
 * lookup to find it. If it were in the smash namespace then the code would not
 * compile since none of its arguments is a type from the smash namespace.
 */
template <typename T, typename Ratio>
static ostream &operator<<(ostream &out,
                           const chrono::duration<T, Ratio> &seconds) {
  using Seconds = chrono::duration<double>;
  using Minutes = chrono::duration<double, std::ratio<60>>;
  using Hours = chrono::duration<double, std::ratio<60 * 60>>;
  constexpr Minutes threshold_for_minutes{10};
  constexpr Hours threshold_for_hours{3};
  if (seconds < threshold_for_minutes) {
    return out << Seconds(seconds).count() << " [s]";
  }
  if (seconds < threshold_for_hours) {
    return out << Minutes(seconds).count() << " [min]";
  }
  return out << Hours(seconds).count() << " [h]";
}
}  // namespace std

namespace smash {

/* ExperimentBase carries everything that is needed for the evolution */
ExperimentPtr ExperimentBase::create(Configuration config,
                                     const bf::path &output_path) {
  const auto &log = logger<LogArea::Experiment>();
  log.trace() << source_location;
  /*!\Userguide
   * \page input_general_ General
   * \key Modus (string, required): \n
   * Selects a modus for the calculation, e.g.\ infinite matter
   * calculation, collision of two particles or collision of nuclei. The modus
   * will be configured in \ref input_modi_. Recognized values are:
   * \li \key Collider for collisions of nuclei or compound objects. See \ref
   *     \ColliderModus
   * \li \key Sphere for calculations of the expansion of a thermalized sphere.
   * See
   *     \ref \SphereModus
   * \li \key Box for infinite matter calculation in a rectangular box. See \ref
   *     \BoxModus
   * \li \key List for given external particle list. See \ref
   *     \ListModus
   */

  /*!\Userguide
   * \page input_modi_ Modi
   * \li \subpage input_modi_collider_
   * \li \subpage input_modi_sphere_
   * \li \subpage input_modi_box_
   * \li \subpage input_modi_list_
   */
  const std::string modus_chooser = config.read({"General", "Modus"});
  log.info() << "Modus for this calculation: " << modus_chooser;

  if (modus_chooser == "Box") {
    return make_unique<Experiment<BoxModus>>(config, output_path);
  } else if (modus_chooser == "List") {
    return make_unique<Experiment<ListModus>>(config, output_path);
  } else if (modus_chooser == "Collider") {
    return make_unique<Experiment<ColliderModus>>(config, output_path);
  } else if (modus_chooser == "Sphere") {
    return make_unique<Experiment<SphereModus>>(config, output_path);
  } else {
    throw InvalidModusRequest("Invalid Modus (" + modus_chooser +
                              ") requested from ExperimentBase::create.");
  }
}

namespace {
/*!\Userguide
 * \page input_general_ General
 * \key Delta_Time (double, required): \n
 * Time step for the calculation, in fm/c.
 * Not required for timestepless mode.
 *
 * \key Testparticles (int, optional, default = 1): \n
 * How many test particles per real particles should be simulated.
 *
 * \key Gaussian_Sigma (double, optional, default = 1.0): \n
 * Width [fm] of gaussians that represent Wigner density of particles.
 *
 * \key Gauss_Cutoff_In_Sigma (double, optional, default = 4.0)
 * Distance in sigma at which gaussian is considered 0.
 *
 * \page input_output_options_ Output
 *
 * Description of options
 * ---------------------
 * \key Output_Interval (double, optional, default = End_Time): \n
 * Defines the period of intermediate output of the status of the simulated
 * system in Standard Output and other output formats which support this
 * functionality.
 *
 * \key Density_Type (string, optional, default = "none"): \n
 * Determines which kind of density is printed into the collision files.
 * Possible values:\n
 * \li "hadron"           - total hadronic density
 * \li "baryon"           - net baryon density
 * \li "baryonic isospin" - baryonic isospin density
 * \li "pion"             - pion density
 * \li "none"             - do not calculate density, print 0.0
 *
 * Futher options are defined for every single output \b content
 * (see \ref output_contents_ "output contents" for the list of
 * possible contents) in the following way:
 * \code
 * Content:
 *     Format: ["format1", "format2", ...]
 *     Option1: Value  # Content-specific options
 *     Option2: Value
 *     ...
 * \endcode
 *
 * To disable a certain output content,  remove or comment out the
 * corresponding section. Every output can be printed in several formats
 * simultaneously. The following option chooses list of formats:
 *
 * \key Format (list of formats, optional, default = []):\n
 * List of formats for writing particular content.
 * Possible formats for every content are listed and described in
 * \ref output_contents_ "output contents". List of available formats is
 * \ref list_of_output_formats "here".
 *
 * ### Content-specific output options
 * \anchor output_content_specific_options_
 *
 * - \b Particles
 *
 *   \key Extended (bool, optional, default = false): \n
 *   true - print extended information for each particle \n
 *   false - regular output for each particle
 *
 *   \key Only_Final (bool, optional, default = true): \n
 *   true - print only final particle list \n
 *   false - particle list at output interval including initial time
 * - \b Collisions
 *
 *   \key Extended (bool, optional, default = false): \n
 *   true - print extended information for each particle \n
 *   false - regular output for each particle
 *
 *   \key Print_Start_End (bool, optional, default = false): \n
 *   true - initial and final particle list is printed out \n
 *   false - initial and final particle list is not printed out
 * - \b Photons - see \ref input_photons
 * - \b Thermodynamics - see \subpage input_vtk_lattice_ for full spatial
 *   lattice output and \subpage ascii_thermodynamic_output_ for output at one
 *   point versus time.
 *
 * \anchor configuring_output_
 * Example configuring SMASH output
 * --------------
 * As an example, if one wants to have all of the following simultaneously:
 * \li particles at the end of event printed out in binary and Root formats
 * \li dileptons printed in Oscar2013 format
 * \li net baryon density at point (0, 0, 0) printed as a table
 *     against time every 1 fm/c
 *
 * then the output section of configuration will be the following.
 *
 * \code
 * Output:
 *     Output_Interval:  1.0
 *     Particles:
 *         Format:          ["Binary", "Root"]
 *         Only_Final:      True
 *     Dileptons:
 *         Format:          ["Oscar2013"]
 *     Thermodynamics:
 *         Format:          ["ASCII"]
 *         Type:            "baryon"
 *         Quantities:      ["rho_eckart"]
 *         Position:        [0.0, 0.0, 0.0]
 *         Smearing:        True
 * \endcode
 */

/** Gathers all general Experiment parameters
 *
 * \param[in, out] config Configuration element
 * \return The ExperimentParameters struct filled with values from the
 * Configuration
 */
ExperimentParameters create_experiment_parameters(Configuration config) {
  const auto &log = logger<LogArea::Experiment>();
  log.trace() << source_location;

  const int ntest = config.take({"General", "Testparticles"}, 1);
  if (ntest <= 0) {
    throw std::invalid_argument("Testparticle number should be positive!");
  }

  const std::string modus_chooser = config.take({"General", "Modus"});
  // remove config maps of unused Modi
  config["Modi"].remove_all_but(modus_chooser);

  /* If this Delta_Time option is absent (this can be for timestepless mode)
   * just assign 1.0 fm/c, reasonable value will be set at event initialization
   */
  const double dt = config.take({"General", "Delta_Time"}, 1.);
  const double t_end = config.read({"General", "End_Time"});
  const double output_dt = config.take({"Output", "Output_Interval"}, t_end);
  const bool two_to_one = config.take({"Collision_Term", "Two_to_One"}, true);
  ReactionsBitSet included_2to2 =
      config.take({"Collision_Term", "Included_2to2"}, ReactionsBitSet().set());
  bool strings_switch_default = true;
  if (modus_chooser == "Box") {
    strings_switch_default = false;
  }
  const bool strings_switch =
      config.take({"Collision_Term", "Strings"}, strings_switch_default);
  const NNbarTreatment nnbar_treatment = config.take(
      {"Collision_Term", "NNbar_Treatment"}, NNbarTreatment::NoAnnihilation);
  const bool photons_switch = config.has_value({"Output", "Photons"});
  /* Elastic collisions between the nucleons with the square root s
   * below low_snn_cut are excluded. */
  const double low_snn_cut =
      config.take({"Collision_Term", "Elastic_NN_Cutoff_Sqrts"}, 1.98);
  const auto proton = ParticleType::try_find(pdg::p);
  const auto pion = ParticleType::try_find(pdg::pi_z);
  if (proton && pion &&
      low_snn_cut > proton->mass() + proton->mass() + pion->mass()) {
    log.warn("The cut-off should be below the threshold energy",
             " of the process: NN to NNpi");
  }
  const bool potential_affect_threshold =
      (config.has_value({"Lattice", "Potentials_Affect_Thresholds"})
           ? config.take({"Lattice", "Potentials_Affect_Thresholds"})
           : false);
  return {{0., dt},
          {0.0, output_dt},
          ntest,
          config.take({"General", "Gaussian_Sigma"}, 1.),
          config.take({"General", "Gauss_Cutoff_In_Sigma"}, 4.),
          two_to_one,
          included_2to2,
          strings_switch,
          nnbar_treatment,
          photons_switch,
          low_snn_cut,
          potential_affect_threshold};
}
}  // unnamed namespace

/// Creates a verbose textual description of the setup of the Experiment.
template <typename Modus>
std::ostream &operator<<(std::ostream &out, const Experiment<Modus> &e) {
  switch (e.time_step_mode_) {
    case TimeStepMode::None:
      out << "Not using time steps\n";
      break;
    case TimeStepMode::Fixed:
      out << "Using fixed time step size: "
          << e.parameters_.labclock.timestep_duration() << " fm/c\n";
      break;
    case TimeStepMode::Adaptive:
      out << "Using adaptive time steps, starting with: "
          << e.parameters_.labclock.timestep_duration() << " fm/c\n";
      break;
  }
  out << "End time: " << e.end_time_ << " fm/c\n";
  out << e.modus_;
  return out;
}

template <typename Modus>
void Experiment<Modus>::create_output(std::string format, std::string content,
                                      const bf::path &output_path,
                                      const OutputParameters &out_par) {
  const auto &log = logger<LogArea::Experiment>();
  log.info() << "Adding output " << content << " of format " << format
             << std::endl;

  if (format == "VTK" && content == "Particles") {
    outputs_.emplace_back(make_unique<VtkOutput>(output_path, content));
  } else if (format == "Root") {
#ifdef SMASH_USE_ROOT
    outputs_.emplace_back(
        make_unique<RootOutput>(output_path, content, out_par));
#else
    log.error("Root output requested, but Root support not compiled in");
#endif
  } else if (format == "Binary") {
    if (content == "Collisions" || content == "Dileptons" ||
        content == "Photons") {
      outputs_.emplace_back(
          make_unique<BinaryOutputCollisions>(output_path, content, out_par));
    } else if (content == "Particles") {
      outputs_.emplace_back(
          make_unique<BinaryOutputParticles>(output_path, content, out_par));
    }
  } else if (format == "Oscar1999" || format == "Oscar2013") {
    outputs_.emplace_back(
        create_oscar_output(format, content, output_path, out_par));
  } else if (content == "Thermodynamics" && format == "ASCII") {
    outputs_.emplace_back(
        make_unique<ThermodynamicOutput>(output_path, content, out_par));
  } else if (content == "Thermodynamics" && format == "VTK") {
    printout_lattice_td_ = true;
    outputs_.emplace_back(make_unique<VtkOutput>(output_path, content));
  } else {
    log.error() << "Unknown combination of format (" << format
                << ") and content (" << content << "). Fix the config.";
  }
}

/*!\Userguide
 * \page input_general_
 * \key End_Time (double, required): \n
 * The time after which the evolution is stopped. Note
 * that the starting time depends on the chosen Modus.
 *
 * \key Randomseed (int64_t, required): \n
 * Initial seed for the random number generator. If this is
 * negative, the seed will be randomly generated by the operating system.
 *
 * \key Nevents (int, required): \n
 * Number of events to calculate.
 *
 * \key Use_Grid (bool, optional, default = true): \n
 * true - a grid is used to reduce the combinatorics of interaction lookup \n
 * false - no grid is used
 *
 * \key Time_Step_Mode (string, optional, default = Fixed): \n
 * The mode of time stepping. Possible values: \n
 * None - No time steps are used. Cannot be used with potentials \n
 * Fixed - Fixed-sized time steps \n
 * Adaptive - Time steps with adaptive sizes
 *
 * \page input_collision_term_ Collision_Term
 *
 * \key Two_to_One (bool, optional, default = true) \n
 * Enable 2 <--> 1 processes (resonance formation and decays).
 *
 * \key Two_to_Two (bool, optional, default = true) \n
 * Enable 2 <--> 2 collisions.
 *
 * \key Force_Decays_At_End (bool, optional, default = true): \n
 * true - force all resonances to decay after last timestep \n
 * false - don't force decays (final output can contain resonances)
 *
 * \key Metric_Type (ExpansionMode, optional, default = NoExpansion): \n
 * NoExpansion - default SMASH run, with Minkowski metric \n
 * MasslessFRW - FRW expansion going as t^(1/2)
 * MassiveFRW - FRW expansion going as t^(2/3)
 * Exponential - FRW expansion going as e^(t/2)
 *
 * \key Expansion_Rate (double, optional, default = 0.1) \n
 * Corresponds to the speed of expansion of the universe in non minkowski
 * metrics \n
 * This value is useless if NoExpansion is selected; it corresponds to \n
 * \f$b_r/l_0\f$ if the metric type is MasslessFRW or MassiveFRW, and to \n
 * the parameter b in the Exponential expansion where \f$a(t) ~ e^{bt/2}\f$
 * \subpage pauliblocker
 */
template <typename Modus>
Experiment<Modus>::Experiment(Configuration config, const bf::path &output_path)
    : parameters_(create_experiment_parameters(config)),
      density_param_(DensityParameters(parameters_)),
      modus_(config["Modi"], parameters_),
      particles_(),
      nevents_(config.take({"General", "Nevents"})),
      end_time_(config.take({"General", "End_Time"})),
      delta_time_startup_(parameters_.labclock.timestep_duration()),
      force_decays_(
          config.take({"Collision_Term", "Force_Decays_At_End"}, true)),
      use_grid_(config.take({"General", "Use_Grid"}, true)),
      metric_(
          config.take({"General", "Metric_Type"}, ExpansionMode::NoExpansion),
          config.take({"General", "Expansion_Rate"}, 0.1)),
      dileptons_switch_(config.has_value({"Output", "Dileptons"})),
      photons_switch_(config.has_value({"Output", "Photons"})),
      time_step_mode_(
          config.take({"General", "Time_Step_Mode"}, TimeStepMode::Fixed)) {
  const auto &log = logger<LogArea::Experiment>();
  log.info() << *this;

  // create finders
  if (dileptons_switch_) {
    dilepton_finder_ = make_unique<DecayActionsFinderDilepton>();
  }
  if (parameters_.photons_switch) {
    n_fractional_photons_ = config.take({"Output", "Photons", "Fractions"});
  }
  if (parameters_.two_to_one) {
    action_finders_.emplace_back(make_unique<DecayActionsFinder>());
  }
  if (parameters_.two_to_one || parameters_.included_2to2.any() ||
      parameters_.strings_switch) {
    auto scat_finder = make_unique<ScatterActionsFinder>(
        config, parameters_, nucleon_has_interacted_, modus_.total_N_number(),
        modus_.proj_N_number());
    max_transverse_distance_sqr_ =
        scat_finder->max_transverse_distance_sqr(parameters_.testparticles);
    action_finders_.emplace_back(std::move(scat_finder));
  } else {
    max_transverse_distance_sqr_ = maximum_cross_section / M_PI * fm2_mb;
  }
  const double modus_l = modus_.length();
  if (modus_l > 0.) {
    action_finders_.emplace_back(make_unique<WallCrossActionsFinder>(modus_l));
  }

  if (config.has_value({"Collision_Term", "Pauli_Blocking"})) {
    log.info() << "Pauli blocking is ON.";
    pauli_blocker_ = make_unique<PauliBlocker>(
        config["Collision_Term"]["Pauli_Blocking"], parameters_);
  }

  /*!\Userguide
   * \page input_general_ General
   * \subpage input_general_adaptive_
   * (optional)
   *
   * \page input_general_adaptive_ Adaptive_Time_Step
   * Additional parameters for the adaptive time step mode.
   *
   * \key Smoothing_Factor (double, optional, default = 0.1) \n
   * Parameter of the exponential smoothing of the rate estimate.
   *
   * \key Target_Missed_Actions (double, optional, default = 0.01) \n
   * The fraction of missed actions that is targeted by the algorithm.
   *
   * \key Allowed_Deviation (double, optional, default = 2.5) \n
   * Limit by how much the target can be exceeded before the time step is
   * aborted.
   *
   **/
  if (time_step_mode_ == TimeStepMode::Adaptive) {
    adaptive_parameters_ = make_unique<AdaptiveParameters>(
        config["General"]["Adaptive_Time_Step"], delta_time_startup_);
    log.info() << *adaptive_parameters_;
  }

  // create outputs
  log.trace(source_location, " create OutputInterface objects");

  auto output_conf = config["Output"];
  /*!\Userguide
   * \page output_general_ Output
   *
   * Output directory
   * ----------------
   *
   * Per default, the selected output files
   * will be saved in the directory ./data/\<run_id\>, where \<run_id\> is an
   * integer number starting from 0. At the beginning of a run SMASH checks,
   * if the ./data/0 directory exists. If it does not exist, it is created and
   * all output files are written there. If the directory already exists,
   * SMASH tries for ./data/1, ./data/2 and so on until it finds a free
   * number.
   *
   * The user can change output directory by a command line option, if
   * desired:
   * \code smash -o <user_output_dir> \endcode
   *
   * Output content
   * --------------
   * \anchor output_contents_
   * Output in SMASH is distinguished by _content_ and _format_, where content
   * means the physical information contained in the output (e.g. list of
   * particles, list of interactions, thermodynamics, etc) and format (e.g.
   * Oscar, binary or ROOT). The same content can be printed out in several
   * formats _simultaneously_.
   *
   * For an example of choosing specific output contents see
   * \ref configuring_output_ "Configuring SMASH output".
   *
   * The list of possible contents follows:
   *
   * - \b Particles  List of particles at regular time intervals in the
   *                 computational frame or (optionally) only at the event end.
   *   - Available formats: \ref format_oscar_particlelist,
   *      \ref format_binary_, \ref format_root, \ref format_vtk
   * - \b Collisions List of interactions: collisions, decays, box wall
   *                 crossings and forced thermalizations. Information about
   *                 incoming, outgoing particles and the interaction itself
   *                 is printed out.
   *   - Available formats: \ref format_oscar_collisions, \ref format_binary_,
   *                 \ref format_root
   * - \b Dileptons  Special dilepton output, see \subpage input_dileptons.
   *   - Available formats: \ref format_oscar_collisions,
   *                   \ref format_binary_ and \ref format_root
   * - \b Photons    Special photon output, see \subpage input_photons.
   *   - Available formats: \ref format_oscar_collisions,
   *                   \ref format_binary_ and \ref format_root.
   * - \b Thermodynamics This output allows to print out thermodynamic
   *          quantities such as density, energy-momentum tensor,
   *          Landau velocity, etc at one selected point versus time
   *          (simple ASCII format table \subpage ascii_thermodynamic_output_)
   *          and on a spatial lattice  versus time (\ref output_vtk_lattice_).
   * \anchor list_of_output_formats
   * Output formats
   * --------------
   *
   * For choosing output formats see
   * \ref configuring_output_ "Configuring SMASH output".
   * Every output content can be printed out in several formats:
   * - \b "Oscar1999", \b "Oscar2013" - human-readable text output\n
   *   - For "Particles" content: \subpage format_oscar_particlelist
   *   - For "Collisions" content: \subpage format_oscar_collisions
   *   - General block structure of OSCAR formats: \subpage oscar_general_
   * - \b "Binary" - binary, not human-readable output
   *   - Faster to read and write than text outputs
   *   - Saves coordinates and momenta with the full double precision
   *   - General file structure is similar to \subpage oscar_general_
   *   - Detailed description: \subpage format_binary_
   * - \b "Root" - binary output in the format used by ROOT software
   *     (http://root.cern.ch)
   *   - Even faster to read and write, requires less disk space
   *   - Format description: \subpage format_root
   * - \b "VTK" - text output suitable for an easy
   *     visualization using paraview software
   *   - This output can be opened by paraview to see the visulalization.
   *   - For "Particles" content \subpage format_vtk
   *   - For "Thermodynamics" content \subpage output_vtk_lattice_
   * - \b "ASCII" - a human-readable text-format table of values
   *   - Used only for "Thermodynamics", see
   *     \subpage ascii_thermodynamic_output_
   *
   * \note Output of coordinates for the "Collisions" content in
   *       the periodic box has a feature:
   *       \subpage collisions_output_in_box_modus_
   */

  /*!\Userguide
   * \page input_dileptons Dileptons
   * Enables Dilepton Output together with DecayActionsFinderDilepton.
   * Dilepton Output saves information about decays, which include Dileptons,
   * at every timestep.
   *
   * The treatment of Dilepton Decays is special:
   *
   * \li Dileptons are treated via the time integration method, also called
   * 'shining', as described in \iref{Schmidt:2008hm}, chapter 2D.
   * This means that, because dilepton decays are so rare, possible decays are
   * written in the output at every hadron propagation without ever performing
   * them. The are weighted with a "shining weight" to compensate for the
   * over-production.
   * \li The shining weight can be found in the weight element of the output.
   * \li The shining method is implemented in the DecayActionsFinderDilepton,
   * which is enabled together with the dilepton output.
   *
   * \note If you want dilepton decays, you also have to modify decaymodes.txt.
   * Dilepton decays are commented out by default.
   **/

  /*!\Userguide
   * \page input_photons Photons
   * Todo(schaefer): document photons
   **/

  dens_type_ = config.take({"Output", "Density_Type"}, DensityType::None);
  log.info() << "Density type printed to headers: " << dens_type_;

  const OutputParameters output_parameters(std::move(output_conf));

  std::vector<std::string> output_contents = output_conf.list_upmost_nodes();
  for (const auto &content : output_contents) {
    auto this_output_conf = output_conf[content.c_str()];
    std::vector<std::string> formats = this_output_conf.take({"Format"});
    for (const auto &format : formats) {
      create_output(format, content, output_path, output_parameters);
    }
  }

  /* We can take away the Fermi motion flag, because the collider modus is
   * already initialized. We only need it when potentials are enabled, but we
   * always have to take it, otherwise SMASH will complain about unused
   * options. We have to provide a default value for modi other than Collider.
   */
  const FermiMotion motion =
      config.take({"Modi", "Collider", "Fermi_Motion"}, FermiMotion::Off);
  if (config.has_value({"Potentials"})) {
    if (time_step_mode_ == TimeStepMode::None) {
      log.error() << "Potentials only work with time steps!";
      throw std::invalid_argument("Can't use potentials without time steps!");
    }
    if (motion == FermiMotion::Frozen) {
      log.error() << "Potentials don't work with frozen Fermi momenta! "
                     "Use normal Fermi motion instead.";
      throw std::invalid_argument(
          "Can't use potentials "
          "with frozen Fermi momenta!");
    }
    log.info() << "Potentials are ON.";
    // potentials need testparticles and gaussian sigma from parameters_
    potentials_ = make_unique<Potentials>(config["Potentials"], parameters_);
  }

  /*!\Userguide
   * \page input_lattice_ Lattice
   *
   * \key Sizes (array<double,3>, required): \n
   *      Sizes of lattice in x, y, z directions in fm.
   *
   * \key Cell_Number (array<int,3>, required): \n
   *      Number of cells in x, y, z directions.
   *
   * \key Origin (array<double,3>, required): \n
   *      Coordinates of the left, down, near corner of the lattice in fm.
   *
   * \key Periodic (bool, required): \n
   *      Use periodic continuation or not. With periodic continuation
   *      x + i * lx is equivalent to x, same for y, z.
   *
   * For format of lattice output see \ref output_vtk_lattice_. To configure
   * output of the quantities on the lattice to vtk files see
   * \ref input_output_options_.
   *
   * \page input_vtk_lattice_ lattice vtk output
   *
   * User can print thermodynamical quantities on the spatial lattice
   * to vtk output.
   * The lattice for the output is regulated by options of lattice
   * \subpage input_lattice_. The type of thermodynamic quantities is
   * chosen by the following options of the "Thermodynamic" output.
   *
   * \key Type (string, optional, default = "none"): \n
   * Chooses hadron/baryon/pion/baryonic isospin thermodynamic quantities
   *
   * \key Quantities (list of strings, optional, default = []): \n
   * List of quantities that can be printed:
   *  \li "rho_eckart": Eckart rest frame density
   *  \li "tmn": Energy-momentum tensor \f$T^{\mu\nu}(t,x,y,z) \f$
   *  \li "tmn_landau": Energy-momentum tensor in the Landau rest frame.
   *      This tensor is computed by boosting \f$T^{\mu\nu}(t,x,y,z) \f$
   *      to the local rest frame, where \f$T^{0i} \f$ = 0.
   *  \li "landau_velocity": Velocity of the Landau rest frame.
   *      The velocity is obtained from the energy-momentum tensor
   *      \f$T^{\mu\nu}(t,x,y,z) \f$ by solving the generalized eigenvalue
   *      equation \f$(T^{\mu\nu} - \lambda g^{\mu\nu})u_{\mu}=0 \f$.
   */

  // Create lattices
  if (config.has_value({"Lattice"})) {
    // Take lattice properties from config to assign them to all lattices
    const std::array<double, 3> l = config.take({"Lattice", "Sizes"});
    const std::array<int, 3> n = config.take({"Lattice", "Cell_Number"});
    const std::array<double, 3> origin = config.take({"Lattice", "Origin"});
    const bool periodic = config.take({"Lattice", "Periodic"});

    if (printout_lattice_td_) {
      dens_type_lattice_printout_ = output_parameters.td_dens_type;
      printout_tmn_ = output_parameters.td_tmn;
      printout_tmn_landau_ = output_parameters.td_tmn_landau;
      printout_v_landau_ = output_parameters.td_v_landau;
    }
    if (printout_tmn_ || printout_tmn_landau_ || printout_v_landau_) {
      Tmn_ = make_unique<RectangularLattice<EnergyMomentumTensor>>(
          l, n, origin, periodic, LatticeUpdate::AtOutput);
    }
    /* Create baryon and isospin density lattices regardless of config
       if potentials are on. This is because they allow to compute
       potentials faster */
    if (potentials_) {
      if (potentials_->use_skyrme()) {
        jmu_B_lat_ = make_unique<DensityLattice>(l, n, origin, periodic,
                                                 LatticeUpdate::EveryTimestep);
        UB_lat_ = make_unique<RectangularLattice<double>>(
            l, n, origin, periodic, LatticeUpdate::EveryTimestep);
        dUB_dr_lat_ = make_unique<RectangularLattice<ThreeVector>>(
            l, n, origin, periodic, LatticeUpdate::EveryTimestep);
      }
      if (potentials_->use_symmetry()) {
        jmu_I3_lat_ = make_unique<DensityLattice>(l, n, origin, periodic,
                                                  LatticeUpdate::EveryTimestep);
        UI3_lat_ = make_unique<RectangularLattice<double>>(
            l, n, origin, periodic, LatticeUpdate::EveryTimestep);
        dUI3_dr_lat_ = make_unique<RectangularLattice<ThreeVector>>(
            l, n, origin, periodic, LatticeUpdate::EveryTimestep);
      }
    } else {
      if (dens_type_lattice_printout_ == DensityType::Baryon) {
        jmu_B_lat_ = make_unique<DensityLattice>(l, n, origin, periodic,
                                                 LatticeUpdate::AtOutput);
      }
      if (dens_type_lattice_printout_ == DensityType::BaryonicIsospin) {
        jmu_I3_lat_ = make_unique<DensityLattice>(l, n, origin, periodic,
                                                  LatticeUpdate::AtOutput);
      }
    }
    if (dens_type_lattice_printout_ != DensityType::None &&
        dens_type_lattice_printout_ != DensityType::BaryonicIsospin &&
        dens_type_lattice_printout_ != DensityType::Baryon) {
      jmu_custom_lat_ = make_unique<DensityLattice>(l, n, origin, periodic,
                                                    LatticeUpdate::AtOutput);
    }
  } else if (printout_lattice_td_) {
    log.error(
        "If you want Thermodynamic VTK output, configure a lattice for it.");
  }

  // Store pointers to potential and lattice accessible for Action
  if (parameters_.potential_affect_threshold) {
    Action::input_potential(UB_lat_.get(), UI3_lat_.get(), potentials_.get());
  }

  // Create forced thermalizer
  if (config.has_value({"Forced_Thermalization"})) {
    Configuration &&th_conf = config["Forced_Thermalization"];
    thermalizer_ = modus_.create_grandcan_thermalizer(th_conf);
  }

  /* Take the seed setting only after the configuration was stored to a file
   * in smash.cc */
  seed_ = config.take({"General", "Randomseed"});
}

/// String representing a horizontal line.
const std::string hline(80, '-');

/* This method reads the particle type and cross section information
 * and does the initialization of the system (fill the particles map) */
template <typename Modus>
void Experiment<Modus>::initialize_new_event() {
  const auto &log = logger<LogArea::Experiment>();

  Random::set_seed(seed_);
  log.info() << "Random number seed: " << seed_;
  /* Set seed for the next event. It has to be positive, so it can be entered
   * in the config.
   *
   * We have to be careful about the minimal integer, whose absolute value
   * cannot be represented. */
  int64_t r = Random::advance();
  while (r == INT64_MIN) {
    r = Random::advance();
  }
  seed_ = std::abs(r);

  particles_.reset();

  // Sample particles according to the initial conditions
  double start_time = modus_.initial_conditions(&particles_, parameters_);
  /* For box modus make sure that particles are in the box. In principle, after
   * a correct initialization they should be, so this is just playing it safe.
   */
  modus_.impose_boundary_conditions(&particles_, outputs_);
  // Reset the simulation clock
  double timestep = delta_time_startup_;

  switch (time_step_mode_) {
    case TimeStepMode::Fixed:
      break;
    case TimeStepMode::Adaptive:
      adaptive_parameters_->initialize(timestep);
      break;
    case TimeStepMode::None:
      timestep = end_time_ - start_time;
      // Take care of the box modus + timestepless propagation
      const double max_dt = modus_.max_timestep(max_transverse_distance_sqr_);
      if (max_dt > 0. && max_dt < timestep) {
        timestep = max_dt;
      }
      break;
  }
  Clock clock_for_this_event(start_time, timestep);
  parameters_.labclock = std::move(clock_for_this_event);

  // Reset the output clock
  const double dt_output = parameters_.outputclock.timestep_duration();
  const double zeroth_output_time =
      std::floor(start_time / dt_output) * dt_output;
  Clock output_clock(zeroth_output_time, dt_output);
  parameters_.outputclock = std::move(output_clock);

  log.debug("Lab clock: t_start = ", parameters_.labclock.current_time(),
            ", dt = ", parameters_.labclock.timestep_duration());
  log.debug("Output clock: t_start = ", parameters_.outputclock.current_time(),
            ", dt = ", parameters_.outputclock.timestep_duration());

  /* Save the initial conserved quantum numbers and total momentum in
   * the system for conservation checks */
  conserved_initial_ = QuantumNumbers(particles_);
  wall_actions_total_ = 0;
  previous_wall_actions_total_ = 0;
  interactions_total_ = 0;
  previous_interactions_total_ = 0;
  total_pauli_blocked_ = 0;
  // Print output headers
  log.info() << hline;
  log.info() << " Time       <Ediff>      <pdiff>  <scattrate>    <scatt>  "
                "<particles>   <timing>";
  log.info() << hline;
}

/**
 * Generate the tabulated string which will be printed to the screen when
 * SMASH is running
 *
 * \param[in] particles The interacting particles. Their information will be
 *            used to check the conservation of the total energy and momentum.
 *	      the total number of the particles will be used and printed as
 *	      well.
 * \param[in] scatterings_total Total number of the scatterings from the
 *            beginning to the current time step.
 * \param[in] scatterings_this_interval Number of the scatterings occur within
 *            the current timestep.
 * \param[in] conserved_initial Initial quantum numbers needed to check the
 *            conservations
 * \param[in] time_start Moment in the REAL WORLD when SMASH starts to run [s]
 * \param[in] time Current moment in SMASH [fm/c]
 * \return 'Current time in SMASH [fm/c]', 'Deviation of the energy from the
 *          initial value [GeV]', 'Deviation of the momentum from the initial
 *          value [GeV]', 'Averaged collisional rate [c/fm]', 'Number of the
 *          scatterings occur within the timestep', 'Total particle number',
 *          'Computing time consumed'
 */
static std::string format_measurements(const Particles &particles,
                                       uint64_t scatterings_total,
                                       uint64_t scatterings_this_interval,
                                       const QuantumNumbers &conserved_initial,
                                       SystemTimePoint time_start,
                                       double time) {
  const SystemTimeSpan elapsed_seconds = SystemClock::now() - time_start;

  const QuantumNumbers current_values(particles);
  const QuantumNumbers difference = conserved_initial - current_values;

  std::ostringstream ss;
  // clang-format off
  ss << field<5> << time << field<12, 3> << difference.momentum().x0()
     << field<12, 3> << difference.momentum().abs3()
<<<<<<< HEAD
     << field<
            12,
            3> << (time > really_small ? 2.0 * scatterings_total / (particles.size() * time) : 0.)
=======
     << field<12, 3> << (time > really_small
                           ? 2.0 * scatterings_total / (particles.size() * time)
                           : 0.)
>>>>>>> b377ce46
     << field<10, 3> << scatterings_this_interval
     << field<12, 3> << particles.size() << field<10, 3> << elapsed_seconds;
  // clang-format on
  return ss.str();
}

template <typename Modus>
template <typename Container>
bool Experiment<Modus>::perform_action(
    Action &action, const Container &particles_before_actions) {
  const auto &log = logger<LogArea::Experiment>();
  // Make sure to skip invalid and Pauli-blocked actions.
  if (!action.is_valid(particles_)) {
    log.debug(~einhard::DRed(), "✘ ", action, " (discarded: invalid)");
    return false;
  }
  action.generate_final_state();
  log.debug("Process Type is: ", action.get_type());
  if (pauli_blocker_ && action.is_pauli_blocked(particles_, *pauli_blocker_)) {
    total_pauli_blocked_++;
    return false;
  }
  if (modus_.is_collider()) {
    /* Mark incoming nucleons as interacted - now they are permitted
     * to collide with nucleons from their native nucleus */
    for (const auto &incoming : action.incoming_particles()) {
      assert(incoming.id() >= 0);
      if (incoming.id() < modus_.total_N_number()) {
        nucleon_has_interacted_[incoming.id()] = true;
      }
    }
  }
  /* Make sure to pick a non-zero integer, because 0 is reserved for "no
   * interaction yet". */
  const auto id_process = static_cast<uint32_t>(interactions_total_ + 1);
  action.perform(&particles_, id_process);
  interactions_total_++;
  if (action.get_type() == ProcessType::Wall) {
    wall_actions_total_++;
  }
  // Calculate Eckart rest frame density at the interaction point
  double rho = 0.0;
  if (dens_type_ != DensityType::None) {
    const FourVector r_interaction = action.get_interaction_point();
    constexpr bool compute_grad = false;
    rho = rho_eckart(r_interaction.threevec(), particles_before_actions,
                     density_param_, dens_type_, compute_grad)
              .first;
  }
  /*!\Userguide
   * \page collisions_output_in_box_modus_ Collision output in box modus
   * \note When SMASH is running in the box modus, particle coordinates
   * in the collision output can be out of the box. This is not an error.  Box
   * boundary conditions are intentionally not imposed before collision output
   * to allow unambiguous finding of the interaction point.
   * <I>Example</I>: two particles in the box have x coordinates 0.1 and
   * 9.9 fm, while box L = 10 fm. Suppose these particles collide.
   * For calculating collision the first one is wrapped to 10.1 fm.
   * Then output contains coordinates of 9.9 fm and 10.1 fm.
   * From this one can infer interaction point at x = 10 fm.
   * Were boundary conditions imposed before output,
   * their x coordinates would be 0.1 and 9.9 fm and interaction point
   * position could be either at 10 fm or at 5 fm.
   */
  for (const auto &output : outputs_) {
    if (!output->is_dilepton_output() && !output->is_photon_output()) {
      output->at_interaction(action, rho);
    }
  }

  // At every collision photons can be produced.
  // Note: We rely here on the lazy evaluation of the arguments to if.
  // It may happen that in a wall-crossing-action sqrt_s raise an exception
  // Therefore we first have to check if the incoming particles can undergo
  // an em-interaction.
  if (photons_switch_ &&
<<<<<<< HEAD
      ScatterActionPhoton::is_photon_reaction(action.incoming_particles()) &&
      ScatterActionPhoton::is_kinematically_possible(
          action.sqrt_s(), action.incoming_particles())) {
    // Time in the action constructor is relative to
    // current time of incoming
    constexpr double action_time = 0.;
    ScatterActionPhoton photon_act(action.incoming_particles(), action_time,
                                   n_fractional_photons_,
                                   action.raw_weight_value());
    // Add a completely dummy process to photon action.  The only important
    // thing is that its cross-section is equal to cross-section of action.
    // This can be done, because photon action is never performed, only
    // final state is generated and printed to photon output.
    // raw weight value is cross section of hadronic process

    photon_act.add_dummy_hadronic_process(action.raw_weight_value());

    // Now add the actual photon reaction channel. here we also compute the
    // total cross section
    photon_act.add_single_process();

    photon_act.perform_photons(outputs_);
=======
      (ScatterActionPhoton::is_photon_reaction(action.incoming_particles()) !=
       ScatterActionPhoton::ReactionType::no_reaction)) {
    /* Time in the action constructor is relative to
     * current time of incoming */
    constexpr double action_time = 0.;
    ScatterActionPhoton photon_act(action.incoming_particles(), action_time,
                                   n_fractional_photons_);
    /* Add a completely dummy process to photon action.  The only important
     * thing is that its cross-section is equal to cross-section of action.
     * This can be done, because photon action is never performed, only
     * final state is generated and printed to photon output. */
    photon_act.add_dummy_hadronic_channels(action.raw_weight_value());
    // Now add the actual photon reaction channel
    photon_act.add_single_channel();
    for (int i = 0; i < n_fractional_photons_; i++) {
      photon_act.generate_final_state();
      for (const auto &output : outputs_) {
        if (output->is_photon_output()) {
          output->at_interaction(photon_act, rho);
        }
      }
    }
>>>>>>> b377ce46
  }
  log.debug(~einhard::Green(), "✔ ", action);
  return true;
}

/**
 * Make sure `interactions_total` can be represented as a 32-bit integer.
 * This is necessary for converting to a `id_process`. The latter is 32-bit
 * integer, because it is written like this to binary output.
 *
 * \param[in] interactions_total Total interaction number
 */
static void check_interactions_total(uint64_t interactions_total) {
  constexpr uint64_t max_uint32 = std::numeric_limits<uint32_t>::max();
  if (interactions_total >= max_uint32) {
    throw std::runtime_error("Integer overflow in total interaction number!");
  }
}

template <typename Modus>
void Experiment<Modus>::run_time_evolution() {
  Actions actions;

  const auto &log = logger<LogArea::Experiment>();
  const auto &log_ad_ts = logger<LogArea::AdaptiveTS>();

  log.info() << format_measurements(
      particles_, interactions_total_ - wall_actions_total_, 0u,
      conserved_initial_, time_start_, parameters_.labclock.current_time());

  while (parameters_.labclock.current_time() < end_time_) {
    const double t = parameters_.labclock.current_time();
    const double dt =
        std::min(parameters_.labclock.timestep_duration(), end_time_ - t);
    log.debug("Timestepless propagation for next ", dt, " fm/c.");

    // Perform forced thermalization if required
    if (thermalizer_ &&
        thermalizer_->is_time_to_thermalize(parameters_.labclock)) {
      const bool ignore_cells_under_treshold = true;
      thermalizer_->update_lattice(particles_, density_param_,
                                   ignore_cells_under_treshold);
      const double current_t = parameters_.labclock.current_time();
      thermalizer_->thermalize(particles_, current_t,
                               parameters_.testparticles);
      ThermalizationAction th_act(*thermalizer_, current_t);
      if (th_act.any_particles_thermalized()) {
        perform_action(th_act, particles_);
      }
    }

    /* (1.a) Create grid. */
    double min_cell_length = compute_min_cell_length(dt);
    log.debug("Creating grid with minimal cell length ", min_cell_length);
    const auto &grid = use_grid_
                           ? modus_.create_grid(particles_, min_cell_length)
                           : modus_.create_grid(particles_, min_cell_length,
                                                CellSizeStrategy::Largest);

    /* (1.b) Iterate over cells and find actions. */
    grid.iterate_cells(
        [&](const ParticleList &search_list) {
          for (const auto &finder : action_finders_) {
            actions.insert(finder->find_actions_in_cell(search_list, dt));
          }
        },
        [&](const ParticleList &search_list,
            const ParticleList &neighbors_list) {
          for (const auto &finder : action_finders_) {
            actions.insert(finder->find_actions_with_neighbors(
                search_list, neighbors_list, dt));
          }
        });

    /* (2) In case of adaptive timesteps adapt timestep size */
    if (time_step_mode_ == TimeStepMode::Adaptive && actions.size() > 0u) {
      double new_timestep = parameters_.labclock.timestep_duration();
      if (adaptive_parameters_->update_timestep(actions, particles_.size(),
                                                &new_timestep)) {
        parameters_.labclock.set_timestep_duration(new_timestep);
        log_ad_ts.info("New timestep is set to ", new_timestep);
      }
    }

    /* (3) Propagation from action to action until the end of timestep */
    run_time_evolution_timestepless(actions);

    /* (4) Update potentials (if computed on the lattice) and
     *     compute new momenta according to equations of motion */
    if (potentials_) {
      update_potentials();
      update_momenta(&particles_, parameters_.labclock.timestep_duration(),
                     *potentials_, dUB_dr_lat_.get(), dUI3_dr_lat_.get());
    }

    /* (5) Expand universe if non-minkowskian metric; updates
     *     positions and momenta according to the selected expansion */
    if (metric_.mode_ != ExpansionMode::NoExpansion) {
      expand_space_time(&particles_, parameters_, metric_);
    }

    ++parameters_.labclock;

    /* (6) Check conservation laws.
     *
     * Check conservation of conserved quantities if potentials and string
     * fragmentation are off.  If potentials are on then momentum is conserved
     * only in average.  If string fragmentation is on, then energy and
     * momentum are only very roughly conserved in high-energy collisions. */
    if (!potentials_ && !parameters_.strings_switch &&
        metric_.mode_ == ExpansionMode::NoExpansion) {
      std::string err_msg = conserved_initial_.report_deviations(particles_);
      if (!err_msg.empty()) {
        log.error() << err_msg;
        throw std::runtime_error("Violation of conserved quantities!");
      }
    }
  }

  if (pauli_blocker_) {
    log.info("Interactions: Pauli-blocked/performed = ", total_pauli_blocked_,
             "/", interactions_total_ - wall_actions_total_);
  }
}

template <typename Modus>
void Experiment<Modus>::propagate_and_shine(double to_time) {
  const double dt =
      propagate_straight_line(&particles_, to_time, beam_momentum_);
  if (dilepton_finder_ != nullptr) {
    for (const auto &output : outputs_) {
      dilepton_finder_->shine(particles_, output.get(), dt);
    }
  }
}

template <typename Modus>
void Experiment<Modus>::run_time_evolution_timestepless(Actions &actions) {
  const auto &log = logger<LogArea::Experiment>();

  const double start_time = parameters_.labclock.current_time();
  const double end_time = std::min(parameters_.labclock.next_time(), end_time_);
  double time_left = end_time - start_time;
  log.debug("Timestepless propagation: ", "Actions size = ", actions.size(),
            ", start time = ", start_time, ", end time = ", end_time);

  // iterate over all actions
  while (!actions.is_empty()) {
    // get next action
    ActionPtr act = actions.pop();
    if (!act->is_valid(particles_)) {
      log.debug(~einhard::DRed(), "✘ ", act, " (discarded: invalid)");
      continue;
    }
    if (act->time_of_execution() > end_time) {
      if (time_step_mode_ == TimeStepMode::Adaptive) {
        log.debug(~einhard::DRed(), "✘ ", act,
                  " (discarded: adaptive timestep"
                  " mode decreased timestep and this action is too late)");
      } else {
        log.error(act, " scheduled later than end time: t_action[fm/c] = ",
                  act->time_of_execution(), ", t_end[fm/c] = ", end_time);
      }
    }
    log.debug(~einhard::Green(), "✔ ", act);

    while (next_output_time() <= act->time_of_execution()) {
      log.debug("Propagating until output time: ", next_output_time());
      propagate_and_shine(next_output_time());
      ++parameters_.outputclock;
      intermediate_output();
    }

    /* (1) Propagate to the next action. */
    log.debug("Propagating until next action ", act,
              ", action time = ", act->time_of_execution());
    propagate_and_shine(act->time_of_execution());

    /* (2) Perform action.
     *
     * Update the positions of the incoming particles, because the information
     * in the action object will be outdated as the particles have been
     * propagated since the construction of the action. */
    act->update_incoming(particles_);

    const bool performed = perform_action(*act, particles_);

    /* No need to update actions for outgoing particles
     * if the action is not performed. */
    if (!performed) {
      continue;
    }
    const auto particles_before_actions = particles_.copy_to_vector();

    /* (3) Update actions for newly-produced particles. */

    time_left = end_time - act->time_of_execution();
    const ParticleList &outgoing_particles = act->outgoing_particles();
    for (const auto &finder : action_finders_) {
      // Outgoing particles can still decay, cross walls...
      actions.insert(
          finder->find_actions_in_cell(outgoing_particles, time_left));
      // ... and collide with other particles.
      actions.insert(finder->find_actions_with_surrounding_particles(
          outgoing_particles, particles_, time_left));
    }

    check_interactions_total(interactions_total_);
  }

  while (next_output_time() <= end_time) {
    log.debug("Propagating until output time: ", next_output_time());
    propagate_and_shine(next_output_time());
    ++parameters_.outputclock;
    // Avoid duplicating printout at event end time
    if (parameters_.outputclock.current_time() < end_time_) {
      intermediate_output();
    }
  }

  log.debug("Propagating to time ", end_time);
  propagate_and_shine(end_time);
}

template <typename Modus>
void Experiment<Modus>::intermediate_output() {
  const auto &log = logger<LogArea::Experiment>();
  const uint64_t wall_actions_this_interval =
      wall_actions_total_ - previous_wall_actions_total_;
  previous_wall_actions_total_ = wall_actions_total_;
  const uint64_t interactions_this_interval = interactions_total_ -
                                              previous_interactions_total_ -
                                              wall_actions_this_interval;
  previous_interactions_total_ = interactions_total_;
  log.info() << format_measurements(
      particles_, interactions_total_ - wall_actions_total_,
      interactions_this_interval, conserved_initial_, time_start_,
      parameters_.outputclock.current_time());
  const LatticeUpdate lat_upd = LatticeUpdate::AtOutput;
  /** \todo (Dima) is this part of the code still useful?
   *
   * if (thermalizer_) {
   *  thermalizer_->update_lattice(particles_, density_param_);
   *  thermalizer_->print_statistics(parameters_.labclock);
  }*/
  // save evolution data
  for (const auto &output : outputs_) {
    if (output->is_dilepton_output() || output->is_photon_output()) {
      continue;
    }
    output->at_intermediate_time(particles_, parameters_.outputclock,
                                 density_param_);

    // Thermodynamic output on the lattice versus time
    switch (dens_type_lattice_printout_) {
      case DensityType::Baryon:
        update_density_lattice(jmu_B_lat_.get(), lat_upd, DensityType::Baryon,
                               density_param_, particles_);
        output->thermodynamics_output(ThermodynamicQuantity::EckartDensity,
                                      DensityType::Baryon, *jmu_B_lat_);
        break;
      case DensityType::BaryonicIsospin:
        update_density_lattice(jmu_I3_lat_.get(), lat_upd,
                               DensityType::BaryonicIsospin, density_param_,
                               particles_);
        output->thermodynamics_output(ThermodynamicQuantity::EckartDensity,
                                      DensityType::BaryonicIsospin,
                                      *jmu_I3_lat_);
        break;
      case DensityType::None:
        break;
      default:
        update_density_lattice(jmu_custom_lat_.get(), lat_upd,
                               dens_type_lattice_printout_, density_param_,
                               particles_);
        output->thermodynamics_output(ThermodynamicQuantity::EckartDensity,
                                      dens_type_lattice_printout_,
                                      *jmu_custom_lat_);
    }
    if (printout_tmn_ || printout_tmn_landau_ || printout_v_landau_) {
      update_Tmn_lattice(Tmn_.get(), lat_upd, dens_type_lattice_printout_,
                         density_param_, particles_);
      if (printout_tmn_) {
        output->thermodynamics_output(ThermodynamicQuantity::Tmn,
                                      dens_type_lattice_printout_, *Tmn_);
      }
      if (printout_tmn_landau_) {
        output->thermodynamics_output(ThermodynamicQuantity::TmnLandau,
                                      dens_type_lattice_printout_, *Tmn_);
      }
      if (printout_v_landau_) {
        output->thermodynamics_output(ThermodynamicQuantity::LandauVelocity,
                                      dens_type_lattice_printout_, *Tmn_);
      }
    }

    if (thermalizer_) {
      output->thermodynamics_output(*thermalizer_);
    }
  }
}

template <typename Modus>
void Experiment<Modus>::update_potentials() {
  if (potentials_) {
    if (potentials_->use_skyrme() && jmu_B_lat_ != nullptr) {
      update_density_lattice(jmu_B_lat_.get(), LatticeUpdate::EveryTimestep,
                             DensityType::Baryon, density_param_, particles_);
      const size_t UBlattice_size = UB_lat_->size();
      for (size_t i = 0; i < UBlattice_size; i++) {
        (*UB_lat_)[i] = potentials_->skyrme_pot((*jmu_B_lat_)[i].density());
      }
      UB_lat_->compute_gradient_lattice(dUB_dr_lat_.get());
    }
    if (potentials_->use_symmetry() && jmu_I3_lat_ != nullptr) {
      update_density_lattice(jmu_I3_lat_.get(), LatticeUpdate::EveryTimestep,
                             DensityType::BaryonicIsospin, density_param_,
                             particles_);
      const size_t UI3lattice_size = UI3_lat_->size();
      for (size_t i = 0; i < UI3lattice_size; i++) {
        (*UI3_lat_)[i] = potentials_->symmetry_pot((*jmu_I3_lat_)[i].density());
      }
      UI3_lat_->compute_gradient_lattice(dUI3_dr_lat_.get());
    }
  }
}

template <typename Modus>
void Experiment<Modus>::do_final_decays() {
  /* At end of time evolution: Force all resonances to decay. In order to handle
   * decay chains, we need to loop until no further actions occur. */
  uint64_t interactions_old;
  const auto particles_before_actions = particles_.copy_to_vector();
  do {
    Actions actions;

    interactions_old = interactions_total_;

    // Dileptons: shining of remaining resonances
    if (dilepton_finder_ != nullptr) {
      for (const auto &output : outputs_) {
        dilepton_finder_->shine_final(particles_, output.get(), true);
      }
    }
    // Find actions.
    for (const auto &finder : action_finders_) {
      actions.insert(finder->find_final_actions(particles_));
    }
    // Perform actions.
    while (!actions.is_empty()) {
      perform_action(*actions.pop(), particles_before_actions);
    }
    // loop until no more decays occur
  } while (interactions_total_ > interactions_old);

  // Dileptons: shining of stable particles at the end
  if (dilepton_finder_ != nullptr) {
    for (const auto &output : outputs_) {
      dilepton_finder_->shine_final(particles_, output.get(), false);
    }
  }
}

template <typename Modus>
void Experiment<Modus>::final_output(const int evt_num) {
  const auto &log = logger<LogArea::Experiment>();
  /* make sure the experiment actually ran (note: we should compare this
   * to the start time, but we don't know that. Therefore, we check that
   * the time is positive, which should heuristically be the same). */
  if (likely(parameters_.labclock > 0)) {
    const uint64_t wall_actions_this_interval =
        wall_actions_total_ - previous_wall_actions_total_;
    const uint64_t interactions_this_interval = interactions_total_ -
                                                previous_interactions_total_ -
                                                wall_actions_this_interval;
    log.info() << format_measurements(
        particles_, interactions_total_ - wall_actions_total_,
        interactions_this_interval, conserved_initial_, time_start_,
        parameters_.outputclock.current_time());
    log.info() << hline;
    log.info() << "Time real: " << SystemClock::now() - time_start_;
    // if there are no particles no interactions happened
    log.info() << "Final scattering rate: "
               << (particles_.is_empty()
                       ? 0
                       : (2.0 * (interactions_total_ - wall_actions_total_) /
                          particles_.time() / particles_.size()))
               << " [fm-1]";
    log.info() << "Final interaction number: "
               << interactions_total_ - wall_actions_total_;
    // Check if there are unformed particles
    int unformed_particles_count = 0;
    for (const auto &particle : particles_) {
      if (particle.formation_time() > end_time_) {
        unformed_particles_count++;
      }
    }
    if (unformed_particles_count > 0) {
      log.warn("End time might be too small. ", unformed_particles_count,
               " unformed particles were found at the end of the evolution.");
    }
  }

  for (const auto &output : outputs_) {
    output->at_eventend(particles_, evt_num, modus_.impact_parameter());
  }
}

template <typename Modus>
void Experiment<Modus>::run() {
  const auto &mainlog = logger<LogArea::Main>();
  for (int j = 0; j < nevents_; j++) {
    mainlog.info() << "Event " << j;

    // Sample initial particles, start clock, some printout and book-keeping
    initialize_new_event();
    /* In the ColliderModus, if the first collisions within the same nucleus are
     * forbidden, 'nucleon_has_interacted_', which records whether a nucleon has
     * collided with another nucleon, is initialized equal to false. If allowed,
     * 'nucleon_has_interacted' is initialized equal to true, which means these
     * incoming particles have experienced some fake scatterings, they can
     * therefore collide with each other later on since these collisions are not
     * "first" to them. */
    if (modus_.is_collider()) {
      if (!modus_.cll_in_nucleus()) {
        nucleon_has_interacted_.assign(modus_.total_N_number(), false);
      } else {
        nucleon_has_interacted_.assign(modus_.total_N_number(), true);
      }
    }
    /* In the ColliderModus, if Fermi motion is frozen, assign the beam momenta
     * to the nucleons in both the projectile and the target. */
    if (modus_.is_collider() && modus_.fermi_motion() == FermiMotion::Frozen) {
      for (int i = 0; i < modus_.total_N_number(); i++) {
        const auto mass_beam = particles_.copy_to_vector()[i].effective_mass();
        const auto v_beam = i < modus_.proj_N_number()
                                ? modus_.velocity_projectile()
                                : modus_.velocity_target();
        const auto gamma = 1.0 / std::sqrt(1.0 - v_beam * v_beam);
        beam_momentum_.emplace_back(FourVector(gamma * mass_beam, 0.0, 0.0,
                                               gamma * v_beam * mass_beam));
      }
    }

    // Output at event start
    for (const auto &output : outputs_) {
      output->at_eventstart(particles_, j);
    }

    run_time_evolution();

    if (force_decays_) {
      do_final_decays();
    }

    // Output at event end
    final_output(j);
  }
}

}  // namespace smash<|MERGE_RESOLUTION|>--- conflicted
+++ resolved
@@ -866,15 +866,9 @@
   // clang-format off
   ss << field<5> << time << field<12, 3> << difference.momentum().x0()
      << field<12, 3> << difference.momentum().abs3()
-<<<<<<< HEAD
-     << field<
-            12,
-            3> << (time > really_small ? 2.0 * scatterings_total / (particles.size() * time) : 0.)
-=======
      << field<12, 3> << (time > really_small
                            ? 2.0 * scatterings_total / (particles.size() * time)
                            : 0.)
->>>>>>> b377ce46
      << field<10, 3> << scatterings_this_interval
      << field<12, 3> << particles.size() << field<10, 3> << elapsed_seconds;
   // clang-format on
@@ -951,53 +945,30 @@
   // Therefore we first have to check if the incoming particles can undergo
   // an em-interaction.
   if (photons_switch_ &&
-<<<<<<< HEAD
       ScatterActionPhoton::is_photon_reaction(action.incoming_particles()) &&
       ScatterActionPhoton::is_kinematically_possible(
           action.sqrt_s(), action.incoming_particles())) {
-    // Time in the action constructor is relative to
-    // current time of incoming
+    /* Time in the action constructor is relative to
+     * current time of incoming */
     constexpr double action_time = 0.;
     ScatterActionPhoton photon_act(action.incoming_particles(), action_time,
                                    n_fractional_photons_,
                                    action.raw_weight_value());
-    // Add a completely dummy process to photon action.  The only important
-    // thing is that its cross-section is equal to cross-section of action.
-    // This can be done, because photon action is never performed, only
-    // final state is generated and printed to photon output.
-    // raw weight value is cross section of hadronic process
+
+   /**
+    * Add a completely dummy process to the photon action. The only important
+    * thing is that its cross-section is equal to the cross-section of the
+    * hadronic action. This can be done, because the photon action is never
+    * actually performed, only the final state is generated and printed to
+    * the photon output.
+    */
 
     photon_act.add_dummy_hadronic_process(action.raw_weight_value());
 
-    // Now add the actual photon reaction channel. here we also compute the
-    // total cross section
+    // Now add the actual photon reaction channel.
     photon_act.add_single_process();
 
     photon_act.perform_photons(outputs_);
-=======
-      (ScatterActionPhoton::is_photon_reaction(action.incoming_particles()) !=
-       ScatterActionPhoton::ReactionType::no_reaction)) {
-    /* Time in the action constructor is relative to
-     * current time of incoming */
-    constexpr double action_time = 0.;
-    ScatterActionPhoton photon_act(action.incoming_particles(), action_time,
-                                   n_fractional_photons_);
-    /* Add a completely dummy process to photon action.  The only important
-     * thing is that its cross-section is equal to cross-section of action.
-     * This can be done, because photon action is never performed, only
-     * final state is generated and printed to photon output. */
-    photon_act.add_dummy_hadronic_channels(action.raw_weight_value());
-    // Now add the actual photon reaction channel
-    photon_act.add_single_channel();
-    for (int i = 0; i < n_fractional_photons_; i++) {
-      photon_act.generate_final_state();
-      for (const auto &output : outputs_) {
-        if (output->is_photon_output()) {
-          output->at_interaction(photon_act, rho);
-        }
-      }
-    }
->>>>>>> b377ce46
   }
   log.debug(~einhard::Green(), "✔ ", action);
   return true;
