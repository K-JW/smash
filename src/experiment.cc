/*
 *
 *    Copyright (c) 2012-2013
 *      SMASH Team
 *
 *    GNU General Public License (GPLv3 or later)
 *
 */


#include <cinttypes>
#include <cstdlib>
#include <ctime>
#include <list>
#include <string>

#include "include/boxmodus.h"
#include "include/collidermodus.h"
#include "include/collisions.h"
#include "include/configuration.h"
#include "include/decays.h"
#include "include/experiment.h"
#include "include/macros.h"
#include "include/nucleusmodus.h"
#include "include/outputroutines.h"
#include "include/parameters.h"
#include "include/particlesoutput.h"
#include "include/time.h"
#include "include/vtkoutput.h"

#include <boost/filesystem.hpp>

/* #include "include/spheremodus.h" */

namespace Smash {

namespace bf = boost::filesystem;

/* ExperimentBase carries everything that is needed for the evolution */
std::unique_ptr<ExperimentBase> ExperimentBase::create(Configuration &config) {
  const std::string modus_chooser = config.take({"General", "MODUS"});
  printf("Modus for this calculation: %s\n", modus_chooser.c_str());

  // remove config maps of unused Modi
  config["Modi"].remove_all_but(modus_chooser);

  typedef std::unique_ptr<ExperimentBase> ExperimentPointer;
  if (modus_chooser.compare("Box") == 0) {
    return ExperimentPointer(new Experiment<BoxModus>(config));
  } else if (modus_chooser.compare("Collider") == 0) {
    return ExperimentPointer(new Experiment<ColliderModus>(config));
  } else if (modus_chooser.compare("Nucleus") == 0) {
    return ExperimentPointer(new Experiment<NucleusModus>(config));
  } else {
    throw InvalidModusRequest("Invalid Modus (" + modus_chooser +
                              ") requested from ExperimentBase::create.");
  }
}

namespace {
ExperimentParameters create_experiment_parameters(Configuration &config) {
  const int testparticles = config.take({"General", "TESTPARTICLES"});
  float cross_section = config.take({"General", "SIGMA"});

  /* reducing cross section according to number of test particle */
  if (testparticles > 1) {
    printf("IC test particle: %i\n", testparticles);
    cross_section /= testparticles;
    printf("Elastic cross section: %g mb\n", cross_section);
  }

  return {config.take({"General", "EPS"}), cross_section, testparticles};
}
}  // unnamed namespace

template <typename Modus>
Experiment<Modus>::Experiment(Configuration &config)
    : modus_(config["Modi"]),
      particles_{config.take({"particles"}), config.take({"decaymodes"})},
      parameters_(create_experiment_parameters(config)),
      cross_sections_(parameters_.cross_section),
      nevents_(config.take({"General", "NEVENTS"})),
      steps_(config.take({"General", "STEPS"})),
      output_interval_(config.take({"General", "UPDATE"})){
  int64_t seed_ = config.take({"General", "RANDOMSEED"});
  if (seed_ < 0) {
    seed_ = time(nullptr);
  }
  srand48(seed_);

  print_startup(seed_);
}

/* This method reads the particle type and cross section information
 * and does the initialization of the system (fill the particles map)
 */
template <typename Modus>
void Experiment<Modus>::initialize(const bf::path &/*path*/) {
  cross_sections_.reset();
  particles_.reset();

  /* Sample particles according to the initial conditions */
  modus_.initial_conditions(&particles_, parameters_);
  /* Save the initial energy in the system for energy conservation checks */
  energy_initial_ = energy_total(&particles_);
  /* Print output headers */
  print_header();
  /* Write out the initial momenta and positions of the particles */
  for (auto &output : outputs_) {
    output->write_state(particles_);
  }
}

/* This is the loop over timesteps, carrying out collisions and decays
 * and propagating particles
 */
template <typename Modus>
void Experiment<Modus>::run_time_evolution() {
  modus_.sanity_check(&particles_);
  std::list<int> collision_list, decay_list;
  size_t interactions_total = 0, previous_interactions_total = 0,
         interactions_this_interval = 0;
  size_t rejection_conflict = 0;
  print_measurements(particles_, interactions_total,
                     interactions_this_interval, energy_initial_, time_start_);
  for (int step = 0; step < steps_; step++) {
    /* Check resonances for decays */
    check_decays(&particles_, &decay_list, parameters_.eps);
    /* Do the decays */
    if (!decay_list.empty()) {
      interactions_total =
          decay_particles(&particles_, &decay_list, interactions_total);
    }
    /* fill collision table by cells */
    modus_.check_collision_geometry(&particles_, &cross_sections_,
                                    &collision_list, &rejection_conflict,
                                    parameters_);
    /* particle interactions */
    if (!collision_list.empty()) {
      printd_list(collision_list);
      interactions_total = collide_particles(&particles_, &collision_list,
                                             interactions_total);
    }
    modus_.propagate(&particles_, parameters_);
    /* physics output during the run */
    if (step > 0 && (step + 1) % output_interval_ == 0) {
      interactions_this_interval =
          interactions_total - previous_interactions_total;
      previous_interactions_total = interactions_total;
      print_measurements(particles_, interactions_total,
                         interactions_this_interval, energy_initial_,
                         time_start_);
      printd("Ignored collisions %zu\n", rejection_conflict);
      /* save evolution data */
      for (auto &output : outputs_) {
        output->write_state(particles_);
      }
    }
  }
  /* Guard against evolution */
  if (likely(steps_ > 0)) {
    /* if there are no particles no interactions happened */
    if (likely(!particles_.empty())) {
      print_tail(time_start_, interactions_total * 2 / particles_.time() /
                                  particles_.size());
    } else {
      print_tail(time_start_, 0);
      printf("Total ignored collisions: %zu\n", rejection_conflict);
    }
  }
}

/* print_startup - console output on startup of general parameters */
template <typename Modus>
void Experiment<Modus>::print_startup(int64_t seed) {
  printf("Elastic cross section: %g mb\n", parameters_.cross_section);
  printf("Using temporal stepsize: %g fm/c\n", parameters_.eps);
  printf("Maximum number of steps: %i \n", steps_);
  printf("Random number seed: %" PRId64 "\n", seed);
  modus_.print_startup();
}

/* calculates the total energy in the system from zero component of
 * all momenta of particles
 * XXX should be expanded to all quantum numbers of interest */
template <typename Modus>
float Experiment<Modus>::energy_total(Particles *particles) {
  float energy_sum = 0.0;
  for (auto i = particles->begin(); i != particles->end(); ++i) {
    energy_sum += i->second.momentum().x0();
  }
  return energy_sum;
}

/* set the timer to the actual time in nanoseconds precision */
template <typename Modus>
timespec inline Experiment<Modus>::set_timer_start(void) {
  timespec time;
  clock_gettime(&time);
  return time;
}

template <typename Modus>
void Experiment<Modus>::run(const bf::path &path) {
  outputs_.emplace_back(new Smash::ParticlesOutput(path));
  outputs_.emplace_back(new Smash::VtkOutput(path));

  /* Write the header of OSCAR data output file */
  write_oscar_header();
  for (int j = 0; j < nevents_; j++) {
    initialize(path);
    /* Write the initial data block of the event */
    write_oscar_event_block(&particles_, 0, particles_.size(), j + 1);
    /* the time evolution of the relevant subsystem */
    run_time_evolution();
    /* Write the final data block of the event */
    write_oscar_event_block(&particles_, particles_.size(), 0, j + 1);
  }
<<<<<<< HEAD
  end();
}

}  // namespace Smash
=======
}
>>>>>>> cd85c627
<|MERGE_RESOLUTION|>--- conflicted
+++ resolved
@@ -216,11 +216,6 @@
     /* Write the final data block of the event */
     write_oscar_event_block(&particles_, particles_.size(), 0, j + 1);
   }
-<<<<<<< HEAD
-  end();
-}
-
-}  // namespace Smash
-=======
-}
->>>>>>> cd85c627
+}
+
+}  // namespace Smash