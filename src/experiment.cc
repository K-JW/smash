--- conflicted
+++ resolved
@@ -152,19 +152,12 @@
  *   \li \key true - Print extended information for each particle \n
  *   \li \key false - Regular output for each particle \n
  * \n
-<<<<<<< HEAD
  * - \b Photons (Only Oscar1999, Oscar2013 and binary formats) \n
+ *   \key Fractions (int, required):
+ *   Number of fractional photons sampled per single perturbatively produced
+ *   photon. See \ref input_photons for further information. \n
  *   \key Extended (bool, optional, default = false, incompatible with
  *                  Oscar1999 format): \n
- *   \key Fractions (int, required): \n
-=======
- * - \b Photons \n
- *   \key Fractions (int, required):
->>>>>>> 43491ea2
- *   Number of fractional photons sampled per single perturbatively produced
- *   photon. See \ref input_photons for further information. \n
- *
- *   \key Extended (bool, optional, default = false): \n
  *   \li \key true - Print extended information for each particle \n
  *   \li \key false - Regular output for each particle \n
  * \n
