/*
 *
 *    Copyright (c) 2012-2014
 *      SMASH Team
 *
 *    GNU General Public License (GPLv3 or later)
 *
 */


#include <algorithm>
#include <cinttypes>
#include <cstdlib>
#include <list>
#include <string>
#include <vector>

#include "include/action.h"
#include "include/boxmodus.h"
#include "include/clock.h"
#include "include/collidermodus.h"
#include "include/configuration.h"
#include "include/density.h"
#include "include/experiment.h"
#include "include/forwarddeclarations.h"
#include "include/grid.h"
#include "include/logging.h"
#include "include/macros.h"
#include "include/potentials.h"
#include "include/random.h"
#include "include/spheremodus.h"

namespace std {
/**
 * Print time span in a human readable way:
 * time < 10 min => seconds
 * 10 min < time < 3 h => minutes
 * time > 3h => hours
 *
 * \note This operator has to be in the \c std namespace for argument dependent
 * lookup to find it. If it were in the Smash namespace then the code would not
 * compile since none of its arguments is a type from the Smash namespace.
 */
template <typename T, typename Ratio>
static ostream &operator<<(ostream &out,
                           const chrono::duration<T, Ratio> &seconds) {
  using namespace chrono;
  using Seconds = duration<float>;
  using Minutes = duration<float, std::ratio<60>>;
  using Hours = duration<float, std::ratio<60 * 60>>;
  constexpr Minutes threshold_for_minutes{10};
  constexpr Hours threshold_for_hours{3};
  if (seconds < threshold_for_minutes) {
    return out << Seconds(seconds).count() << " [s]";
  }
  if (seconds < threshold_for_hours) {
    return out << Minutes(seconds).count() << " [min]";
  }
  return out << Hours(seconds).count() << " [h]";
}
}  // namespace std

namespace Smash {

/* ExperimentBase carries everything that is needed for the evolution */
std::unique_ptr<ExperimentBase> ExperimentBase::create(Configuration config) {
  const auto &log = logger<LogArea::Experiment>();
  log.trace() << source_location;
  /*!\Userguide
   * \page input_general_ General
   * \key Modus (string, required): \n
   * Selects a modus for the calculation, e.g.\ infinite matter
   * calculation, collision of two particles or collision of nuclei. The modus
   * will be configured in \ref input_modi_. Recognized values are:
   * \li \key Collider for collisions of nuclei or compound objects. See \ref
   *     \ColliderModus
   * \li \key Sphere for calculations of the expansion of a thermalized sphere. See
   *     \ref \SphereModus
   * \li \key Box for infinite matter calculation in a rectangular box. See \ref
   *     \BoxModus
   */

  /*!\Userguide
   * \page input_modi_ Modi
   * \li \subpage input_modi_collider_
   * \li \subpage input_modi_sphere_
   * \li \subpage input_modi_box_
   */
  const std::string modus_chooser = config.take({"General", "Modus"});
  log.info() << "Modus for this calculation: " << modus_chooser;

  // remove config maps of unused Modi
  config["Modi"].remove_all_but(modus_chooser);

  typedef std::unique_ptr<ExperimentBase> ExperimentPointer;
  if (modus_chooser.compare("Box") == 0) {
    return ExperimentPointer(new Experiment<BoxModus>(config));
  } else if (modus_chooser.compare("Collider") == 0) {
      return ExperimentPointer(new Experiment<ColliderModus>(config));
  } else if (modus_chooser.compare("Sphere") == 0) {
      return ExperimentPointer(new Experiment<SphereModus>(config));
  } else {
    throw InvalidModusRequest("Invalid Modus (" + modus_chooser +
                              ") requested from ExperimentBase::create.");
  }
}

namespace {
/*!\Userguide
 * \page input_general_ General
 * \key Delta_Time (float, required): \n
 * Time step for the calculation, in fm/c.
 *
 * \key Testparticles (int, optional, default = 1): \n
 * How many test particles per real particles should be simulated.
 *
 * \key Gaussian_Sigma (float, required): \n
 * Width of gaussians that represent Wigner density of particles.
 *
 * \page input_output_options_ Output
 * \key Output_Interval (float, required): \n
 * Defines the period of intermediate output of the status of the simulated
 * system in Standard Output and other output formats which support this
 * functionality.
 *
 * \key Gaussian_Sigma (float, required): \n
 * Width of gaussians that represent Wigner density of particles.
 */
/** Gathers all general Experiment parameters
 *
 * \param[in, out] config Configuration element
 * \return The ExperimentParameters struct filled with values from the
 * Configuration
 */
ExperimentParameters create_experiment_parameters(Configuration config) {
  const auto &log = logger<LogArea::Experiment>();
  log.trace() << source_location;

<<<<<<< HEAD
  int testparticles;
  if (config.has_value({"General", "Testparticles"})) {
    testparticles = config.take({"General", "Testparticles"});
  } else {
    testparticles = 1;
  }

  // The clock initializers are only read here and taken later when
  // assigning initial_clock_.
  return {{0.0f, config.read({"General", "Delta_Time"})},
           config.take({"Output", "Output_Interval"}),
           testparticles,
           config.take({"General", "Gaussian_Sigma"})};
}
=======
  // The clock initializers are only read here and taken later when
  // assigning initial_clock_.
  return {{0.0f, config.read({"General", "Delta_Time"})},
          config.take({"Output", "Output_Interval"}),
          config.take({"General", "Testparticles"}, 1),
          config.take({"General", "Gaussian_Sigma"})};
  }
>>>>>>> 10bcc51d
}  // unnamed namespace

/**
 * Creates a verbose textual description of the setup of the Experiment.
 */
template <typename Modus>
std::ostream &operator<<(std::ostream &out, const Experiment<Modus> &e) {
  out << "Starting with temporal stepsize: " << e.parameters_.timestep_duration()
      << " fm/c\n";
  out << "End time: " << e.end_time_ << " fm/c\n";
  out << e.modus_;
  return out;
}

/*!\Userguide
 * \page input_general_
 * \key End_Time (float, required): \n
 * The time after which the evolution is stopped. Note
 * that the starting time depends on the chosen Modus.
 *
 * \key Randomseed (int64_t, required): \n
 * Initial seed for the random number generator. If this is
 * negative, the program starting time is used.
 *
 * \key Nevents (int, required): \n
 * Number of events to calculate.
 *
 * \page input_collision_term_ Collision_Term
 * \key Decays (bool, optional, default = true): \n
 * true - decays are enabled\n
 * false - disable all decays
 *
 * \key Collisions (bool, optional, default = true): \n
 * true - collisions are enabled\n
 * false - all collisions are disabled
 *
 * \key Density_Type (int, optional, default = 0): \n
 * 0 - net baryon density
 * 1 - proton density
 * 2 - neutron density
 *
 * \key Force_Decays_At_End (bool, optional, default = true): \n
 * true - force all resonances to decay after last timestep \n
 * false - don't force decays (final output can contain resonances)
 */
template <typename Modus>
Experiment<Modus>::Experiment(Configuration config)
    : parameters_(create_experiment_parameters(config)),
      modus_(config["Modi"], parameters_),
      particles_(),
      nevents_(config.take({"General", "Nevents"})),
      end_time_(config.take({"General", "End_Time"})),
      delta_time_startup_(config.take({"General", "Delta_Time"})),
      force_decays_(config.take({"Collision_Term", "Force_Decays_At_End"}, true)) {
  const auto &log = logger<LogArea::Experiment>();
  int64_t seed_ = config.take({"General",  "Randomseed"});
  if (seed_ < 0) {
    // Seed with a real random value, if available
    std::random_device rd;
    seed_ = rd();
  }
  Random::set_seed(seed_);
  log.info() << "Random number seed: " << seed_;
  log.info() << *this;

  if (config.take({"Collision_Term", "Decays"}, true)) {
    action_finders_.emplace_back(new DecayActionsFinder(parameters_));
  }
  if (config.take({"Collision_Term", "Collisions"}, true)) {
    action_finders_.emplace_back(new ScatterActionsFinder(config, parameters_));
  }
<<<<<<< HEAD

  //TODO(oliiny,mkretz): check also that "Potentials" is not empty
  if (config.has_value({"Potentials"})) {
    log.info() << "Potentials are ON.";
    // potentials need testparticles and gaussian sigma from parameters_
    potentials_ = new Potentials(config["Potentials"], parameters_);
  } else {
    potentials_ = NULL;
  }
=======
  dens_type_ = static_cast<Density_type>(
              config.take({"Output", "Density", "Density_Type"}, 0));
  if (dens_type_ < 0 || dens_type_ > 2) {
    log.error() << "Unknown Density_Type specified. Taking default.";
    dens_type_ = baryon;
  }
  log.info() << "Density type written to headers: " << dens_type_;
>>>>>>> 10bcc51d
}

/* This method reads the particle type and cross section information
 * and does the initialization of the system (fill the particles map)
 */
template <typename Modus>
void Experiment<Modus>::initialize_new_event() {
  const auto &log = logger<LogArea::Experiment>();
  particles_.reset();

  /* Sample particles according to the initial conditions */
  float start_time = modus_.initial_conditions(&particles_, parameters_);

  // reset the clock:
  Clock clock_for_this_event(start_time, delta_time_startup_);
  parameters_.labclock = std::move(clock_for_this_event);

  /* Save the initial conserved quantum numbers and total momentum in
   * the system for conservation checks */
  conserved_initial_.count_conserved_values(particles_);
  /* Print output headers */
  log.info() << "--------------------------------------------------------------------------------";
  log.info() << " Time       <Ediff>      <pdiff>  <scattrate>    <scatt>  <particles>   <timing>";
  log.info() << "--------------------------------------------------------------------------------";
}

static std::string format_measurements(const Particles &particles,
                                       size_t scatterings_total,
                                       size_t scatterings_this_interval,
                                       const QuantumNumbers &conserved_initial,
                                       SystemTimePoint time_start,
                                       double time) {
  SystemTimeSpan elapsed_seconds = SystemClock::now() - time_start;

  QuantumNumbers current_values(particles);
  QuantumNumbers difference = conserved_initial - current_values;

  char buffer[81];
  if (likely(time > 0))
    snprintf(buffer, 81, "%6.2f %12g %12g %12g %10zu %12zu %12g", time,
             difference.momentum().x0(), difference.momentum().abs3(),
             scatterings_total * 2 / (particles.size() * time),
             scatterings_this_interval, particles.size(),
             elapsed_seconds.count());
  else
    snprintf(buffer, 81, "%+6.2f %12g %12g %12g %10i %12zu %12g", time,
             difference.momentum().x0(), difference.momentum().abs3(), 0.0, 0,
             particles.size(), elapsed_seconds.count());
  return std::string(buffer);
}


template <typename Modus>
void Experiment<Modus>::perform_actions(ActionList &actions,
                                        size_t &interactions_total) {
  const auto &log = logger<LogArea::Experiment>();
  // Particle list before all actions will be used for density calculation
  const ParticleList plist = ParticleList(particles_.data().begin(),
                                          particles_.data().end());
  if (!actions.empty()) {
    for (const auto &action : actions) {
      if (action->is_valid(particles_)) {
        const ParticleList incoming_particles = action->incoming_particles();
        action->perform(&particles_, interactions_total);
        const ParticleList outgoing_particles = action->outgoing_particles();
        // Calculate Eckart rest frame density at the interaction point
        const ThreeVector r_interaction = action->get_interaction_point();
        const double rho = four_current(r_interaction, plist,
                                     parameters_.gaussian_sigma, dens_type_,
                                     parameters_.testparticles).abs();
        for (const auto &output : outputs_) {
          output->at_interaction(incoming_particles, outgoing_particles, rho);
        }
        log.debug(~einhard::Green(), "✔ ", action);
      } else {
        log.debug(~einhard::DRed(), "✘ ", action, " (discarded: invalid)");
      }
    }
    actions.clear();
    log.debug(~einhard::Blue(), particles_);
  } else {
    log.debug("no actions performed");
  }
}


/* This is the loop over timesteps, carrying out collisions and decays
 * and propagating particles. */
template <typename Modus>
void Experiment<Modus>::run_time_evolution(const int evt_num) {
  const auto &log = logger<LogArea::Experiment>();
  modus_.sanity_check(&particles_);
  size_t interactions_total = 0, previous_interactions_total = 0,
         interactions_this_interval = 0;
  log.info() << format_measurements(
      particles_, interactions_total, interactions_this_interval,
      conserved_initial_, time_start_, parameters_.labclock.current_time());

  while (!(++parameters_.labclock > end_time_)) {
    std::vector<ActionPtr> actions;  // TODO: a std::list might be better suited
                                     // for the task: lots of appending, then
                                     // sorting and finally a single linear
                                     // iteration

    /* (1.a) Create grid. */
    const auto &grid = modus_.create_grid(
        ParticleList{particles_.data().begin(), particles_.data().end()});
    /* (1.b) Iterate over cells and find actions. */
    grid.iterate_cells([&](
        const ParticleList &search_list,  // a list of particles where each pair
                                          // needs to be tested for possible
                                          // interaction
        const std::vector<const ParticleList *> &
            neighbors_list  // a list of particles that need to be tested
                            // against particles in search_list for possible
                            // interaction
        ) {
      for (const auto &finder : action_finders_) {
        actions += finder->find_possible_actions(search_list, neighbors_list);
      }
    });
    /* (1.c) Sort action list by time. */
    std::sort(actions.begin(), actions.end(),
              [](const ActionPtr &a, const ActionPtr &b) { return *a < *b; });

    /* (2) Perform actions. */
    perform_actions(actions, interactions_total);
    modus_.sanity_check(&particles_);

    /* (3) Do propagation. */
    modus_.propagate(&particles_, parameters_, outputs_, potentials_);

    /* (4) Physics output during the run. */
    // if the timestep of labclock is different in the next tick than
    // in the current one, I assume it has been changed already. In that
    // case, I know what the next tick is and I can check whether the
    // output time is crossed within the next tick.
    if (parameters_.need_intermediate_output()) {
      interactions_this_interval =
          interactions_total - previous_interactions_total;
      previous_interactions_total = interactions_total;
      log.info() << format_measurements(
          particles_, interactions_total, interactions_this_interval,
          conserved_initial_, time_start_, parameters_.labclock.current_time());
      /* save evolution data */
      for (const auto &output : outputs_) {
        output->at_intermediate_time(particles_, evt_num, parameters_.labclock);
        output->thermodynamics_output(particles_, parameters_);
      }
    }
    // check conservation of conserved quantities:
    std::string err_msg = conserved_initial_.report_deviations(particles_);
    if (!err_msg.empty()) {
      log.error() << err_msg;
      // oliiny: comment this out for checks with potentials
      // throw std::runtime_error("Violation of conserved quantities!");
    }
  }

  if (force_decays_) {
    // at end of time evolution: force all resonances to decay
    size_t interactions_old;
    do {
      std::vector<ActionPtr> actions;
      interactions_old = interactions_total;
      /* Find actions. */
      for (const auto &finder : action_finders_) {
        actions += finder->find_final_actions(ParticleList{particles_.data().begin(),
                                                           particles_.data().end()});
      }
      /* Perform actions. */
      perform_actions(actions, interactions_total);
    } while (interactions_total > interactions_old);  // loop until no more decays occur

    /* Do one final propagation step. */
    modus_.propagate(&particles_, parameters_, outputs_);
  }

  // make sure the experiment actually ran (note: we should compare this
  // to the start time, but we don't know that. Therefore, we check that
  // the time is positive, which should heuristically be the same).
  if (likely(parameters_.labclock > 0)) {
    log.info() << "--------------------------------------------------------------------------------";
    log.info() << "Time real: " << SystemClock::now() - time_start_;
    /* if there are no particles no interactions happened */
    log.info() << "Final scattering rate: "
               << (particles_.empty() ? 0 : (interactions_total * 2 /
                                             particles_.time() /
                                             particles_.size())) << " [fm-1]";
  }
}

template <typename Modus>
void Experiment<Modus>::run() {
  const auto &mainlog = logger<LogArea::Main>();
  for (int j = 0; j < nevents_; j++) {
    mainlog.info() << "Event " << j;

    /* Sample initial particles, start clock, some printout and book-keeping */
    initialize_new_event();

    /* Output at event start */
    for (const auto &output : outputs_) {
      output->at_eventstart(particles_, j);
    }

    /* the time evolution of the relevant subsystem */
    run_time_evolution(j);

    /* Output at event end */
    for (const auto &output : outputs_) {
      output->at_eventend(particles_, j);
    }
  }
}

}  // namespace Smash<|MERGE_RESOLUTION|>--- conflicted
+++ resolved
@@ -136,22 +136,6 @@
   const auto &log = logger<LogArea::Experiment>();
   log.trace() << source_location;
 
-<<<<<<< HEAD
-  int testparticles;
-  if (config.has_value({"General", "Testparticles"})) {
-    testparticles = config.take({"General", "Testparticles"});
-  } else {
-    testparticles = 1;
-  }
-
-  // The clock initializers are only read here and taken later when
-  // assigning initial_clock_.
-  return {{0.0f, config.read({"General", "Delta_Time"})},
-           config.take({"Output", "Output_Interval"}),
-           testparticles,
-           config.take({"General", "Gaussian_Sigma"})};
-}
-=======
   // The clock initializers are only read here and taken later when
   // assigning initial_clock_.
   return {{0.0f, config.read({"General", "Delta_Time"})},
@@ -159,7 +143,6 @@
           config.take({"General", "Testparticles"}, 1),
           config.take({"General", "Gaussian_Sigma"})};
   }
->>>>>>> 10bcc51d
 }  // unnamed namespace
 
 /**
@@ -231,7 +214,6 @@
   if (config.take({"Collision_Term", "Collisions"}, true)) {
     action_finders_.emplace_back(new ScatterActionsFinder(config, parameters_));
   }
-<<<<<<< HEAD
 
   //TODO(oliiny,mkretz): check also that "Potentials" is not empty
   if (config.has_value({"Potentials"})) {
@@ -241,7 +223,7 @@
   } else {
     potentials_ = NULL;
   }
-=======
+
   dens_type_ = static_cast<Density_type>(
               config.take({"Output", "Density", "Density_Type"}, 0));
   if (dens_type_ < 0 || dens_type_ > 2) {
@@ -249,7 +231,6 @@
     dens_type_ = baryon;
   }
   log.info() << "Density type written to headers: " << dens_type_;
->>>>>>> 10bcc51d
 }
 
 /* This method reads the particle type and cross section information
