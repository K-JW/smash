/*
 *
 *    Copyright (c) 2012-2015
 *      SMASH Team
 *
 *    GNU General Public License (GPLv3 or later)
 *
 */

#include "include/experiment.h"

#include "include/actions.h"
#include "include/boxmodus.h"
#include "include/collidermodus.h"
#include "include/cxx14compat.h"
#include "include/decayactionsfinder.h"
#include "include/decayactionsfinderdilepton.h"
#include "include/listmodus.h"
#include "include/propagation.h"
#include "include/scatteractionphoton.h"
#include "include/scatteractionsfinder.h"
#include "include/spheremodus.h"
/* Outputs */
#include "include/binaryoutputcollisions.h"
#include "include/binaryoutputparticles.h"
#include "include/oscaroutput.h"
#include "include/thermodynamicoutput.h"
#ifdef SMASH_USE_ROOT
#include "include/rootoutput.h"
#endif
#include "include/vtkoutput.h"
#include "include/wallcrossingaction.h"

namespace std {
/**
 * Print time span in a human readable way:
 * time < 10 min => seconds
 * 10 min < time < 3 h => minutes
 * time > 3h => hours
 *
 * \note This operator has to be in the \c std namespace for argument dependent
 * lookup to find it. If it were in the Smash namespace then the code would not
 * compile since none of its arguments is a type from the Smash namespace.
 */
template <typename T, typename Ratio>
static ostream &operator<<(ostream &out,
                           const chrono::duration<T, Ratio> &seconds) {
  using Seconds = chrono::duration<float>;
  using Minutes = chrono::duration<float, std::ratio<60>>;
  using Hours = chrono::duration<float, std::ratio<60 * 60>>;
  constexpr Minutes threshold_for_minutes{10};
  constexpr Hours threshold_for_hours{3};
  if (seconds < threshold_for_minutes) {
    return out << Seconds(seconds).count() << " [s]";
  }
  if (seconds < threshold_for_hours) {
    return out << Minutes(seconds).count() << " [min]";
  }
  return out << Hours(seconds).count() << " [h]";
}
}  // namespace std

namespace Smash {

/* ExperimentBase carries everything that is needed for the evolution */
ExperimentPtr ExperimentBase::create(Configuration config,
                                     const bf::path &output_path) {
  const auto &log = logger<LogArea::Experiment>();
  log.trace() << source_location;
  /*!\Userguide
   * \page input_general_ General
   * \key Modus (string, required): \n
   * Selects a modus for the calculation, e.g.\ infinite matter
   * calculation, collision of two particles or collision of nuclei. The modus
   * will be configured in \ref input_modi_. Recognized values are:
   * \li \key Collider for collisions of nuclei or compound objects. See \ref
   *     \ColliderModus
   * \li \key Sphere for calculations of the expansion of a thermalized sphere.
   * See
   *     \ref \SphereModus
   * \li \key Box for infinite matter calculation in a rectangular box. See \ref
   *     \BoxModus
   * \li \key List for given external particle list. See \ref
   *     \ListModus
   */

  /*!\Userguide
   * \page input_modi_ Modi
   * \li \subpage input_modi_collider_
   * \li \subpage input_modi_sphere_
   * \li \subpage input_modi_box_
   * \li \subpage input_modi_list_
   */
  const std::string modus_chooser = config.take({"General", "Modus"});
  log.info() << "Modus for this calculation: " << modus_chooser;

  // remove config maps of unused Modi
  config["Modi"].remove_all_but(modus_chooser);

  if (modus_chooser.compare("Box") == 0) {
    return make_unique<Experiment<BoxModus>>(config, output_path);
  } else if (modus_chooser.compare("List") == 0) {
    return make_unique<Experiment<ListModus>>(config, output_path);
  } else if (modus_chooser.compare("Collider") == 0) {
    return make_unique<Experiment<ColliderModus>>(config, output_path);
  } else if (modus_chooser.compare("Sphere") == 0) {
    return make_unique<Experiment<SphereModus>>(config, output_path);
  } else {
    throw InvalidModusRequest("Invalid Modus (" + modus_chooser +
                              ") requested from ExperimentBase::create.");
  }
}

namespace {
/*!\Userguide
 * \page input_general_ General
 * \key Delta_Time (float, required): \n
 * Time step for the calculation, in fm/c.
 * Not required for timestepless mode.
 *
 * \key Testparticles (int, optional, default = 1): \n
 * How many test particles per real particles should be simulated.
 *
 * \key Gaussian_Sigma (float, optional, default 1.0): \n
 * Width [fm] of gaussians that represent Wigner density of particles.
 *
 * \key Gauss_Cutoff_In_Sigma (float, optional, default 4.0)
 * Distance in sigma at which gaussian is considered 0.
 *
 * \page input_output_options_ Output
 * \key Output_Interval (float, required): \n
 * Defines the period of intermediate output of the status of the simulated
 * system in Standard Output and other output formats which support this
 * functionality.
 *
 * \key Density_Type (string, optional, default = "none"): \n
 * Determines which kind of density is written into the collision files.
 * Possible values:\n
 * \li "hadron"           - total hadronic density
 * \li "baryon"           - net baryon density
 * \li "baryonic isospin" - baryonic isospin density
 * \li "pion"             - pion density
 * \li "none"             - do not calculate density, print 0.0
 *
 * The output section has several subsections, relating to different output
 * files. To disable a certain output, comment the corresponding section out:
 *
 * \li \subpage input_oscar_particlelist
 * \li \subpage input_oscar_collisions
 * \li \subpage input_vtk
 * \li \subpage input_binary_collisions
 * \li \subpage input_binary_particles
 * \li \subpage input_root
 * \li \subpage input_dileptons
 */

/** Gathers all general Experiment parameters
 *
 * \param[in, out] config Configuration element
 * \return The ExperimentParameters struct filled with values from the
 * Configuration
 */
ExperimentParameters create_experiment_parameters(Configuration config) {
  const auto &log = logger<LogArea::Experiment>();
  log.trace() << source_location;

  const int ntest = config.take({"General", "Testparticles"}, 1);
  if (ntest <= 0) {
    throw std::invalid_argument("Testparticle number should be positive!");
  }

  // If this Delta_Time option is absent (this can be for timestepless mode)
  // just assign 1.0 fm/c, reasonable value will be set at event initialization
  const double dt = config.take({"General", "Delta_Time"}, 1.0f);
  const double output_dt = config.take({"Output", "Output_Interval"});
  return {{0.0f, dt}, {0.0, output_dt},
          ntest,
          config.take({"General", "Gaussian_Sigma"}, 1.0f),
          config.take({"General", "Gauss_Cutoff_In_Sigma"}, 4.0f)};
}
}  // unnamed namespace

/**
 * Creates a verbose textual description of the setup of the Experiment.
 */
template <typename Modus>
std::ostream &operator<<(std::ostream &out, const Experiment<Modus> &e) {
  switch (e.time_step_mode_) {
    case TimeStepMode::None:
      out << "Not using time steps\n";
      break;
    case TimeStepMode::Fixed:
      out << "Using fixed time step size: "
          << e.parameters_.labclock.timestep_duration()
          << " fm/c\n";
      break;
    case TimeStepMode::Adaptive:
      out << "Using adaptive time steps, starting with: "
          << e.parameters_.labclock.timestep_duration()
          << " fm/c\n";
      break;
  }
  out << "End time: " << e.end_time_ << " fm/c\n";
  out << e.modus_;
  return out;
}

template <typename Modus>
template <typename TOutput>
void Experiment<Modus>::create_output(const char * name,
                   const bf::path &output_path,
                   Configuration&& conf) {
  const bool exists = conf.has_value_including_empty({name});
  if (!exists) {
    return;
  }
  if (conf.has_value({name, "Enable"})) {
    const auto &log = logger<LogArea::Experiment>();
    log.warn("Enable option is deprecated."
             " To disable/enable output comment/uncomment"
             " it out in the config.yaml.");
  }
  const bool enable = conf.take({name, "Enable"}, true);
  if (!enable) {
    conf.take({name});
    return;
  }
  outputs_.emplace_back(make_unique<TOutput>(output_path, conf[name]));
}

/*!\Userguide
 * \page input_general_
 * \key End_Time (float, required): \n
 * The time after which the evolution is stopped. Note
 * that the starting time depends on the chosen Modus.
 *
 * \key Randomseed (int64_t, required): \n
 * Initial seed for the random number generator. If this is
 * negative, the program starting time is used.
 *
 * \key Nevents (int, required): \n
 * Number of events to calculate.
 *
 * \key Use_Grid (bool, optional, default = true): \n
 * true - a grid is used to reduce the combinatorics of interaction lookup \n
 * false - no grid is used
 *
 * \key Time_Step_Mode (string, optional, default = Fixed): \n
 * The mode of time stepping. Possible values: \n
 * None - No time steps are used. Cannot be used with potentials \n
 * Fixed - Fixed-sized time steps \n
 * Adaptive - Time steps with adaptive sizes
 *
 * \page input_collision_term_ Collision_Term
 *
 * \key Two_to_One (bool, optional, default = true) \n
 * Enable 2 <--> 1 processes (resonance formation and decays).
 *
 * \key Two_to_Two (bool, optional, default = true) \n
 * Enable 2 <--> 2 collisions.
 *
 * \key Force_Decays_At_End (bool, optional, default = true): \n
 * true - force all resonances to decay after last timestep \n
 * false - don't force decays (final output can contain resonances)
 *
 * \subpage pauliblocker
 */
template <typename Modus>
Experiment<Modus>::Experiment(Configuration config, const bf::path &output_path)
    : parameters_(create_experiment_parameters(config)),
      density_param_(DensityParameters(parameters_)),
      modus_(config["Modi"], parameters_),
      particles_(),
      nevents_(config.take({"General", "Nevents"})),
      end_time_(config.take({"General", "End_Time"})),
      delta_time_startup_(parameters_.labclock.timestep_duration()),
      force_decays_(
          config.take({"Collision_Term", "Force_Decays_At_End"}, true)),
      use_grid_(config.take({"General", "Use_Grid"}, true)),
      strings_switch_(config.take({"Collision_Term", "Strings"}, false)),
      dileptons_switch_(config.has_value({"Output", "Dileptons"}) ?
                    config.take({"Output", "Dileptons", "Enable"}, true) :
                    false),
      photons_switch_(config.has_value({"Output", "Photons"}) ?
                    config.take({"Output", "Photons", "Enable"}, true) :
                    false),
      time_step_mode_(
          config.take({"General", "Time_Step_Mode"}, TimeStepMode::Fixed)) {
  const auto &log = logger<LogArea::Experiment>();
  log.info() << *this;

  const bool two_to_one = config.take({"Collision_Term", "Two_to_One"}, true);
  const bool two_to_two = config.take({"Collision_Term", "Two_to_Two"}, true);
  /// Elastic collisions between the nucleons with the square root s
  //  below low_snn_cut are excluded.
  const double low_snn_cut = config.take({"Collision_Term",
                                          "Elastic_NN_Cutoff_Sqrts"}, 1.98);
  const auto proton = ParticleType::try_find(pdg::p);
  const auto pion = ParticleType::try_find(pdg::pi_z);
  if (proton && pion &&
      low_snn_cut > proton->mass() + proton->mass() + pion->mass()) {
    log.warn("The cut-off should be below the threshold energy",
             " of the process: NN to NNpi");
  }

  // create finders
  if (dileptons_switch_) {
    dilepton_finder_ = make_unique<DecayActionsFinderDilepton>();
  }
  if (photons_switch_) {
    n_fractional_photons_ = config.take({"Output", "Photons", "Fractions"});
  }
  if (two_to_one) {
    action_finders_.emplace_back(make_unique<DecayActionsFinder>());
  }
  if (two_to_one || two_to_two) {
    auto scat_finder = make_unique<ScatterActionsFinder>(config, parameters_,
                       two_to_one, two_to_two, low_snn_cut, strings_switch_,
                       nucleon_has_interacted_,
                       modus_.total_N_number(), modus_.proj_N_number(),
                       photons_switch_, n_fractional_photons_);
    max_transverse_distance_sqr_ = scat_finder->max_transverse_distance_sqr(
                                                  parameters_.testparticles);
    action_finders_.emplace_back(std::move(scat_finder));
  }
  const float modus_l = modus_.length();
  if (modus_l > 0.f) {
    action_finders_.emplace_back(make_unique<WallCrossActionsFinder>(modus_l));
  }

  if (config.has_value({"Collision_Term", "Pauli_Blocking"})) {
    log.info() << "Pauli blocking is ON.";
    pauli_blocker_ = make_unique<PauliBlocker>(
        config["Collision_Term"]["Pauli_Blocking"], parameters_);
  }

  /*!\Userguide
   * \page input_general_ General
   * \subpage input_general_adaptive_
   * (optional)
   *
   * \page input_general_adaptive_ Adaptive_Time_Step
   * Additional parameters for the adaptive time step mode.
   *
   * \key Smoothing_Factor (float, optional, default = 0.1) \n
   * Parameter of the exponential smoothing of the rate estimate.
   *
   * \key Target_Missed_Actions (float, optional, default = 0.01) \n
   * The fraction of missed actions that is targeted by the algorithm.
   *
   * \key Allowed_Deviation (float, optional, default = 2.5) \n
   * Limit by how much the target can be exceeded before the time step is
   * aborted.
   *
   **/
  if (time_step_mode_ == TimeStepMode::Adaptive) {
    adaptive_parameters_ = make_unique<AdaptiveParameters>(
      config["General"]["Adaptive_Time_Step"]);
    log.info() << *adaptive_parameters_;
  }

  // create outputs
  log.trace(source_location, " create OutputInterface objects");

  auto output_conf = config["Output"];
  /*!\Userguide
    * \page output_general_ Output formats
    * Several different output formats are available in SMASH. They are
    * explained below in more detail. Per default, the selected output files
    * will be saved in the directory ./data/\<run_id\>, where \<run_id\> is an
    * integer number starting from 0. At the beginning of a run SMASH checks,
    * if the ./data/0 directory exists. If it does not exist, it is created and
    * all output files are written there. If the directory already exists,
    * SMASH tries for ./data/1, ./data/2 and so on until it finds a free
    * number. The user can change output directory by a command line option, if
    * desired:
    * \code smash -o <user_output_dir> \endcode
    * SMASH supports several kinds of configurable output formats.
    * They are called OSCAR1999, OSCAR2013, binary OSCAR2013, VTK and ROOT
    * outputs. Every format can be switched on/off by commenting/uncommenting
    * the corresponding section in the configuration file config.yaml. For more
    * information on configuring the output see corresponding pages: \ref
    * input_oscar_particlelist,
    * \ref input_oscar_collisions, \ref input_binary_collisions,
    * \ref input_binary_particles, \ref input_root, \ref input_vtk.
    *
    * \key Details of output formats are explained here: \n
    * \li General block structure of OSCAR formats: \n
    *     \subpage oscar_general_
    * \li A family of OSCAR ASCII outputs.\n
    *     \subpage format_oscar_particlelist\n
    *     \subpage format_oscar_collisions
    * \li Binary outputs analoguous to OSCAR format\n
    *     \subpage format_binary_\n
    * \li Output in vtk format suitable for an easy
    *     visualization using paraview software:\n \subpage format_vtk
    * \li Formatted binary output that uses ROOT software
    *     (http://root.cern.ch).\n Fast to read and write, requires less
    *     disk space.\n \subpage format_root
    * \li \subpage collisions_output_in_box_modus_
    * \li \subpage output_vtk_lattice_
    */

  // loop until all OSCAR outputs are created (create_oscar_output will return
  // nullptr then).
  while (OutputPtr oscar = create_oscar_output(output_path, output_conf)) {
    outputs_.emplace_back(std::move(oscar));
  }
  create_output<VtkOutput>("Vtk", output_path, std::move(output_conf));
  create_output<BinaryOutputCollisions>("Binary_Collisions",
                                        output_path, std::move(output_conf));
  create_output<BinaryOutputParticles>("Binary_Particles",
                                        output_path, std::move(output_conf));
#ifdef SMASH_USE_ROOT
  create_output<RootOutput>("Root", output_path, std::move(output_conf));
#else
  const bool enable_root = output_conf.take({"Root", "Enable"}, true);
  if (enable_root && output_conf.has_value_including_empty({"Root"})) {
    log.error("Root output requested, but Root support not compiled in");
  }
#endif
  create_output<ThermodynamicOutput>("Thermodynamics",
                                     output_path, std::move(output_conf));

  /*!\Userguide
   * \page input_dileptons Dileptons
   * Enables Dilepton Output together with DecayActionsFinderDilepton.
   * Dilepton Output saves information about decays, which include Dileptons,
   * at every timestep.
   *
   * The treatment of Dilepton Decays is special:
   *
   * \li Dileptons are treated via the time integration method, also called
   * 'shining', as described in \iref{Schmidt:2008hm}, chapter 2D.
   * This means that, because dilepton decays are so rare, possible decays are
   * written in the ouput in every single timestep without ever performing
   * them.  The are weighted with a "shining weight" to compensate for the
   * over-production.
   * \li The shining weight can be found in the weight element of the ouput.
   * \li The shining method is implemented in the DecayActionsFinderDilepton,
   * which is enabled together with the dilepton output.
   *
   * \note If you want dilepton decays, you also have to modify decaymodes.txt.
   * Dilepton decays are commented out by default.
   *
   * \key Format (string, required):\n
   * "Oscar" - The dilepton output is written to the file \c DileptonOutput.oscar
   * in \ref format_oscar_collisions (OSCAR2013 format) .\n
   * "Binary" - The dilepton output is written to the file \c DileptonOutput.bin
   * in \ref format_binary_ .\n
   * "Root" - The dilepton output is written to the file \c DileptonOutput.root
   * in \ref format_root .\n
   **/
  if (dileptons_switch_) {
    // create dilepton output object
    std::string format = config.take({"Output", "Dileptons", "Format"});
    if (format == "Oscar") {
      dilepton_output_ = create_dilepton_output(output_path);
    } else if (format == "Binary") {
      dilepton_output_ =
          make_unique<BinaryOutputCollisions>(output_path, "DileptonOutput");
    } else if (format == "Root") {
#ifdef SMASH_USE_ROOT
      dilepton_output_ = make_unique<RootOutput>(output_path, "DileptonOutput");
#else
      log.error() << "You requested Root output, but Root support has not been "
                     "compiled in.";
      output_conf.take({"Root"});
#endif
    } else {
      throw std::runtime_error("Bad dilepton output format: " + format);
    }
  }

  if (photons_switch_) {
    // create photon output object
    std::string format = config.take({"Output", "Photons", "Format"});
    if (format == "Oscar") {
      photon_output_ = create_photon_output(output_path);
    } else if (format == "Binary") {
      photon_output_ =
          make_unique<BinaryOutputCollisions>(output_path, "PhotonOutput");
    } else if (format == "Root") {
#ifdef SMASH_USE_ROOT
      photon_output_ = make_unique<RootOutput>(output_path, "PhotonOutput");
#else
      log.error() << "You requested Root output, but Root support has not been "
                     "compiled in.";
      output_conf.take({"Root"});
#endif
    } else {
      throw std::runtime_error("Bad Photon output format: " + format);
    }
  }

  // We can take away the Fermi motion flag, because the collider modus is
  // already initialized. We only need it when potentials are enabled, but we
  // always have to take it, otherwise SMASH will complain about unused
  // options.  We have to provide a default value for modi other than Collider.
  const FermiMotion motion = config.take({"Modi", "Collider", "Fermi_Motion"},
                                         FermiMotion::Off);
  if (config.has_value({"Potentials"})) {
    if (time_step_mode_ == TimeStepMode::None) {
      log.error() << "Potentials only work with time steps!";
      throw std::invalid_argument("Can't use potentials without time steps!");
    }
    if (motion == FermiMotion::Frozen) {
      log.error() << "Potentials don't work with frozen Fermi momenta! "
                     "Use normal Fermi motion instead.";
      throw std::invalid_argument("Can't use potentials "
                                  "with frozen Fermi momenta!");
    }
    log.info() << "Potentials are ON.";
    // potentials need testparticles and gaussian sigma from parameters_
    potentials_ = make_unique<Potentials>(config["Potentials"], parameters_);
  }

  dens_type_ = config.take({"Output", "Density_Type"}, DensityType::None);
  log.info() << "Density type written to headers: " << dens_type_;

  /*!\Userguide
   * \page input_lattice_ Lattice
   *
   * \key Sizes (array<float,3>, required): \n
   *      Sizes of lattice in x, y, z directions in fm.
   *
   * \key Cell_Number (array<int,3>, required): \n
   *      Number of cells in x, y, z directions.
   *
   * \key Origin (array<float,3>, required): \n
   *      Coordinates of the left, down, near corner of the lattice in fm.
   *
   * \key Periodic (bool, required): \n
   *      Use periodic continuation or not. With periodic continuation
   *      x + i * lx is equivalent to x, same for y, z.
   *
   * \subpage input_vtk_lattice_
   *
   * For format of lattice output see \ref output_vtk_lattice_.
   *
   * \page input_vtk_lattice_ Printout
   *
   * User can print thermodynamical quantities on the lattice to vtk output.
   * For this one has to use the "Lattice: Printout" section of configuration.
   * Currently printing of custom density to vtk file is available.
   *
   * \key Type (string, optional, default = "none"): \n
   * Chooses hadron/baryon/pion/baryonic isospin thermodynamic quantities
   *
   * \key Quantities (list of strings, optional, default = []): \n
   * List of quantities that can be printed:
   *  \li "rho_eckart": Eckart rest frame density
   *  \li "tmn": Energy-momentum tensor \f$T^{\mu\nu}(t,x,y,z) \f$
   *  \li "tmn_landau": Energy-momentum tensor in the Landau rest frame.
   *      This tensor is computed by boosting \f$T^{\mu\nu}(t,x,y,z) \f$
   *      to the local rest frame, where \f$T^{0i} \f$ = 0.
   *  \li "landau_velocity": Velocity of the Landau rest frame.
   *      The velocity is obtained from the energy-momentum tensor
   *      \f$T^{\mu\nu}(t,x,y,z) \f$ by solving the generalized eigenvalue
   *      equation \f$(T^{\mu\nu} - \lambda g^{\mu\nu})u_{\mu}=0 \f$.
   */

  // Create lattices
  if (config.has_value({"Lattice"})) {
    // Take lattice properties from config to assign them to all lattices
    const std::array<float, 3> l = config.take({"Lattice", "Sizes"});
    const std::array<int, 3> n = config.take({"Lattice", "Cell_Number"});
    const std::array<float, 3> origin = config.take({"Lattice", "Origin"});
    const bool periodic = config.take({"Lattice", "Periodic"});
    dens_type_lattice_printout_ =
        config.take({"Lattice", "Printout", "Type"}, DensityType::None);
    const std::set<ThermodynamicQuantity> td_to_print =
        config.take({"Lattice", "Printout", "Quantities"});
    printout_tmn_ = (td_to_print.count(ThermodynamicQuantity::Tmn) > 0);
    printout_tmn_landau_ =
        (td_to_print.count(ThermodynamicQuantity::TmnLandau) > 0);
    printout_v_landau_ =
        (td_to_print.count(ThermodynamicQuantity::LandauVelocity) > 0);
    if (printout_tmn_ || printout_tmn_landau_ || printout_v_landau_) {
      Tmn_ = make_unique<RectangularLattice<EnergyMomentumTensor>>(
          l, n, origin, periodic, LatticeUpdate::AtOutput);
    }
    /* Create baryon and isospin density lattices regardless of config
       if potentials are on. This is because they allow to compute
       potentials faster */
    if (potentials_) {
      if (potentials_->use_skyrme()) {
        jmu_B_lat_ = make_unique<DensityLattice>(l, n, origin, periodic,
                                                 LatticeUpdate::EveryTimestep);
        UB_lat_ = make_unique<RectangularLattice<double>>(
            l, n, origin, periodic, LatticeUpdate::EveryTimestep);
        dUB_dr_lat_ = make_unique<RectangularLattice<ThreeVector>>(
            l, n, origin, periodic, LatticeUpdate::EveryTimestep);
      }
      if (potentials_->use_symmetry()) {
        jmu_I3_lat_ = make_unique<DensityLattice>(l, n, origin, periodic,
                                                  LatticeUpdate::EveryTimestep);
        UI3_lat_ = make_unique<RectangularLattice<double>>(
            l, n, origin, periodic, LatticeUpdate::EveryTimestep);
        dUI3_dr_lat_ = make_unique<RectangularLattice<ThreeVector>>(
            l, n, origin, periodic, LatticeUpdate::EveryTimestep);
      }
    } else {
      if (dens_type_lattice_printout_ == DensityType::Baryon) {
        jmu_B_lat_ = make_unique<DensityLattice>(l, n, origin, periodic,
                                                 LatticeUpdate::AtOutput);
      }
      if (dens_type_lattice_printout_ == DensityType::BaryonicIsospin) {
        jmu_I3_lat_ = make_unique<DensityLattice>(l, n, origin, periodic,
                                                  LatticeUpdate::AtOutput);
      }
    }
    if (dens_type_lattice_printout_ != DensityType::None &&
        dens_type_lattice_printout_ != DensityType::BaryonicIsospin &&
        dens_type_lattice_printout_ != DensityType::Baryon) {
      jmu_custom_lat_ = make_unique<DensityLattice>(l, n, origin, periodic,
                                                    LatticeUpdate::AtOutput);
    }
  }
}

const std::string hline(80, '-');

/* This method reads the particle type and cross section information
 * and does the initialization of the system (fill the particles map)
 */
template <typename Modus>
void Experiment<Modus>::initialize_new_event() {
  const auto &log = logger<LogArea::Experiment>();
  particles_.reset();

  /* Sample particles according to the initial conditions */
  double start_time = modus_.initial_conditions(&particles_, parameters_);
  // For box modus make sure that particles are in the box. In principle, after
  // a correct initialization they should be, so this is just playing it safe.
  modus_.impose_boundary_conditions(&particles_, outputs_);

  /* Reset the simulation clock */
  double timestep = delta_time_startup_;

  switch (time_step_mode_) {
    case TimeStepMode::Fixed:
      break;
    case TimeStepMode::Adaptive:
      adaptive_parameters_->initialize(timestep);
      break;
    case TimeStepMode::None:
      timestep = end_time_ - start_time;
      // Take care of the box modus + timestepless propagation
      const double max_dt = modus_.max_timestep(max_transverse_distance_sqr_);
      if (max_dt > 0.f && max_dt < timestep) {
        timestep = max_dt;
      }
      break;
  }
  Clock clock_for_this_event(start_time, timestep);
  parameters_.labclock = std::move(clock_for_this_event);

  /* Reset the output clock */
  const double dt_output = parameters_.outputclock.timestep_duration();
  const double zeroth_output_time = std::floor(start_time/dt_output)*dt_output;
  Clock output_clock(zeroth_output_time, dt_output);
  parameters_.outputclock = std::move(output_clock);

  log.debug("Lab clock: t_start = ", parameters_.labclock.current_time(),
           ", dt = ", parameters_.labclock.timestep_duration());
  log.debug("Output clock: t_start = ", parameters_.outputclock.current_time(),
           ", dt = ", parameters_.outputclock.timestep_duration());

  /* Save the initial conserved quantum numbers and total momentum in
   * the system for conservation checks */
  conserved_initial_ = QuantumNumbers(particles_);
  interactions_total_ = 0;
  previous_interactions_total_ = 0;
  total_pauli_blocked_ = 0;
  /* Print output headers */
  log.info() << hline;
  log.info() << " Time       <Ediff>      <pdiff>  <scattrate>    <scatt>  "
                "<particles>   <timing>";
  log.info() << hline;
}

static std::string format_measurements(const Particles &particles,
                                       uint64_t scatterings_total,
                                       uint64_t scatterings_this_interval,
                                       const QuantumNumbers &conserved_initial,
                                       SystemTimePoint time_start,
                                       double time) {
  const SystemTimeSpan elapsed_seconds = SystemClock::now() - time_start;

  const QuantumNumbers current_values(particles);
  const QuantumNumbers difference = conserved_initial - current_values;

  std::ostringstream ss;
  ss << field<5> << time << field<12, 3> << difference.momentum().x0()
     << field<12, 3> << difference.momentum().abs3()
     << field<12, 3> << (time > really_small
                         ? 2.0 * scatterings_total / (particles.size() * time)
                         : 0.)
     << field<10, 3> << scatterings_this_interval
     << field<12, 3> << particles.size() << field<10, 3> << elapsed_seconds;
  return ss.str();
}

template <typename Modus>
template <typename Container>
bool Experiment<Modus>::perform_action(Action &action,
                                 const Container &particles_before_actions) {
  const auto &log = logger<LogArea::Experiment>();
  // Make sure to skip invalid and Pauli-blocked actions.
  if (!action.is_valid(particles_)) {
    log.debug(~einhard::DRed(), "✘ ", action, " (discarded: invalid)");
    return false;
  }
  action.generate_final_state();
  log.debug("Process Type is: ", action.get_type());
  if (pauli_blocker_ &&
      action.is_pauli_blocked(particles_, *pauli_blocker_)) {
    total_pauli_blocked_++;
    return false;
  }
  if (modus_.is_collider()) {
    // Mark incoming nucleons as interacted - now they are permitted
    // to collide with nucleons from their native nucleus
    for (const auto &incoming : action.incoming_particles()) {
      assert(incoming.id() >= 0);
      if (incoming.id() < modus_.total_N_number()) {
        nucleon_has_interacted_[incoming.id()] = true;
      }
    }
  }
  // Make sure to pick a non-zero integer, because 0 is reserved for "no
  // interaction yet".
  const auto id_process = static_cast<uint32_t>(interactions_total_ + 1);
  action.perform(&particles_, id_process);
  interactions_total_++;
  // Calculate Eckart rest frame density at the interaction point
  double rho = 0.0;
  if (dens_type_ != DensityType::None) {
    const FourVector r_interaction = action.get_interaction_point();
    constexpr bool compute_grad = false;
    rho = rho_eckart(r_interaction.threevec(), particles_before_actions,
                     density_param_, dens_type_, compute_grad)
              .first;
  }
  /*!\Userguide
   * \page collisions_output_in_box_modus_ Collision output in box modus
   * \note When SMASH is running in the box modus, particle coordinates
   * in the collision output can be out of the box. This is not an error.  Box
   * boundary conditions are intentionally not imposed before collision output
   * to allow unambiguous finding of the interaction point.
   * <I>Example</I>: two particles in the box have x coordinates 0.1 and
   * 9.9 fm, while box L = 10 fm. Suppose these particles collide.
   * For calculating collision the first one is wrapped to 10.1 fm.
   * Then output contains coordinates of 9.9 fm and 10.1 fm.
   * From this one can infer interaction point at x = 10 fm.
   * Were boundary conditions imposed before output,
   * their x coordinates would be 0.1 and 9.9 fm and interaction point
   * position could be either at 10 fm or at 5 fm.
   */
  for (const auto &output : outputs_) {
    output->at_interaction(action, rho);
  }

  // At every collision photons can be produced.
  if (photons_switch_ &&
<<<<<<< HEAD
    (ScatterActionPhoton::is_photon_reaction(action.incoming_particles())
      != ScatterActionPhoton::ReactionType::no_reaction)) {
        // Time in the action constructor is relative to
        // current time of incoming
        constexpr float action_time = 0.f;
        ScatterActionPhoton photon_act(action.incoming_particles(),
                                       action_time, n_fractional_photons_);
        // Add a completely dummy process to photon action.  The only important
        // thing is that its cross-section is equal to cross-section of action.
        // This can be done, because photon action is never performed, only
        // final state is generated and printed to photon output.
        photon_act.add_dummy_hadronic_channels(action.raw_weight_value());
        // Now add the actual photon reaction channel
        photon_act.add_single_channel();
        for (int i = 0; i < n_fractional_photons_; i++) {
          photon_act.generate_final_state();
          photon_output_->at_interaction(photon_act, rho);
        }
=======
      ScatterActionPhoton::is_photon_reaction(action.incoming_particles())) {
    // Time in the action constructor is relative to current time of incoming
    constexpr double action_time = 0.f;
    ScatterActionPhoton photon_act(action.incoming_particles(),
                                   action_time, n_fractional_photons_);
    // Add a completely dummy process to photon action.  The only important
    // thing is that its cross-section is equal to cross-section of action.
    // This can be done, because photon action is never performed, only
    // final state is generated and printed to photon output.
    photon_act.add_dummy_hadronic_channels(action.raw_weight_value());
    // Now add the actual photon reaction channel
    photon_act.add_single_channel();
    for (int i = 0; i < n_fractional_photons_; i++) {
      photon_act.generate_final_state();
      photon_output_->at_interaction(photon_act, rho);
>>>>>>> 7bd61705
    }
  log.debug(~einhard::Green(), "✔ ", action);
  return true;
}

/// Make sure `interactions_total` can be represented as a 32-bit integer.
/// This is necessary for converting to a `id_process`. The latter is 32-bit
/// integer, because it is written like this to binary output.
static void check_interactions_total(uint64_t interactions_total) {
  constexpr uint64_t max_uint32 = std::numeric_limits<uint32_t>::max();
  if (interactions_total >= max_uint32) {
    throw std::runtime_error("Integer overflow in total interaction number!");
  }
}

template <typename Modus>
void Experiment<Modus>::run_time_evolution() {
  Actions actions;

  const auto &log = logger<LogArea::Experiment>();
  const auto &log_ad_ts = logger<LogArea::AdaptiveTS>();

  log.info() << format_measurements(particles_, interactions_total_, 0u,
                                    conserved_initial_, time_start_,
                                    parameters_.labclock.current_time());

  while (parameters_.labclock.current_time() < end_time_) {
    const double t = parameters_.labclock.current_time();
    const double dt = std::min(parameters_.labclock.timestep_duration(),
                              end_time_ - t);
    log.debug("Timestepless propagation for next ", dt, " fm/c.");

    /* (1.a) Create grid. */
    float min_cell_length = compute_min_cell_length(dt);
    log.debug("Creating grid with minimal cell length ", min_cell_length);
    const auto &grid = use_grid_
                           ? modus_.create_grid(particles_, min_cell_length)
                           : modus_.create_grid(particles_, min_cell_length,
                                                CellSizeStrategy::Largest);

    /* (1.b) Iterate over cells and find actions. */
    grid.iterate_cells(
        [&](const ParticleList &search_list) {
          for (const auto &finder : action_finders_) {
            actions.insert(finder->find_actions_in_cell(
                search_list, dt));
          }
        },
        [&](const ParticleList &search_list,
            const ParticleList &neighbors_list) {
          for (const auto &finder : action_finders_) {
            actions.insert(finder->find_actions_with_neighbors(
                search_list, neighbors_list, dt));
          }
        });

    /* (2) In case of adaptive timesteps adapt timestep size */
    if (time_step_mode_ ==  TimeStepMode::Adaptive && actions.size() > 0u) {
      double new_timestep = parameters_.labclock.timestep_duration();
      if (adaptive_parameters_->update_timestep(actions, particles_.size(),
          &new_timestep)) {
        parameters_.labclock.set_timestep_duration(new_timestep);
        log_ad_ts.info("New timestep is set to ", new_timestep);
      }
    }

    /* (3) Propagation from action to action until the end of timestep */
    run_time_evolution_timestepless(actions);

    /* (4) Update potentials (if computed on the lattice) and
           compute new momenta according to equations of motion */
    if (potentials_) {
      update_potentials();
      update_momenta(&particles_, parameters_.labclock.timestep_duration(),
                     *potentials_, dUB_dr_lat_.get(), dUI3_dr_lat_.get());
    }

    ++parameters_.labclock;

    /* (5) Check conservation laws. */

    // Check conservation of conserved quantities if potentials and string
    // fragmentation are off.  If potentials are on then momentum is conserved
    // only in average.  If string fragmentation is on, then energy and
    // momentum are only very roughly conserved in high-energy collisions.
    if (!potentials_ && !strings_switch_) {
      std::string err_msg = conserved_initial_.report_deviations(particles_);
      if (!err_msg.empty()) {
        log.error() << err_msg;
        throw std::runtime_error("Violation of conserved quantities!");
      }
    }
  }

  if (pauli_blocker_) {
    log.info("Interactions: Pauli-blocked/performed = ", total_pauli_blocked_,
             "/", interactions_total_);
  }
}

template <typename Modus>
void Experiment<Modus>::propagate_and_shine(double to_time) {
  const double dt = propagate_straight_line(&particles_, to_time);
  if (dilepton_finder_ != nullptr) {
    dilepton_finder_->shine(particles_, dilepton_output_.get(), dt);
  }
}

template <typename Modus>
void Experiment<Modus>::run_time_evolution_timestepless(Actions& actions) {
  const auto &log = logger<LogArea::Experiment>();

  const double start_time = parameters_.labclock.current_time();
  const double end_time = std::min(parameters_.labclock.next_time(), end_time_);
  double time_left = end_time - start_time;
  log.debug("Timestepless propagation: ", "Actions size = ", actions.size(),
            ", start time = ", start_time,
            ", end time = ", end_time);

  // iterate over all actions
  while (!actions.is_empty()) {
    // get next action
    ActionPtr act = actions.pop();
    if (!act->is_valid(particles_)) {
      log.debug(~einhard::DRed(), "✘ ", act, " (discarded: invalid)");
      continue;
    }
    if (act->time_of_execution() > end_time) {
      if (time_step_mode_ == TimeStepMode::Adaptive) {
        log.debug(~einhard::DRed(), "✘ ", act, " (discarded: adaptive timestep"
                  " mode decreased timestep and this action is too late)");
      } else {
        log.error(act, " scheduled later than end time: t_action[fm/c] = ",
                  act->time_of_execution(), ", t_end[fm/c] = ", end_time);
      }
    }
    log.debug(~einhard::Green(), "✔ ", act);

    while (next_output_time() <= act->time_of_execution()) {
      log.debug("Propagating until output time: ", next_output_time());
      propagate_and_shine(next_output_time());
      ++parameters_.outputclock;
      intermediate_output();
    }

    /* (1) Propagate to the next action. */
    log.debug("Propagating until next action ", act, ", action time = ",
             act->time_of_execution());
    propagate_and_shine(act->time_of_execution());

    /* (2) Perform action. */

    // Update the positions of the incoming particles, because the information
    // in the action object will be outdated as the particles have been
    // propagated since the construction of the action.
    act->update_incoming(particles_);

    const bool performed = perform_action(*act, particles_);

    // No need to update actions for outgoing particles
    // if the action is not performed.
    if (!performed) {
      continue;
    }
    const auto particles_before_actions = particles_.copy_to_vector();

    /* (3) Update actions for newly-produced particles. */

    time_left = end_time - act->time_of_execution();
    const ParticleList &outgoing_particles = act->outgoing_particles();
    for (const auto &finder : action_finders_) {
      // Outgoing particles can still decay, cross walls...
      actions.insert(
          finder->find_actions_in_cell(outgoing_particles, time_left));
      // ... and collide with other particles.
      actions.insert(finder->find_actions_with_surrounding_particles(
          outgoing_particles, particles_, time_left));
    }

    check_interactions_total(interactions_total_);
  }

  while (next_output_time() <= end_time) {
    log.debug("Propagating until output time: ", next_output_time());
    propagate_and_shine(next_output_time());
    ++parameters_.outputclock;
    // Avoid duplicating printout at event end time
    if (parameters_.outputclock.current_time() < end_time_) {
      intermediate_output();
    }
  }

  log.debug("Propagating to time ", end_time);
  propagate_and_shine(end_time);
}

template <typename Modus>
void Experiment<Modus>::intermediate_output() {
  const auto &log = logger<LogArea::Experiment>();
  const uint64_t interactions_this_interval =
      interactions_total_ - previous_interactions_total_;
  previous_interactions_total_ = interactions_total_;
  log.info() << format_measurements(
      particles_, interactions_total_, interactions_this_interval,
      conserved_initial_, time_start_, parameters_.outputclock.current_time());
  const LatticeUpdate lat_upd = LatticeUpdate::AtOutput;
  /* save evolution data */
  for (const auto &output : outputs_) {
    output->at_intermediate_time(particles_, parameters_.outputclock,
                                 density_param_);

    // Thermodynamic output on the lattice versus time
    switch (dens_type_lattice_printout_) {
      case DensityType::Baryon:
        update_density_lattice(jmu_B_lat_.get(), lat_upd, DensityType::Baryon,
                               density_param_, particles_);
        output->thermodynamics_output(ThermodynamicQuantity::EckartDensity,
                                      DensityType::Baryon, *jmu_B_lat_);
        break;
      case DensityType::BaryonicIsospin:
        update_density_lattice(jmu_I3_lat_.get(), lat_upd,
                               DensityType::BaryonicIsospin, density_param_,
                               particles_);
        output->thermodynamics_output(ThermodynamicQuantity::EckartDensity,
                                      DensityType::BaryonicIsospin,
                                      *jmu_I3_lat_);
        break;
      case DensityType::None:
        break;
      default:
        update_density_lattice(jmu_custom_lat_.get(), lat_upd,
                               dens_type_lattice_printout_, density_param_,
                               particles_);
        output->thermodynamics_output(ThermodynamicQuantity::EckartDensity,
                                      dens_type_lattice_printout_,
                                      *jmu_custom_lat_);
    }
    if (printout_tmn_ || printout_tmn_landau_ || printout_v_landau_) {
      update_Tmn_lattice(Tmn_.get(), lat_upd, dens_type_lattice_printout_,
                         density_param_, particles_);
      if (printout_tmn_) {
        output->thermodynamics_output(ThermodynamicQuantity::Tmn,
                                      dens_type_lattice_printout_, *Tmn_);
      }
      if (printout_tmn_landau_) {
        output->thermodynamics_output(ThermodynamicQuantity::TmnLandau,
                                      dens_type_lattice_printout_, *Tmn_);
      }
      if (printout_v_landau_) {
        output->thermodynamics_output(ThermodynamicQuantity::LandauVelocity,
                                      dens_type_lattice_printout_, *Tmn_);
      }
    }
  }
}

template <typename Modus>
void Experiment<Modus>::update_potentials() {
  if (potentials_) {
    if (potentials_->use_skyrme() && jmu_B_lat_ != nullptr) {
      update_density_lattice(jmu_B_lat_.get(), LatticeUpdate::EveryTimestep,
                             DensityType::Baryon, density_param_, particles_);
      const size_t UBlattice_size = UB_lat_->size();
      for (size_t i = 0; i < UBlattice_size; i++) {
        (*UB_lat_)[i] = potentials_->skyrme_pot((*jmu_B_lat_)[i].density());
      }
      UB_lat_->compute_gradient_lattice(dUB_dr_lat_.get());
    }
    if (potentials_->use_symmetry() && jmu_I3_lat_ != nullptr) {
      update_density_lattice(jmu_I3_lat_.get(), LatticeUpdate::EveryTimestep,
                             DensityType::BaryonicIsospin, density_param_,
                             particles_);
      const size_t UI3lattice_size = UI3_lat_->size();
      for (size_t i = 0; i < UI3lattice_size; i++) {
        (*UI3_lat_)[i] = potentials_->symmetry_pot((*jmu_I3_lat_)[i].density());
      }
      UI3_lat_->compute_gradient_lattice(dUI3_dr_lat_.get());
    }
  }
}

template <typename Modus>
void Experiment<Modus>::do_final_decays() {
  /* At end of time evolution: Force all resonances to decay. In order to handle
   * decay chains, we need to loop until no further actions occur. */
  uint64_t interactions_old;
  const auto particles_before_actions = particles_.copy_to_vector();
  do {
    Actions actions;

    interactions_old = interactions_total_;

    /* Dileptons: shining of remaining resonances */
    if (dilepton_finder_ != nullptr) {
      dilepton_finder_->shine_final(particles_, dilepton_output_.get(), true);
    }
    /* Find actions. */
    for (const auto &finder : action_finders_) {
      actions.insert(finder->find_final_actions(particles_));
    }
    /* Perform actions. */
    while (!actions.is_empty()) {
      perform_action(*actions.pop(), particles_before_actions);
    }
    // loop until no more decays occur
  } while (interactions_total_ > interactions_old);

  /* Dileptons: shining of stable particles at the end */
  if (dilepton_finder_ != nullptr) {
    dilepton_finder_->shine_final(particles_, dilepton_output_.get(), false);
  }
}

template <typename Modus>
void Experiment<Modus>::final_output(const int evt_num) {
  const auto &log = logger<LogArea::Experiment>();
  // make sure the experiment actually ran (note: we should compare this
  // to the start time, but we don't know that. Therefore, we check that
  // the time is positive, which should heuristically be the same).
  if (likely(parameters_.labclock > 0)) {
    const uint64_t interactions_this_interval =
        interactions_total_ - previous_interactions_total_;
    log.info() << format_measurements(
      particles_, interactions_total_, interactions_this_interval,
      conserved_initial_, time_start_, parameters_.outputclock.current_time());
    log.info() << hline;
    log.info() << "Time real: " << SystemClock::now() - time_start_;
    /* if there are no particles no interactions happened */
    log.info() << "Final scattering rate: "
               << (particles_.is_empty() ? 0 : (2.0 * interactions_total_ /
                                                particles_.time() /
                                                particles_.size()))
               << " [fm-1]";
    log.info() << "Final interaction number: " << interactions_total_;
  }

  for (const auto &output : outputs_) {
    output->at_eventend(particles_, evt_num);
  }
  if (dilepton_output_ != nullptr) {
    dilepton_output_->at_eventend(particles_, evt_num);
  }
  if (photon_output_ != nullptr) {
    photon_output_->at_eventend(particles_, evt_num);
  }
}

template <typename Modus>
void Experiment<Modus>::run() {
  const auto &mainlog = logger<LogArea::Main>();
  for (int j = 0; j < nevents_; j++) {
    mainlog.info() << "Event " << j;

    /* Sample initial particles, start clock, some printout and book-keeping */
    initialize_new_event();
    /** In the ColliderMode, if the first collisions within the same nucleus are
     *  forbidden, then nucleon_has_interacted_ is created to record whether the nucleons inside
     *  the colliding nuclei have experienced any collisions or not */
    if (modus_.is_collider()) {
      if (!modus_.cll_in_nucleus()) {
        nucleon_has_interacted_.assign(modus_.total_N_number(), false);
      } else {
        nucleon_has_interacted_.assign(modus_.total_N_number(), true);
      }
    }
    /* Output at event start */
    for (const auto &output : outputs_) {
      output->at_eventstart(particles_, j);
    }
    if (dilepton_output_ != nullptr) {
      dilepton_output_->at_eventstart(particles_, j);
    }
    if (photon_output_ != nullptr) {
      photon_output_->at_eventstart(particles_, j);
    }

    run_time_evolution();

    if (force_decays_) {
      do_final_decays();
    }

    /* Output at event end */
    final_output(j);
  }
}

}  // namespace Smash<|MERGE_RESOLUTION|>--- conflicted
+++ resolved
@@ -764,12 +764,11 @@
 
   // At every collision photons can be produced.
   if (photons_switch_ &&
-<<<<<<< HEAD
     (ScatterActionPhoton::is_photon_reaction(action.incoming_particles())
       != ScatterActionPhoton::ReactionType::no_reaction)) {
         // Time in the action constructor is relative to
         // current time of incoming
-        constexpr float action_time = 0.f;
+        constexpr double action_time = 0.f;
         ScatterActionPhoton photon_act(action.incoming_particles(),
                                        action_time, n_fractional_photons_);
         // Add a completely dummy process to photon action.  The only important
@@ -783,23 +782,6 @@
           photon_act.generate_final_state();
           photon_output_->at_interaction(photon_act, rho);
         }
-=======
-      ScatterActionPhoton::is_photon_reaction(action.incoming_particles())) {
-    // Time in the action constructor is relative to current time of incoming
-    constexpr double action_time = 0.f;
-    ScatterActionPhoton photon_act(action.incoming_particles(),
-                                   action_time, n_fractional_photons_);
-    // Add a completely dummy process to photon action.  The only important
-    // thing is that its cross-section is equal to cross-section of action.
-    // This can be done, because photon action is never performed, only
-    // final state is generated and printed to photon output.
-    photon_act.add_dummy_hadronic_channels(action.raw_weight_value());
-    // Now add the actual photon reaction channel
-    photon_act.add_single_channel();
-    for (int i = 0; i < n_fractional_photons_; i++) {
-      photon_act.generate_final_state();
-      photon_output_->at_interaction(photon_act, rho);
->>>>>>> 7bd61705
     }
   log.debug(~einhard::Green(), "✔ ", action);
   return true;
