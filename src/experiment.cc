--- conflicted
+++ resolved
@@ -296,13 +296,12 @@
   const bool dileptons_switch = config.has_value({"Output", "Dileptons"}) ?
                     config.take({"Output", "Dileptons", "Enable"}, true) :
                     false;
-<<<<<<< HEAD
+
   const bool photons_switch = config.has_value({"Output", "Photons"}) ?
                     config.take({"Output", "Photons", "Enable"}, true) :
                     false;
-=======
+
   const bool strings_switch = config.take({"Collision_Term", "Strings"}, false);
->>>>>>> 30d5af15
 
   // create finders
   const double elastic_cross_section = config.take({"Collision_Term",
@@ -312,18 +311,11 @@
     action_finders_.emplace_back(make_unique<DecayActionsFinder>());
   }
   if (two_to_one || two_to_two) {
-<<<<<<< HEAD
-    auto scat_finder = make_unique<ScatterActionsFinder>(
-        elastic_cross_section, parameters_, isotropic, two_to_one, two_to_two);
-    max_transverse_distance_sqr_ =
-        scat_finder->max_transverse_distance_sqr(parameters_.testparticles);
-=======
     auto scat_finder = make_unique<ScatterActionsFinder>(config, parameters_,
                                                        two_to_one, two_to_two,
                                                        strings_switch);
     max_transverse_distance_sqr_ = scat_finder->max_transverse_distance_sqr(
                                                     parameters_.testparticles);
->>>>>>> 30d5af15
     action_finders_.emplace_back(std::move(scat_finder));
   }
   if (dileptons_switch) {
@@ -333,8 +325,8 @@
     number_of_fractional_photons = config.take(
          {"Output", "Photons", "Fractions"});
     photon_finder_ = make_unique<ScatterActionsFinderPhoton>(
-        elastic_cross_section, parameters_, isotropic, two_to_one,
-        two_to_two, number_of_fractional_photons);
+        config, parameters_,two_to_one, two_to_two,
+        strings_switch, number_of_fractional_photons);
   }
   if (config.has_value({"Collision_Term", "Pauli_Blocking"})) {
     log.info() << "Pauli blocking is ON.";
