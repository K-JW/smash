--- conflicted
+++ resolved
@@ -548,8 +548,7 @@
   return success;
 }
 
-<<<<<<< HEAD
-/** hard non-diffractive */
+// hard non-diffractive
 bool StringProcess::next_NDiffHard() {
   const auto &log = logger<LogArea::Pythia>();
   final_state_.clear();
@@ -634,10 +633,7 @@
   return final_state_success;
 }
 
-/** baryon-antibaryon annihilation */
-=======
 // baryon-antibaryon annihilation
->>>>>>> 616fb5a3
 bool StringProcess::next_BBbarAnn() {
   const std::array<FourVector, 2> ustrcom = {FourVector(1., 0., 0., 0.),
                                              FourVector(1., 0., 0., 0.)};
