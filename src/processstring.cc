--- conflicted
+++ resolved
@@ -37,13 +37,8 @@
       time_formation_const_(time_formation),
       soft_t_form_(factor_t_form),
       time_collision_(0.),
-<<<<<<< HEAD
-      use_yoyo_model_(use_yoyo_model) {
-=======
-      gamma_factor_com_(1.),
       use_yoyo_model_(use_yoyo_model),
       prob_proton_to_d_uu_(prob_proton_to_d_uu) {
->>>>>>> 5aa9880f
   // setup and initialize pythia for hard string process
   pythia_parton_ = make_unique<Pythia8::Pythia>(PYTHIA_XML_DIR, false);
   /* select only non-diffractive events
