--- conflicted
+++ resolved
@@ -104,13 +104,6 @@
   /// event_id_ = the unique id of the current event
   int event_id_;
 
-<<<<<<< HEAD
-  /// Counters for warnings to avoid spamming, if there are too many
-  int n_warns_precision_ = 0, n_warns_mass_consistency_ = 0;
-
-  /// check whether anti-freestreaming is needed, if yes return
-  /// earliest formation time as start_time_
-=======
   /// Counter for mass-check warnings to avoid spamming
   int n_warns_precision_ = 0;
   /// Counter for energy-momentum conservation warnings to avoid spamming
@@ -126,7 +119,6 @@
    *         anti-freestreaming is needed and the double is the earliest
    *         formation time.
    */
->>>>>>> b31d2fb0
   std::pair<bool, double> check_formation_time_(
       const std::string &particle_list);
 
