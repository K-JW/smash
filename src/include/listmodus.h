--- conflicted
+++ resolved
@@ -107,13 +107,9 @@
   /// event_id_ = the unique id of the current event
   int event_id_;
 
-<<<<<<< HEAD
   /// file_id_ is the id of the current file
   int file_id_;
 
-  /// check whether anti-freestreaming is needed, if yes return
-  /// earliest formation time as start_time_
-=======
   /// Counter for mass-check warnings to avoid spamming
   int n_warns_precision_ = 0;
   /// Counter for energy-momentum conservation warnings to avoid spamming
@@ -129,7 +125,6 @@
    *         anti-freestreaming is needed and the double is the earliest
    *         formation time.
    */
->>>>>>> 9e5ab0d7
   std::pair<bool, double> check_formation_time_(
       const std::string &particle_list);
 
