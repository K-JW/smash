/*
 *    Copyright (c) 2012-2017
 *      SMASH Team
 *
 *    GNU General Public License (GPLv3 or later)
 */
#ifndef SRC_INCLUDE_PARTICLEDATA_H_
#define SRC_INCLUDE_PARTICLEDATA_H_

#include <limits>

#include "forwarddeclarations.h"
#include "fourvector.h"
#include "particletype.h"
#include "pdgcode.h"
#include "processbranch.h"

namespace smash {

/** 
 * A structure to hold information about the history of the particle,
 * e.g. the last interaction etc. 
 */
struct HistoryData {
  /// Collision counter per particle, zero only for initially present particles
  int collisions_per_particle = 0;
  /// id of the last action
  uint32_t id_process = 0;
  /// type of the last action
  ProcessType process_type = ProcessType::None;
  /**
   * Time of the last action (excluding walls), time of kinetic freeze_out
   * for HBT analysis this time should be larger or equal to the formation
   * time of the particle, since only formed particles can freeze out
   * The full coordinate space 4-vector can be obtained by back-propagation
   */
  double time_last_collision = 0.0;
  /// PdgCodes of the parent particles
  PdgCode p1 = 0x0, p2 = 0x0;
};

/**
 * \ingroup data
 *
 * ParticleData contains the dynamic information of a certain particle.
 *
 * Each particle has its momentum, position and other relevant physical
 * data entry.
 */
class ParticleData {
 public:
  /**
   * Create a new particle with the given \p particle_type and optionally a
   * specific \p unique_id.
   *
   * All other values are initialized to improbable values.
   *
   * \param[in] particle_type Type of particle to be created
   * \param[in] unique_id id of particle to be created
   */
  explicit ParticleData(const ParticleType &particle_type, int unique_id = -1)
      : id_(unique_id), type_(&particle_type) {}

  /**
   * Get the id of the particle
   * \return particle id
   */
  int id() const { return id_; }
  /**
   * Set id of the particle
   * \param[in] i id to be assigned to the particle
   */
  void set_id(int i) { id_ = i; }

  /**
   * Get the pdgcode of the particle
   * \return pdgcode of the particle
   */
  PdgCode pdgcode() const { return type_->pdgcode(); }

  // Convenience accessors to PdgCode:
  /// \copydoc PdgCode::is_hadron
  bool is_hadron() const { return type_->is_hadron(); }

  /// \copydoc PdgCode::is_baryon
  bool is_baryon() const { return pdgcode().is_baryon(); }

  /** 
   * Get the particle's pole mass ("on-shell"). 
   * \return pole mass of the particle [GeV]
   */
  double pole_mass() const { return type_->mass(); }
  /** 
   * Get the particle's effective mass
   * 
   * Determined from the 4-momentum \f$m=\sqrt{p_\mu p^\mu}\f$.
   * Possibly "off-shell".
   * \return particle's effective mass
   */
  double effective_mass() const;
  /**
   * Get the Type of the particle
   * \return ParticleType object associated to this particle.
   */
  const ParticleType &type() const { return *type_; }

  /**
   * Get the id of the last action
   * \return id of particle's latest collision
   */
  uint32_t id_process() const { return history_.id_process; }
  /**  
   * Get history information
   * \return particle's history
   */
  HistoryData get_history() const { return history_; }
  /** 
   * Store history information
   * 
   * The history contains the type of process and possibly the
   * PdgCodes of the parent particles (\p plist). Note, history is not set
   * for dileptons and photons. 
   * \param[in] ncoll particle's number of collisions
   * \param[in] pid id of the particle's latest process
   * \param[in] pt process type of the particle's latest process
   * \param[in] time_of_or time of latest collision [fm]
   * \param[in] plist list of parent particles */
  void set_history(int ncoll, uint32_t pid, ProcessType pt, double time_of_or,
                   const ParticleList &plist);

  /**
   * Get the particle's 4-momentum
   * \return particle's 4-momentum [GeV]
   */
  const FourVector &momentum() const { return momentum_; }

  /**
   * Set the particle's 4-momentum directly
   * \param[in] momentum_vector 4-vector \f$p^\mu = (E,\vec{p})^T\f$
   */
  void set_4momentum(const FourVector &momentum_vector) {
    momentum_ = momentum_vector;
  }

  /**
   * Set the momentum of the particle.
   *
   * \param[in] mass the mass of the particle (without E_kin contribution)
   * \param[in] mom the three-momentum of the particle
   *
   * \fpPrecision The momentum FourVector requires double-precision.
   */
  void set_4momentum(double mass, const ThreeVector &mom) {
    momentum_ = FourVector(std::sqrt(mass * mass + mom * mom), mom);
  }

  /**
   * Set the momentum of the particle.
   *
   * \param[in] mass the mass of the particle (without E_kin contribution)
   * \param[in] px x-component of the momentum
   * \param[in] py y-component of the momentum
   * \param[in] pz z-component of the momentum
   *
   * \fpPrecision The momentum FourVector requires double-precision.
   */
  void set_4momentum(double mass, double px, double py, double pz) {
    momentum_ = FourVector(std::sqrt(mass * mass + px * px + py * py + pz * pz),
                           px, py, pz);
  }
  /**
   * Set the momentum of the particle without modifying the energy.
   *
   * WARNING: Mass gets modified.
   * \param[in] mom momentum 3-vector 
   */
  void set_3momentum(const ThreeVector &mom) {
    momentum_ = FourVector(momentum_.x0(), mom);
  }

  /**
   * Get the particle's position in Minkowski space
   * \return particle's position 4-vector
   */
  const FourVector &position() const { return position_; }
  /**
   * Set the particle's 4-position directly
   * \param[in] pos position 4-vector
   */
  void set_4position(const FourVector &pos) { position_ = pos; }
  /**
   * Set particle's 3-position 
   *
   * the time component is not changed
   * \param[in] pos position 3-vector
   */
  void set_3position(const ThreeVector &pos) {
    position_ = FourVector(position_.x0(), pos);
  }

  /** 
   * Translate the particle position
   * \param[in] delta 3-vector by which the particle is translated [fm]
   */
  ParticleData translated(const ThreeVector &delta) const {
    ParticleData p = *this;
    p.position_[1] += delta[0];
    p.position_[2] += delta[1];
    p.position_[3] += delta[2];
    return p;
  }

  /**
   * Get the absolute formation time of the particle 
   * \return particle's formation time
   */
  double formation_time() const { return formation_time_; }
<<<<<<< HEAD
  /**
   * Return the absolute time, where the cross section scaling factor slowly
   * starts increasing from the given scaling factor to 1
   */
  double begin_formation_time() const { return begin_formation_time_; }
  /// Set the absolute formation time
=======
  /** Set the absolute formation time
   * \param[in] form_time absolute formation time
   */
>>>>>>> 374c9410
  void set_formation_time(const double &form_time) {
    formation_time_ = form_time;
    // cross section scaling factor will be a step function in time
    begin_formation_time_ = form_time;
  }
  /**
   * Set the time, when the cross section scaling factor begins, and finishes
   * to increase from the given cross section scaling factor to 1
   *
   * The cross section will only grow slowly, if the option is used
   *
   * \param[in] begin_form_time time when the cross section starts to increase
   * \param[in] from_time time when the crosss ection reaches 1
   */
  void set_slow_formation_times(double begin_form_time, double form_time) {
    begin_formation_time_ = begin_form_time;
    formation_time_ = form_time;
  }

  /**
   * Get the cross section scaling factor
   * \return particle's crosss section scaling factor
   */
  const double &cross_section_scaling_factor() const {
    return cross_section_scaling_factor_;
  }
  /**
   * Set the particle's cross_section_scaling_factor
   * 
   * All cross sections of this particle are scaled down by this factor until
   * the formation time is over.
   * \param[in] xsec_scal cross section scaling factor
   */
  void set_cross_section_scaling_factor(const double &xsec_scal) {
    cross_section_scaling_factor_ = xsec_scal;
  }

  /**
   * Get the velocity 3-vector
   * \return 3-velocity of the particle
   */
  ThreeVector velocity() const { return momentum_.velocity(); }

  /**
   * Get the inverse of the gamma factor from the current velocity of the
   * particle.
   *
   * \f[\frac{1}{\gamma}=\sqrt{1-v^2}\f]
   *
   * This functions is more efficient than calculating the gamma factor from
   * \ref velocity, since the \ref velocity function must execute three
   * divisions (for every space component of the momentum vector).
   * 
   * \returns inverse gamma factor
   *
   * \fpPrecision This function must use double-precision for the calculation of
   * \f$ \beta \f$ and \f$ 1-\beta \f$ as the latter results in a value close to
   * zero and thus exhibits catastrophic cancellation.
   */
  double inverse_gamma() const {
    return std::sqrt(1. - momentum_.sqr3() / (momentum_.x0() * momentum_.x0()));
  }

  /**
   * Apply a full Lorentz boost of momentum and position
   * \param[in] v boost 3-velocity
   */
  void boost(const ThreeVector &v) {
    set_4momentum(momentum_.LorentzBoost(v));
    set_4position(position_.LorentzBoost(v));
  }

  /**
   * Apply a Lorentz-boost to only the momentum
   * \param[in] v boost 3-veloctity 
   */ 
  void boost_momentum(const ThreeVector &v) {
    set_4momentum(momentum_.LorentzBoost(v));
  }

  /**
   * Check whether two particles have the same id
   * \param[in] a particle to compare to
   * \return whether the particles have the same id
   */
  bool operator==(const ParticleData &a) const { return this->id_ == a.id_; }
  /**
   * Check if this particle has a smaller id than another particle
   * \param[in] a particle to compare to
   * \return whether this particle has a smaller id than other particle
   */
  bool operator<(const ParticleData &a) const { return this->id_ < a.id_; }

  /**
   * Check if the particle has a given id
   * \param[in] id_a id to compare to
   * \return whether the particle has the given id 
   */
  bool operator==(int id_a) const { return this->id_ == id_a; }
  /**
   * Check whether the particle's id is smaller than the given id
   * \param[in] id_a number to compare particle's id to
   */
  bool operator<(int id_a) const { return this->id_ < id_a; }

  /**
   * Construct a particle with the given type, id and index in Particles.
   *
   * This constructor may only be called (directly or indirectly) from
   * Particles. This constructor should be private, but can't be in order to
   * support vector::emplace_back.
   * \param[in] ptype Type of the particle to be constructed
   * \param[in] uid id of the particle to be constructed
   * \param[in] index index of the particle to be constructed
   */
  ParticleData(const ParticleType &ptype, int uid, int index)
      : id_(uid), index_(index), type_(&ptype) {}

  /// Return the cross section scaling factor at the time of collision
  double current_xsec_scaling_factor(double time_until_collision,
                                     double power) const;

 private:
  friend class Particles;
  ParticleData() = default;

  /**
   * Copies some information of the particle to the given particle \p dst.
   *
   * Specifically it avoids to copy id_, index_, and type_.
   * \param[in] dst particle values are copied to
   */
  void copy_to(ParticleData &dst) const {
    dst.history_ = history_;
    dst.momentum_ = momentum_;
    dst.position_ = position_;
    dst.formation_time_ = formation_time_;
    dst.cross_section_scaling_factor_ = cross_section_scaling_factor_;
    dst.begin_formation_time_ = begin_formation_time_;
  }

  /**
   * Each particle has a unique identifier. This identifier is used for
   * identifying the particle in the output files. It is specifically not used
   * for searching for ParticleData objects in lists of particles, though it may
   * be used to identify two ParticleData objects as referencing the same
   * particle. This is why the comparison operators depend only on the id_
   * member.
   */
  int id_ = -1;

  /**
   * Internal index in the \ref Particles list. This number is used to find the
   * Experiment-wide original of this copy.
   *
   * The value is read and written from the Particles class.
   *
   * \see Particles::data_
   */
  unsigned index_ = std::numeric_limits<unsigned>::max();

  /**
   * A reference to the ParticleType object for this particle (this contains
   * all the static information). Default-initialized with an invalid index.
   */
  ParticleTypePtr type_;

  // this leaves us two Bytes padding to use for "free"
  static_assert(sizeof(ParticleTypePtr) == 2, "");
  // make sure we don't exceed that space
  static_assert(sizeof(bool) <= 2, "");
  /**
   * If \c true, the object is an entry in Particles::data_ and does not hold
   * valid particle data. Specifically iterations over Particles must skip
   * objects with `hole_ == true`. All other ParticleData instances should set
   * this member to \c false.
   *
   * \see Particles::data_
   */
  bool hole_ = false;

  /// momenta of the particle: x0, x1, x2, x3 as E, px, py, pz
  FourVector momentum_;
  /// position in space: x0, x1, x2, x3 as t, x, y, z
  FourVector position_;
  /** Formation time at which the particle is fully formed
   *  given as an absolute value in the computational frame
   */
  double formation_time_ = 0.0;
  /// time when the cross section scaling factor starts to increase to 1
  double begin_formation_time_ = 0.0;
  /// cross section scaling factor for unformed particles
  double cross_section_scaling_factor_ = 1.0;
  /// history information
  HistoryData history_;
};

/**
 * \ingroup logging
 * Writes the state of the particle to the output stream.
 */
std::ostream &operator<<(std::ostream &s, const ParticleData &p);

/** 
 * \ingroup logging
 * Writes a compact overview over the particles in the \p particle_list argument
 * to the stream.
 */
std::ostream &operator<<(std::ostream &out, const ParticleList &particle_list);

/**
 * \ingroup logging
 * \internal
 * Helper type to attach the request for detailed printing to the type.
 */
struct PrintParticleListDetailed {
  const ParticleList &list;
};
/**
 * \ingroup loggingk
 * Request the ParticleList to be printed in full detail (i.e. one full
 * ParticleData printout per line).
 */
inline PrintParticleListDetailed detailed(const ParticleList &list) {
  return {list};
}

/**
 * \ingroup logging
 * Writes a detailed overview over the particles in the \p particle_list
 * argument
 * to the stream. This overload is selected via the function \ref detailed.
 */
std::ostream &operator<<(std::ostream &out,
                         const PrintParticleListDetailed &particle_list);

}  // namespace smash

#endif  // SRC_INCLUDE_PARTICLEDATA_H_<|MERGE_RESOLUTION|>--- conflicted
+++ resolved
@@ -215,18 +215,16 @@
    * \return particle's formation time
    */
   double formation_time() const { return formation_time_; }
-<<<<<<< HEAD
-  /**
-   * Return the absolute time, where the cross section scaling factor slowly
+  /**
+   * Get the absolute time, where the cross section scaling factor slowly
    * starts increasing from the given scaling factor to 1
+   * \return time, when scaling factor starts increasing
    */
   double begin_formation_time() const { return begin_formation_time_; }
-  /// Set the absolute formation time
-=======
-  /** Set the absolute formation time
+  /** 
+   * Set the absolute formation time
    * \param[in] form_time absolute formation time
    */
->>>>>>> 374c9410
   void set_formation_time(const double &form_time) {
     formation_time_ = form_time;
     // cross section scaling factor will be a step function in time
@@ -234,9 +232,9 @@
   }
   /**
    * Set the time, when the cross section scaling factor begins, and finishes
-   * to increase from the given cross section scaling factor to 1
-   *
-   * The cross section will only grow slowly, if the option is used
+   * to increase from the given cross section scaling factor to 1.
+   *
+   * The cross section will only grow slowly, if the option is used.
    *
    * \param[in] begin_form_time time when the cross section starts to increase
    * \param[in] from_time time when the crosss ection reaches 1
