--- conflicted
+++ resolved
@@ -167,11 +167,7 @@
   /// list of states that are contained in the multiplet
   ParticleTypePtrList states_;
 
-<<<<<<< HEAD
-  /// A tabulation of the spectral integral for the Rpi -> R'pi cross sections.
-=======
   /// A tabulation of the spectral integral for the dpi -> d'pi cross sections.
->>>>>>> 9c1c43a9
   TabulationPtr XS_piR_tabulation_;
   /// A tabulation of the spectral integral for the NK -> RK cross sections.
   TabulationPtr XS_RK_tabulation_;
