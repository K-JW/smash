--- conflicted
+++ resolved
@@ -25,24 +25,6 @@
 
 class ModusDefault;
 
-<<<<<<< HEAD
-size_t decay_particles(Particles *particles, std::vector<ActionPtr> &decay_list,
-=======
-/**
- * Check resonances for decays in this time step.
- *
- * Go through the existing resonances and create a list
- * of those which will decay in this time step.
- *
- * \param[in] particles Particles in the simulation.
- * \param[out] decay_list List of particles assigned for decay
- * in this time step.
- * \param[in] timestep
- *
- */
-void check_decays(Particles *particles, std::list<int> *decay_list,
-                  const float timestep);
-
 /**
  * Process the decay list.
  *
@@ -53,16 +35,14 @@
  * from the active particles data structure.
  *
  * \param[in,out] particles Particles in the simulation.
- * \param[in] decay_list List of particles assigned for decay
- * in this time step.
+ * \param[in] decay_list List of decays in this time step.
  * \param[in] id_process Process ID of the latest interaction
  * in the simulation; indicates the number of interactions processed
  * so far.
  *
  * \return The number of processes recorded so far in the simulation.
  */
-size_t decay_particles(Particles *particles, std::list<int> *decay_list,
->>>>>>> 263b8949
+size_t decay_particles(Particles *particles, std::vector<ActionPtr> &decay_list,
                        size_t id_process);
 
 /**
