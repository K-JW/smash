/*
 *
 *    Copyright (c) 2015-2017
 *      SMASH Team
 *
 *    GNU General Public License (GPLv3 or later)
 *
 */

#ifndef SRC_INCLUDE_SCATTERACTION_H_
#define SRC_INCLUDE_SCATTERACTION_H_

#include <memory>
#include <set>
#include <string>
#include <utility>

#include "action.h"
#include "cxx14compat.h"
#include "isoparticletype.h"
#include "kinematics.h"
#include "processstring.h"

namespace smash {

/**
 * \ingroup action
 * ScatterAction is a special action which takes two incoming particles
 * and performs a scattering, producing one or more final-state particles.
 */
class ScatterAction : public Action {
 public:
  /**
   * Construct a ScatterAction object.
   *
   * \param[in] in_part1 first scattering partner
   * \param[in] in_part2 second scattering partner
   * \param[in] time Time at which the action is supposed to take place
   * \param[in] isotropic if true, do the collision isotropically
   * \param[in] string_formation_time the time a string takes to form
   */
  ScatterAction(const ParticleData& in_part1, const ParticleData& in_part2,
                double time, bool isotropic = false,
                double string_formation_time = 1.0);

  /** Add a new collision channel. */
  void add_collision(CollisionBranchPtr p);
  /** Add several new collision channels at once. */
  void add_collisions(CollisionBranchList pv);

  /**
   * Calculate the transverse distance of the two incoming particles in their
   * local rest frame.
   * 
   * According to UrQMD criterion
   * position of particle a: x_a \n
   * position of particle b: x_b \n
   * momentum of particle a: p_a \n
   * momentum of particle b: p_b \n
   * \f[d^2_{coll} = (\vec{x_a} - \vec{x_b})^2 - \frac{((\vec{x_a} - \vec{x_b}) \cdot (\vec{p_a} - \vec{p_b}))^2 } {(\vec{p_a} - \vec{p_b})^2}\f]
   *
   * \return  squared distance.
   */
  double transverse_distance_sqr() const;

  /**
   * Generate the final-state of the scattering process.
   * Performs either elastic or inelastic scattering.
   *
   * \throws InvalidResonanceFormation
   */
  void generate_final_state() override;

  double raw_weight_value() const override;

  double partial_weight() const override;

  /**
   * Sample final-state angles in a 2->2 collision (possibly anisotropic).
   *
   * \throws InvalidResonanceFormation
   */
  void sample_angles(std::pair<double, double> masses) override;

  /** Add all possible scattering subprocesses for this action object. */
  void add_all_scatterings(double elastic_parameter, bool two_to_one,
                           ReactionsBitSet included_2to2, double low_snn_cut,
                           bool strings_switch, NNbarTreatment nnbar_treatment);

<<<<<<< HEAD
=======
  /**
   * Assign a cross section scaling factor to all outgoing particles.
   *
   * The factor is only non-zero, when the outgoing particle carries
   * a valence quark from the excited hadron. The assigned cross section 
   * scaling factor is equal to the number of the valence quarks from the
   * fragmented hadron contained in the fragment divided by the total number
   * of valence quarks of that fragment multiplied by a coherence factor 
   * \param[in] incoming_particles list of colliding particles to form a string
   * \param[out] outgoing_particles list of string fragments to which scaling 
   * factors are assigned
   * \param[in] suppression_factor additional coherence factor to be 
   * multiplied with scaling factor
   */
  static void assign_all_scaling_factors(ParticleList& incoming_particles,
                                         ParticleList& outgoing_particles,
                                         double suppression_factor);

>>>>>>> 374c9410
  /// Returns list of possible collision channels
  const CollisionBranchList& collision_channels() {
    return collision_channels_;
  }

  /**
   * \ingroup exception
   * Thrown when ScatterAction is called to perform with unknown ProcessType.
   */
  class InvalidScatterAction : public std::invalid_argument {
    using std::invalid_argument::invalid_argument;
  };

  void set_string_interface(StringProcess* str_proc) {
    string_process_ = str_proc;
  }

  virtual double cross_section() const { return total_cross_section_; }

 protected:
  /** Determine the Mandelstam s variable,
   * s = (p_a + p_b)^2 = square of CMS energy.
   */
  double mandelstam_s() const;
  /** Determine the momenta of the incoming particles in the
   * center-of-mass system.
   */
  double cm_momentum() const;
  /** Determine the squared momenta of the incoming particles in the
   * center-of-mass system.
   */
  double cm_momentum_squared() const;
  /// determine the velocity of the center-of-mass frame in the lab
  ThreeVector beta_cm() const;
  /// determine the corresponding gamma factor
  double gamma_cm() const;

  /** Perform an elastic two-body scattering, i.e. just exchange momentum. */
  void elastic_scattering();

  /** Perform an inelastic two-body scattering, i.e. new particles are formed*/
  void inelastic_scattering();

  /**
   * Todo(ryu): document better - it is not really UrQMD-based, isn't it?
   * Perform the UrQMD-based string excitation and decay
   * \param[in] is_soft_proc whether or not it is soft process */
  void string_excitation(bool is_soft_proc);

  /**
   * \ingroup logging
   * Writes information about this scatter action to the \p out stream.
   */
  void format_debug_output(std::ostream& out) const override;

  /** List of possible collisions  */
  CollisionBranchList collision_channels_;

  /** Total cross section */
  double total_cross_section_;

  /** Partial cross-section to the chosen outgoing channel */
  double partial_cross_section_;

  /** Do this collision isotropically. */
  bool isotropic_ = false;

  /** Formation time parameter for string fragmentation*/
  double string_formation_time_ = 1.0;

 private:
  /** Check if the scattering is elastic. */
  bool is_elastic() const;

  /** Perform a 2->1 resonance-formation process. */
  void resonance_formation();

<<<<<<< HEAD
=======
  /**
   * Find the leading string fragments 
   *
   * Find the first particle, which can carry nq1, and the last particle,
   * which can carry nq2 valence quarks and return their indices in
   * the given list.
   *
   * \param[in] nq1 number of valence quarks from excited hadron at forward
   * end of the string
   * \param[in] nq2 number of valance quarks from excited hadron at backward
   * end of the string
   * \param[in] list list of string fragments
   * \return indices of the leading hadrons in \p list
   */
  static std::pair<int, int> find_leading(int nq1, int nq2, ParticleList& list);

  /**
   * Assign a cross section scaling factor to the given particle.
   *
   * The scaling factor is the number of quarks from the excited hadron,
   * that the fragment carries devided by the total number of quarks in
   * this fragment multiplied by coherence factor.
   *
   * \param[in] nquark number of valence quarks from the excited hadron
   * contained in the given string fragment \p data
   * \param[out] data particle to assign a scaling factor to
   * \param[in] suppression_factor coherence factor to decrease scaling factor
   */
  static void assign_scaling_factor(int nquark, ParticleData& data,
                                    double suppression_factor);

>>>>>>> 374c9410
  /** Pointer to interface class for strings */
  StringProcess* string_process_ = nullptr;
};

}  // namespace smash

#endif  // SRC_INCLUDE_SCATTERACTION_H_<|MERGE_RESOLUTION|>--- conflicted
+++ resolved
@@ -87,27 +87,6 @@
                            ReactionsBitSet included_2to2, double low_snn_cut,
                            bool strings_switch, NNbarTreatment nnbar_treatment);
 
-<<<<<<< HEAD
-=======
-  /**
-   * Assign a cross section scaling factor to all outgoing particles.
-   *
-   * The factor is only non-zero, when the outgoing particle carries
-   * a valence quark from the excited hadron. The assigned cross section 
-   * scaling factor is equal to the number of the valence quarks from the
-   * fragmented hadron contained in the fragment divided by the total number
-   * of valence quarks of that fragment multiplied by a coherence factor 
-   * \param[in] incoming_particles list of colliding particles to form a string
-   * \param[out] outgoing_particles list of string fragments to which scaling 
-   * factors are assigned
-   * \param[in] suppression_factor additional coherence factor to be 
-   * multiplied with scaling factor
-   */
-  static void assign_all_scaling_factors(ParticleList& incoming_particles,
-                                         ParticleList& outgoing_particles,
-                                         double suppression_factor);
-
->>>>>>> 374c9410
   /// Returns list of possible collision channels
   const CollisionBranchList& collision_channels() {
     return collision_channels_;
@@ -185,40 +164,6 @@
   /** Perform a 2->1 resonance-formation process. */
   void resonance_formation();
 
-<<<<<<< HEAD
-=======
-  /**
-   * Find the leading string fragments 
-   *
-   * Find the first particle, which can carry nq1, and the last particle,
-   * which can carry nq2 valence quarks and return their indices in
-   * the given list.
-   *
-   * \param[in] nq1 number of valence quarks from excited hadron at forward
-   * end of the string
-   * \param[in] nq2 number of valance quarks from excited hadron at backward
-   * end of the string
-   * \param[in] list list of string fragments
-   * \return indices of the leading hadrons in \p list
-   */
-  static std::pair<int, int> find_leading(int nq1, int nq2, ParticleList& list);
-
-  /**
-   * Assign a cross section scaling factor to the given particle.
-   *
-   * The scaling factor is the number of quarks from the excited hadron,
-   * that the fragment carries devided by the total number of quarks in
-   * this fragment multiplied by coherence factor.
-   *
-   * \param[in] nquark number of valence quarks from the excited hadron
-   * contained in the given string fragment \p data
-   * \param[out] data particle to assign a scaling factor to
-   * \param[in] suppression_factor coherence factor to decrease scaling factor
-   */
-  static void assign_scaling_factor(int nquark, ParticleData& data,
-                                    double suppression_factor);
-
->>>>>>> 374c9410
   /** Pointer to interface class for strings */
   StringProcess* string_process_ = nullptr;
 };
