/*
 *    Copyright (c) 2012-2013
 *      SMASH Team
 *
 *    GNU General Public License (GPLv3 or later)
 */
#ifndef SRC_INCLUDE_PARTICLES_H_
#define SRC_INCLUDE_PARTICLES_H_

#include <map>
#include <string>
#include <utility>

#include "include/decaymodes.h"
#include "include/particledata.h"
#include "include/particletype.h"

namespace Smash {

// A macro to disallow the copy constructor and operator= functions
// This should be used in the private: declarations for a class
#define DISALLOW_COPY_AND_ASSIGN(TypeName) \
  TypeName(const TypeName&);               \
  void operator=(const TypeName&)

/**
 * Particles contains both the available particle list and the types
 *
 * The particle data contains the current particle list, which
 * has the changing attributes of a particle.
 * The particle type lists the static property of a certain particle.
 */
class Particles {
 public:
  /// Use improbable values for default constructor
  Particles(const std::string &particles, const std::string &decaymodes) {
    load_particle_types(particles);
    load_decaymodes(decaymodes);
  }
  /// Return the specific data of a particle according to its id
  inline const ParticleData &data(int id) const;
  /// Return the specific datapointer of a particle according to its id
  inline ParticleData * data_pointer(int id);
  /// Return the type of a specific particle given its id
<<<<<<< HEAD
  inline ParticleType type(const int id) const;
  /// Return the type for a specific pdgcode
  inline ParticleType particle_type(const int pdgcode) const;
=======
  inline const ParticleType &type(int id) const;
  /// Return the type for a specific pdgcode
  inline const ParticleType &particle_type(int pdgcode) const;
>>>>>>> cd85c627
  /// Return decay modes of this particle type
  inline const DecayModes &decay_modes(int pdg) const;
  /// return the highest used id
  inline int id_max(void) const;
  /// inserts a new particle and returns its id
  inline int add_data(const ParticleData &particle_data);
  /// add a range of particles
  inline void create(size_t number, int pdg);
  /* add one particle and return pointer to it */
  inline ParticleData& create(const int pdg);
  /// remove a specific particle
  inline void remove(int id);
  /// size() of the ParticleData map
  inline size_t size(void) const;
  /// empty() check of the ParticleData map
  inline bool empty(void) const;
  /// check the existence of an element in the ParticleData map
  inline size_t count(int id) const;
  /// size() check of the ParticleType map
  inline size_t types_size(void) const;
  /// empty() check of the ParticleType map
  inline bool types_empty(void) const;
  /// return time of the computational frame
  inline double time(void) const;

  /** Check whether a particle type with the given \p pdg code is known.
   *
   * \param pdg The pdg code of the particle in question.
   * \return \c true  If a ParticleType of the given \p pdg code is registered.
   * \return \c false otherwise.
   */
  bool is_particle_type_registered(int pdgcode) const {
    return types_.count(pdgcode) == 1;
  }

  /* iterators */
  inline std::map<int, ParticleData>::iterator begin(void);
  inline std::map<int, ParticleData>::iterator end(void);
  inline std::map<int, ParticleData>::const_iterator begin() const { return data_.begin(); }
  inline std::map<int, ParticleData>::const_iterator end() const { return data_.end(); }

  inline std::map<int, ParticleData>::const_iterator cbegin(void) const;
  inline std::map<int, ParticleData>::const_iterator cend(void) const;
  inline std::map<int, ParticleType>::const_iterator types_cbegin(void) const;
  inline std::map<int, ParticleType>::const_iterator types_cend(void) const;

  struct LoadFailure : public std::runtime_error {
    using std::runtime_error::runtime_error;
  };
  struct ReferencedParticleNotFound : public LoadFailure {
    using LoadFailure::LoadFailure;
  };
  struct MissingDecays : public LoadFailure {
    using LoadFailure::LoadFailure;
  };
  struct ParseError : public LoadFailure {
    using LoadFailure::LoadFailure;
  };

  /** Reset member data to the state the object had when the constructor
   * returned.
   */
  void reset();

 private:
  void load_particle_types(const std::string &input);
  void load_decaymodes(const std::string &input);
  /// inserts a new particle type
  inline void add_type(const ParticleType &particle_type, int pdg);
  /// adds decay modes for a particle type
  inline void add_decaymodes(const DecayModes &new_decay_modes, int pdg);

  /// Highest id of a given particle
  int id_max_ = -1;
  /**
   * dynamic data of the particles a map between its id and data
   *
   * A map structure is used as particles decay and hence this
   * a swiss cheese over the runtime of SMASH. Also we want direct
   * lookup of the corresponding particle id with its data.
   */
  std::map<int, ParticleData> data_;
  /**
   * a map between pdg and correspoding static data of the particles
   *
   * PDG ids are scattered in a large range of values, hence it is a map.
   */
  std::map<int, ParticleType> types_;
  /// a map between pdg and corresponding decay modes
  std::map<int, DecayModes> all_decay_modes_;
  /// google style recommendation
  DISALLOW_COPY_AND_ASSIGN(Particles);
};

/* return the data of a specific particle */
inline const ParticleData &Particles::data(int particle_id) const {
  return data_.at(particle_id);
}

/* return the pointer to the data of a specific particle */
inline ParticleData* Particles::data_pointer(int particle_id) {
  return &data_.at(particle_id);
}

/* return the type of a specific particle */
<<<<<<< HEAD
inline ParticleType Particles::type(const int particle_id) const {
=======
inline const ParticleType &Particles::type(int particle_id) const {
>>>>>>> cd85c627
  return types_.at(data_.at(particle_id).pdgcode());
}

/* return a specific type */
<<<<<<< HEAD
inline ParticleType Particles::particle_type(const int pdgcode) const {
=======
inline const ParticleType &Particles::particle_type(int pdgcode) const {
>>>>>>> cd85c627
  return types_.at(pdgcode);
}

/* return the decay modes of specific type */
inline const DecayModes &Particles::decay_modes(int pdg) const {
  return all_decay_modes_.at(pdg);
}

/* add a new particle data and return the id of the new particle */
inline int Particles::add_data(ParticleData const &particle_data) {
  id_max_++;
  data_.insert(std::pair<int, ParticleData>(id_max_, particle_data));
  data_.at(id_max_).set_id(id_max_);
  return id_max_;
}

/* create a bunch of particles */
inline void Particles::create(size_t number, int pdgcode) {
  ParticleData particle;
  /* fixed pdgcode and no collision yet */
  particle.set_pdgcode(pdgcode);
  particle.set_collision(-1, 0, -1);
  for (size_t i = 0; i < number; i++) {
    id_max_++;
    particle.set_id(id_max_);
    data_.insert(std::pair<int, ParticleData>(id_max_, particle));
  }
}

/* create a bunch of particles */
inline ParticleData& Particles::create(int pdgcode) {
  ParticleData particle;
  /* fixed pdgcode and no collision yet */
  particle.set_pdgcode(pdgcode);
  particle.set_collision(-1, 0, -1);
  id_max_++;
  particle.set_id(id_max_);
  data_.insert(std::pair<int, ParticleData>(id_max_, particle));
  return data_[id_max_];
}

/* return the highest used id */
inline int Particles::id_max() const {
  return id_max_;
}

/* remove a particle */
inline void Particles::remove(int id) {
  data_.erase(id);
}

/* total number of particles */
inline size_t Particles::size() const {
  return data_.size();
}

/* check if we have particles */
inline bool Particles::empty() const {
  return data_.empty();
}

/* total number particle types */
inline size_t Particles::types_size() const {
  return types_.size();
}

/* check if we have particle types */
inline bool Particles::types_empty() const {
  return types_.empty();
}

inline std::map<int, ParticleData>::iterator Particles::begin() {
  return data_.begin();
}

inline std::map<int, ParticleData>::iterator Particles::end() {
  return data_.end();
}

inline std::map<int, ParticleData>::const_iterator Particles::cbegin() const {
  return data_.begin();
}

inline std::map<int, ParticleData>::const_iterator Particles::cend() const {
  return data_.end();
}

/* we only provide const ParticleType iterators as this shouldn't change */
inline std::map<int, ParticleType>::const_iterator Particles::types_cbegin()
  const {
  return types_.begin();
}

inline std::map<int, ParticleType>::const_iterator Particles::types_cend()
  const {
  return types_.end();
}

/* check the existence of an element in the ParticleData map */
inline size_t Particles::count(int id) const {
  return data_.count(id);
}

/* return computation time which is reduced by the start up time */
inline double Particles::time() const {
  return data_.begin()->second.position().x0() - 1.0;
}

/* boost_CM - boost to center of momentum */
void boost_CM(ParticleData *particle1, ParticleData *particle2,
  FourVector *velocity);

/* boost_from_CM - boost back from center of momentum */
void boost_back_CM(ParticleData *particle1, ParticleData *particle2,
  FourVector *velocity_orig);

/* particle_distance - measure distance between two particles */
double particle_distance(ParticleData *particle_orig1,
  ParticleData *particle_orig2);

/* time_collision - measure collision time of two particles */
double collision_time(const ParticleData &particle1,
  const ParticleData &particle2);

/* momenta_exchange - soft scattering */
void momenta_exchange(ParticleData *particle1, ParticleData *particle2);

/* Sample final state momenta in general 2->2 process */
void sample_cms_momenta(ParticleData *particle1, ParticleData *particle2,
  const double cms_energy, const double mass1, const double mass2);

}  // namespace Smash

#endif  // SRC_INCLUDE_PARTICLES_H_<|MERGE_RESOLUTION|>--- conflicted
+++ resolved
@@ -42,15 +42,9 @@
   /// Return the specific datapointer of a particle according to its id
   inline ParticleData * data_pointer(int id);
   /// Return the type of a specific particle given its id
-<<<<<<< HEAD
-  inline ParticleType type(const int id) const;
-  /// Return the type for a specific pdgcode
-  inline ParticleType particle_type(const int pdgcode) const;
-=======
   inline const ParticleType &type(int id) const;
   /// Return the type for a specific pdgcode
   inline const ParticleType &particle_type(int pdgcode) const;
->>>>>>> cd85c627
   /// Return decay modes of this particle type
   inline const DecayModes &decay_modes(int pdg) const;
   /// return the highest used id
@@ -156,20 +150,12 @@
 }
 
 /* return the type of a specific particle */
-<<<<<<< HEAD
-inline ParticleType Particles::type(const int particle_id) const {
-=======
 inline const ParticleType &Particles::type(int particle_id) const {
->>>>>>> cd85c627
   return types_.at(data_.at(particle_id).pdgcode());
 }
 
 /* return a specific type */
-<<<<<<< HEAD
-inline ParticleType Particles::particle_type(const int pdgcode) const {
-=======
 inline const ParticleType &Particles::particle_type(int pdgcode) const {
->>>>>>> cd85c627
   return types_.at(pdgcode);
 }
 
