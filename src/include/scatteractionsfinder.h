--- conflicted
+++ resolved
@@ -253,12 +253,6 @@
   const double string_formation_time_;
   /// Photons switch
   const bool photons_;
-<<<<<<< HEAD
-=======
-  /// Number of fractional photons
-  /// \todo (not used) asignee: Anna Schaefer
-  const bool n_fractional_photons_;
->>>>>>> b377ce46
 };
 
 }  // namespace smash
