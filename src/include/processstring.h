/*
 *
 *    Copyright (c) 2017-
 *      SMASH Team
 *
 *    GNU General Public License (GPLv3 or later)
 *
 */

#ifndef SRC_INCLUDE_PROCESSSTRING_H_
#define SRC_INCLUDE_PROCESSSTRING_H_

#include <memory>
#include <vector>
#include "Pythia8/Pythia.h"

#include "particledata.h"

namespace smash {

/**
 * StringSoft Types are used to identify the type of the soft string subprocess
 * (-1) nothing (None)
 * (0)  single diffractive A+B to A+X (SingleDiffAX)
 * (1)  single diffractive A+B to X+B (SingleDiffXB)
 * (2)  double diffractive (DoubleDiff)
 * (3)  soft non-diffractive (NonDiff)
 */
enum class StringSoftType {
  None = -1,
  SingleDiffAX = 0,
  SingleDiffXB = 1,
  DoubleDiff = 2,
  NonDiff = 3
};

// \todo Sangwook: make file (processstring) and class (StringProcess) name
// consistent

/**
 * \brief String excitation processes used in SMASH
 *
 * Only one instance of this class should be created.
 *
 * This class implements string excitation processes based on the UrQMD model
 * \iref{Bass:1998ca}, \iref{Bleicher:1999xi} and subsequent fragmentation
 * according to the LUND/PYTHIA fragmentation scheme
 * \iref{Andersson:1983ia}, \iref{Sjostrand:2014zea}.
 *
 * The class implemets the following functionality:
 * - given two colliding initial state particles it provides hadronic final
 *   state after single diffractive, double diffractive and non-diffractive
 *   string excitation
 * - owns a Pythia8::SigmaTotal object to compute corresponding cross-sections
 * - owns a Pythia object, that allows to fragment strings
 */
class StringProcess {
 private:
  // The following 4 variables are in the center of mass frame
  /// forward lightcone momentum p^{+} of incoming particle A [GeV]
  double PPosA_;
  /// forward lightcone momentum p^{+} of incoming particle B [GeV]
  double PPosB_;
  /// backward lightcone momentum p^{-} of incoming particle A [GeV]
  double PNegA_;
  /// backward lightcone momentum p^{-} of incoming particle B [GeV]
  double PNegB_;
  /// masses of incoming particles [GeV]
  double massA_, massB_;
  /// sqrt of Mandelstam variable s of collision [GeV]
  double sqrtsAB_;
  /// PdgCodes of incoming particles
  std::array<PdgCode, 2> PDGcodes_;
  /// momenta of incoming particles in the lab frame [GeV]
  std::array<FourVector, 2> plab_;
  /// momenta of incoming particles in the center of mass frame [GeV]
  std::array<FourVector, 2> pcom_;
  /// velocity four vector of the center of mass in the lab frame
  FourVector ucomAB_;
  /// velocity three vector of the center of mass in the lab frame
  ThreeVector vcomAB_;
  /**
   * Orthonormal basis vectors in the center of mass frame,
   * where the 0th one is parallel to momentum of incoming particle A
   */
  std::array<ThreeVector, 3> evecBasisAB_;
  /// total number of final state particles
  int NpartFinal_;
  /// soft subprocess identifier
  StringSoftType subproc_;
  /// number of particles fragmented from strings
  std::array<int, 2> NpartString_;
  /// the minimum lightcone momentum scale carried by gluon [GeV]
  double pmin_gluon_lightcone_;
  /**
   * parameter \f$\beta\f$ for the gluon distribution function
   * \f$ P(x) = x^{-1} (1 - x)^{1 + \beta} \f$
   */
  double pow_fgluon_beta_;
  /**
   * parameter \f$\alpha\f$ for the quark distribution function
   * \f$ P(x) = x^{\alpha - 1} (1 - x)^{\beta - 1} \f$
   */
  double pow_fquark_alpha_;
  /**
   * parameter \f$\beta\f$ for the quark distribution function
   * \f$ P(x) = x^{\alpha - 1} (1 - x)^{\beta - 1} \f$
   */
  double pow_fquark_beta_;
  /**
   * Transverse momentum spread of the excited strings. [GeV]
   * Transverse momenta of strings are sampled according to gaussian
   * distribution with width sigma_qperp_
   */
  double sigma_qperp_;
  /// string tension [GeV/fm]
  double kappa_tension_string_;
  /// time of collision in the computational frame [fm]
  double time_collision_;
  /// Lorentz gamma factor of center of mass in the computational frame
  double gamma_factor_com_;
  /// square root of 2 (\f$\sqrt{2}\f$)
  double sqrt2_;

  /**
   * final state array
   * which must be accessed after the collision
   */
  ParticleList final_state_;

  /// PYTHIA object used in hard string routine
  std::unique_ptr<Pythia8::Pythia> pythia_parton_;

  /// PYTHIA object used in fragmentation
  std::unique_ptr<Pythia8::Pythia> pythia_hadron_;

  /// An object to compute cross-sections
  Pythia8::SigmaTotal pythia_sigmatot_;

 public:
  /**
   * Constructor, initializes pythia. Should only be called once.
   * \param[in] string_tension value of kappa_tension_string_ [GeV/fm]
   * \param[in] gluon_beta value of pow_fgluon_beta_
   * \param[in] gluon_pmin value of pmin_gluon_lightcone_
   * \param[in] quark_alpha value of pow_fquark_alpha_
   * \param[in] quark_beta value of pow_fquark_beta_
   * \param[in] strange_supp strangeness suppression factor
   *        (StringFlav:probStoUD) in fragmentation
   * \param[in] diquark_supp diquark suppression factor
   *        (StringFlav:probQQtoQ) in fragmentation
   * \param[in] sigma_perp value of sigma_qperp_ [GeV]
   * \param[in] stringz_a parameter (StringZ:aLund)
   *        for the fragmentation function
   * \param[in] stringz_b parameter (StringZ:bLund)
   *        for the fragmentation function
   * \param[in] string_sigma_T transverse momentum spread (StringPT:sigma)
   *        in fragmentation [GeV]
   *
   * \see StringProcess::common_setup_pythia(Pythia8::Pythia *,
   *                     double, double, double, double, double)
   * \see StringProcess::kappa_tension_string_
   * \see StringProcess::pow_fgluon_beta_
   * \see StringProcess::pmin_gluon_lightcone_
   * \see StringProcess::pow_fquark_alpha_
   * \see StringProcess::pow_fquark_beta_
   * \see StringProcess::sigma_qperp_
   * \see 3rdparty/pythia8230/share/Pythia8/xmldoc/FlavourSelection.xml
   * \see 3rdparty/pythia8230/share/Pythia8/xmldoc/Fragmentation.xml
   * \see 3rdparty/pythia8230/share/Pythia8/xmldoc/MasterSwitches.xml
   * \see 3rdparty/pythia8230/share/Pythia8/xmldoc/MultipartonInteractions.xml
   */
  StringProcess(double string_tension, double gluon_beta, double gluon_pmin,
                double quark_alpha, double quark_beta, double strange_supp,
                double diquark_supp, double sigma_perp, double stringz_a,
                double stringz_b, double string_sigma_T);

  /**
   * Common setup of PYTHIA objects for soft and hard string routines
   * \param[out] pythia_in pointer to the PYTHIA object
   * \param[in] strange_supp strangeness suppression factor
   *        (StringFlav:probStoUD) in fragmentation
   * \param[in] diquark_supp diquark suppression factor
   *        (StringFlav:probQQtoQ) in fragmentation
   * \param[in] stringz_a parameter (StringZ:aLund)
   *        for the fragmentation function
   * \param[in] stringz_b parameter (StringZ:bLund)
   *        for the fragmentation function
   * \param[in] string_sigma_T transverse momentum spread (StringPT:sigma)
   *        in fragmentation [GeV]
   *
   * \see 3rdparty/pythia8230/share/Pythia8/xmldoc/FlavourSelection.xml
   * \see 3rdparty/pythia8230/share/Pythia8/xmldoc/Fragmentation.xml
   */
  void common_setup_pythia(Pythia8::Pythia *pythia_in, double strange_supp,
                           double diquark_supp, double stringz_a,
                           double stringz_b, double string_sigma_T);

  /**
   * Function to get the PYTHIA object for hard string routine
   * \return pointer to the PYTHIA object used in hard string routine
   */
  Pythia8::Pythia *get_ptr_pythia_parton() { return pythia_parton_.get(); }

  /**
   * Interface to pythia_sigmatot_ to compute cross-sections of A+B->
   * different final states \iref{Schuler:1993wr}.
   * \param[in] pdg_a pdg code of incoming particle A
   * \param[in] pdg_b pdg code of incoming particle B
   * \param[in] sqrt_s collision energy in the center of mass frame [GeV]
   * \return array with single diffractive cross-sections AB->AX, AB->XB and
   * double diffractive AB->XX.
   */
  std::array<double, 3> cross_sections_diffractive(int pdg_a, int pdg_b,
                                                   double sqrt_s) {
    // This threshold magic is following Pythia. Todo(ryu): take care of this.
    double sqrts_threshold = 2. * (1. + 1.0e-6);
    pdg_a = std::abs(pdg_a);
    pdg_b = std::abs(pdg_b);
    /* In the case of mesons, the corresponding vector meson masses
     * are used to evaluate the energy threshold. */
    const int pdg_a_mod = (pdg_a > 1000) ? pdg_a : 10 * (pdg_a / 10) + 3;
    const int pdg_b_mod = (pdg_b > 1000) ? pdg_b : 10 * (pdg_b / 10) + 3;
    sqrts_threshold += pythia_hadron_->particleData.m0(pdg_a_mod) +
                       pythia_hadron_->particleData.m0(pdg_b_mod);
    /* Constant cross-section for sub-processes below threshold equal to
     * cross-section at the threshold. */
    if (sqrt_s < sqrts_threshold) {
      sqrt_s = sqrts_threshold;
    }
    pythia_sigmatot_.calc(pdg_a, pdg_b, sqrt_s);
    return {pythia_sigmatot_.sigmaAX(), pythia_sigmatot_.sigmaXB(),
            pythia_sigmatot_.sigmaXX()};
  }

  /**
   * \todo The following set_ functions are replaced with
   * constructor with arguments.
   * Must be cleaned up if necessary.
   */

  /**
   * set the minimum lightcone momentum scale carried by gluon.
   * This is relevant for the double-diffractive process.
   * The minimum lightcone momentum fraction is set to be
   * pmin_gluon_lightcone_/sqrtsAB.
   * \param p_light_cone_min a value that we want to use for
   *                         pmin_gluon_lightcone_.
   */
  void set_pmin_gluon_lightcone(double p_light_cone_min) {
    pmin_gluon_lightcone_ = p_light_cone_min;
  }
  /**
   * lightcone momentum fraction of gluon is sampled
   * according to probability distribution P(x) = 1/x * (1 - x)^{1 +
   * pow_fgluon_beta_}
   * in double-diffractive processes.
   * \param betapow is a value that we want to use for pow_fgluon_beta_.
   */
  void set_pow_fgluon(double betapow) { pow_fgluon_beta_ = betapow; }
  /**
   * lightcone momentum fraction of quark is sampled
   * according to probability distribution
   * \f$ P(x) = x^{pow_fquark_alpha_ - 1} * (1 - x)^{pow_fquark_beta_ - 1} \f$
   * in non-diffractive processes.
   * \param alphapow is a value that we want to use for pow_fquark_alpha_.
   * \param betapow is a value that we want to use for pow_fquark_beta_.
   */
  void set_pow_fquark(double alphapow, double betapow) {
    pow_fquark_alpha_ = alphapow;
    pow_fquark_beta_ = betapow;
  }
  /**
   * set the average amount of transverse momentum transfer sigma_qperp_.
   * \param sigma_qperp is a value that we want to use for sigma_qperp_.
   */
  void set_sigma_qperp_(double sigma_qperp) { sigma_qperp_ = sigma_qperp; }
  /**
   * set the string tension, which is used in append_final_state.
   * \param kappa_string is a value that we want to use for string tension.
   */
  void set_tension_string(double kappa_string) {
    kappa_tension_string_ = kappa_string;
  }
  /**
   * Set the soft subprocess identifier
   * \param[in] iproc soft string subprocess that will be implemented
   */
  void set_subproc(StringSoftType iproc) { subproc_ = iproc; }
  /// \return the soft subprocess identifier
  StringSoftType get_subproc() { return subproc_; }
  /**
   * initialization
   * feed intial particles, time of collision and gamma factor of the center of
   * mass.
   * \param[in] incoming is the list of initial state particles.
   * \param[in] tcoll is time of collision.
   * \param[in] gamma gamma factor of the center of mass.
   */
  void init(const ParticleList &incoming, double tcoll, double gamma);
  /**
   * compute three orthonormal basis vectors in the center of mass frame
   * such that one vector is along with the three-momentum of particle A.
   */
  void make_orthonormal_basis();
  /**
   * compute the lightcone momenta of incoming particles
   * where the longitudinal direction is set to be same
   * as that of the three-momentum of particle A.
   */
  void compute_incoming_lightcone_momenta();
  /**
   * Determine string masses and directions in which strings are stretched
   * \param[in] quarks pdg ids of string ends
   * \param[in] pstr_com 4-momenta of strings in the C.o.m. frame
   * \param[in] m_str masses of strings
   * \param[in] evec_str are directions in which strings are stretched.
   * \return whether masses are above the threshold
   */
  bool make_mass_evec_2strings(
      const std::array<std::array<int, 2>, 2> &quarks,
      const std::array<FourVector, 2> &pstr_com,
      std::array<double, 2> &m_str,
      std::array<ThreeVector, 2> &evec_str);
  /**
   * Prepare kinematics of two strings, fragment them and append to final_state
   * \param[in] quarks pdg ids of string ends
   * \param[in] pstr_com 4-momenta of strings in the C.o.m. frame
   * \param[in] m_str masses of strings
   * \param[in] evec_str are directions in which strings are stretched.
   * \param[in] flip_string_ends is whether or not we randomly switch string ends.
   * \return whether fragmentations and final state creation was successful
   */
  bool make_final_state_2strings(
      const std::array<std::array<int, 2>, 2> &quarks,
      const std::array<FourVector, 2> &pstr_com,
      const std::array<double, 2> &m_str,
      const std::array<ThreeVector, 2> &evec_str,
      bool flip_string_ends);

  /**
   * Single-diffractive process
   * is based on single pomeron exchange described in \iref{Ingelman:1984ns}.
   * \param[in] is_AB_to_AX specifies which hadron to excite into a string.
   *                    true : A + B -> A + X
   *                    false : A + B -> X + B
   * \return whether the process is successfully implemented.
   */
  bool next_SDiff(bool is_AB_to_AX);
  /**
   * Double-diffractive process ( A + B -> X + X )
   * is similar to the single-diffractive process,
   * but lightcone momenta of gluons are sampled
   * in the same was as the UrQMD model \iref{Bass:1998ca},
   * \iref{Bleicher:1999xi}.
   * String masses are computed after pomeron exchange
   * aquiring transverse momentum transfer.
   * \return whether the process is successfully implemented.
   */
  bool next_DDiff();
  /**
   * Soft Non-diffractive process
   * is modelled in accordance with dual-topological approach
   * \iref{Capella:1978ig}.
   * This involves a parton exchange in conjunction with momentum transfer.
   * Probability distribution function of the lightcone momentum fraction
   * carried by quark is based on the UrQMD model
   * \iref{Bass:1998ca}, \iref{Bleicher:1999xi}.
   * \return whether the process is successfully implemented.
   */
  bool next_NDiffSoft();
  /**
   * Baryon-antibaryon annihilation process
   * Based on what UrQMD \iref{Bass:1998ca}, \iref{Bleicher:1999xi} does,
   * it create two mesonic strings after annihilating one quark-antiquark pair.
   * Each string has mass equal to half of sqrts.
   * \return whether the process is successfully implemented.
   */
  bool next_BBbarAnn();

  /**
   * a function to get the final state particle list
   * which is called after the collision
   * \return ParticleList filled with the final state particles.
   */
  ParticleList get_final_state() { return final_state_; }

  /**
   * compute the formation time and fill the arrays with final-state particles
   * as described in \iref{Andersson:1983ia}.
   * \param[in] uString is velocity four vector of the string.
   * \param[in] evecLong is unit 3-vector in which string is stretched.
   * \return number of hadrons fragmented out of string.
   */
  int append_final_state(const FourVector &uString,
                         const ThreeVector &evecLong);
  /**
   * Construct diquark from two quarks. Order does not matter.
   * \param[in] q1 PDG code of quark 1
   * \param[in] q2 PDG code of quark 2
   * \return PDG code of diquark composed of q1 and q2
   */
  int diquark_from_quarks(int q1, int q2);

  /**
   * make a random selection to determine partonic contents at the string ends.
   * \param[in] pdgcode_in is PdgCode of hadron which transforms into a string.
   * \param[out] idq1 is PDG id of quark or anti-diquark.
   * \param[out] idq2 is PDG id of anti-quark or diquark.
   */
  void make_string_ends(const PdgCode &pdgcode_in, int &idq1, int &idq2);

  /**
   * Easy setter of Pythia Vec4 from SMASH
   * \param[in] energy time component
   * \param[in] mom spatial three-vector
   * \return Pythia Vec4 from energy and ThreeVector
   */
  Pythia8::Vec4 set_Vec4(double energy, const ThreeVector &mom) {
    return Pythia8::Vec4(mom.x1(), mom.x2(), mom.x3(), energy);
  }

  /**
   * perform string fragmentation to determine species and momenta of hadrons
<<<<<<< HEAD
   * by implementing PYTHIA 8.2 \iref{Andersson:1983ia}, \iref{Sjostrand:2014zea}.
   * \param[in] idq1 PDG id of quark or anti-diquark (carrying color index).
   * \param[in] idq2 PDG id of diquark or anti-quark (carrying anti-color index).
   * \param[in] mString the string mass.
   * \param[out] evecLong unit 3-vector specifying the direction of diquark or
   *                      anti-diquark.
   * \param[in] flip_string_ends is whether or not we randomly switch string ends.
=======
   * by implementing PYTHIA 8.2 \iref{Andersson:1983ia},
   * \iref{Sjostrand:2014zea}. \param[in] idq1 PDG id of quark or anti-diquark
   * (carrying color index). \param[in] idq2 PDG id of diquark or anti-quark
   * (carrying anti-color index). \param[in] mString the string mass. \param[in]
   * evecLong unit 3-vector specifying the direction of diquark or anti-diquark.
>>>>>>> 616fb5a3
   * \return number of hadrons fragmented out of string.
   */
  int fragment_string(int idq1, int idq2, double mString,
                      ThreeVector &evecLong, bool flip_string_ends);
};

}  // namespace smash

#endif  // SRC_INCLUDE_PROCESSSTRING_H_<|MERGE_RESOLUTION|>--- conflicted
+++ resolved
@@ -422,7 +422,6 @@
 
   /**
    * perform string fragmentation to determine species and momenta of hadrons
-<<<<<<< HEAD
    * by implementing PYTHIA 8.2 \iref{Andersson:1983ia}, \iref{Sjostrand:2014zea}.
    * \param[in] idq1 PDG id of quark or anti-diquark (carrying color index).
    * \param[in] idq2 PDG id of diquark or anti-quark (carrying anti-color index).
@@ -430,13 +429,6 @@
    * \param[out] evecLong unit 3-vector specifying the direction of diquark or
    *                      anti-diquark.
    * \param[in] flip_string_ends is whether or not we randomly switch string ends.
-=======
-   * by implementing PYTHIA 8.2 \iref{Andersson:1983ia},
-   * \iref{Sjostrand:2014zea}. \param[in] idq1 PDG id of quark or anti-diquark
-   * (carrying color index). \param[in] idq2 PDG id of diquark or anti-quark
-   * (carrying anti-color index). \param[in] mString the string mass. \param[in]
-   * evecLong unit 3-vector specifying the direction of diquark or anti-diquark.
->>>>>>> 616fb5a3
    * \return number of hadrons fragmented out of string.
    */
   int fragment_string(int idq1, int idq2, double mString,
