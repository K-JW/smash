include(CheckLibraryExists)
include(AddCompilerFlag)
include(FindPkgConfig)

find_package(GSL REQUIRED)
find_package(Boost 1.49.0 REQUIRED COMPONENTS filesystem system)
pkg_check_modules(YAML REQUIRED yaml-cpp>=0.5.1)

# set up include paths
include_directories(
    "${CMAKE_CURRENT_BINARY_DIR}"
    "${CMAKE_CURRENT_SOURCE_DIR}"
    )
include_directories(SYSTEM
    "${GSL_INCLUDES}"
    ${Boost_INCLUDE_DIRS}
    ${YAML_INCLUDE_DIRS}
    )

# set default libraries for linking
set(SMASH_LIBRARIES
   ${GSL_LIBRARY}
   ${GSL_CBLAS_LIBRARY}
   ${Boost_LIBRARIES}
   ${YAML_LDFLAGS}
   )

# if clock_gettime is in rt link against it
CHECK_LIBRARY_EXISTS(rt clock_gettime "time.h" HAVE_CLOCK_GETTIME)
if(HAVE_CLOCK_GETTIME)
   list(APPEND SMASH_LIBRARIES rt)
endif()

# list the source files
set(smash_src boxmodus.cc clebschgordan.cc collisions.cc collidermodus.cc
        configuration.cc
        cross-sections.cc
        decays.cc distributions.cc experiment.cc fourvector.cc
        modusdefault.cc
<<<<<<< HEAD
        nucleusmodus.cc
        nucleus.cc
=======
        outputroutines.cc
>>>>>>> cd85c627
        parametrizations.cc
        particles.cc
        particlesoutput.cc
        resonances.cc
        time.cc
        vtkoutput.cc
        )

add_executable(smash smash.cc ${smash_src})

# configure a header file to pass some of the CMake settings
# to the source code
configure_file (
  "${CMAKE_CURRENT_SOURCE_DIR}/include/config.h.in"
  "${CMAKE_CURRENT_BINARY_DIR}/include/config.h"
)

# directly copy config files to build directory
configure_file(config_general.yaml ${PROJECT_BINARY_DIR}/config_general.yaml COPYONLY)
set(generated_headers)
macro(copy_at_make)
   foreach(filename ${ARGN})
      configure_file(
         ${CMAKE_CURRENT_SOURCE_DIR}/${filename}
         ${PROJECT_BINARY_DIR}/${filename}
         COPYONLY)
      list(APPEND generated_headers "${CMAKE_CURRENT_BINARY_DIR}/${filename}.h")
      add_custom_command(
         OUTPUT ${CMAKE_CURRENT_BINARY_DIR}/${filename}.h
         COMMAND ${CMAKE_COMMAND}
         -D INPUT_FILE=${CMAKE_CURRENT_SOURCE_DIR}/${filename}
         -D OUTPUT_FILE=${CMAKE_CURRENT_BINARY_DIR}/${filename}.h
         -D NAME=data
         -P ${PROJECT_SOURCE_DIR}/cmake/copy_file_contents_to_string.cmake
         DEPENDS ${CMAKE_CURRENT_SOURCE_DIR}/${filename}
         COMMENT "Convert ${CMAKE_CURRENT_SOURCE_DIR}/${filename} to ${CMAKE_CURRENT_BINARY_DIR}/${filename}.h"
         VERBATIM)
      add_custom_target(copy_${filename} ALL DEPENDS
         ${CMAKE_CURRENT_BINARY_DIR}/${filename}.h)
   endforeach()
endmacro()
copy_at_make(particles.txt decaymodes.txt)

set_source_files_properties(experiment.cc PROPERTIES OBJECT_DEPENDS "${generated_headers}")

target_link_libraries(smash ${SMASH_LIBRARIES})

# tests:
if(BUILD_TESTING)
   set(ASAN_FLAG -fsanitize=address)
   set(_tmp "${CMAKE_REQUIRED_FLAGS}")
   set(CMAKE_REQUIRED_FLAGS ${ASAN_FLAG}) # AddCompilerFlag only adds the
                                                # flag for compilation - it's
                                                # also required with the link
                                                # command, though
   AddCompilerFlag(${ASAN_FLAG} CXX_RESULT HAVE_ADDRESS_SANITIZER)
   set(CMAKE_REQUIRED_FLAGS "${_tmp}")
   if(HAVE_ADDRESS_SANITIZER)
      add_library(smash_lib STATIC ${smash_src})
      set_target_properties(smash_lib PROPERTIES
         COMPILE_FLAGS ${ASAN_FLAG}
         LINK_FLAGS ${ASAN_FLAG}
         )

      add_executable(smash_asan smash.cc)
      set_target_properties(smash_asan PROPERTIES
         COMPILE_FLAGS ${ASAN_FLAG}
         LINK_FLAGS ${ASAN_FLAG}
         )
      target_link_libraries(smash_asan smash_lib ${SMASH_LIBRARIES})

   endif()

   add_subdirectory(tests)
endif()<|MERGE_RESOLUTION|>--- conflicted
+++ resolved
@@ -37,12 +37,9 @@
         cross-sections.cc
         decays.cc distributions.cc experiment.cc fourvector.cc
         modusdefault.cc
-<<<<<<< HEAD
+        nucleus.cc
         nucleusmodus.cc
-        nucleus.cc
-=======
         outputroutines.cc
->>>>>>> cd85c627
         parametrizations.cc
         particles.cc
         particlesoutput.cc
