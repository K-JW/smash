--- conflicted
+++ resolved
@@ -131,8 +131,9 @@
   const float m_a = type_a.mass();
   const float m_b = type_b.mass();
   const float msqr = 2. * (m_a*m_a + m_b*m_b);
-<<<<<<< HEAD
-  /** Feng */
+  /* Feng: If the c.m. energy is larger than the sum of the pole masses of the
+   * outgoing particles plus three times of the sum of the widths plus 3 GeV,
+   * the collision will be neglected.*/
   const float w_a = type_a.width_at_pole();
   const float w_b = type_b.width_at_pole();
   const float uplmt = m_a + m_b + 3.0 * (w_a + w_b) + 3.0;
@@ -153,7 +154,17 @@
        if (twoI == 2) {
          return 7. / msqr;
        } else if (twoI == 0) {
-         return 14. / msqr;
+         const float parametrization = 14. / msqr;
+         /* pn → pnη cross section is known to be larger than the corresponding
+          * pp → ppη cross section by a factor of 6.5 [\iref{Calen:1998vh}].
+          * Since the eta is mainly produced by an intermediate N*(1535) we
+          * introduce an explicit isospin asymmetry for the production of N*(1535)
+          * produced in pn vs. pp similar to [\iref{Teis:1996kx}], eq. 29. */
+         if (type_a.is_Nstar1535() || type_b.is_Nstar1535()) {
+           return 6.5 * parametrization;
+         } else {
+           return parametrization;
+         }
        }
      } else if (((type_a.is_Deltastar() && type_b.is_nucleon()) ||
                  (type_b.is_Deltastar() && type_a.is_nucleon())) &&
@@ -185,62 +196,6 @@
      }
      // all cases not listed: zero!
      return 0.;
-=======
-
-  /** NN → NΔ: fit sqrt(s)-dependence to OBE model [\iref{Dmitriev:1986st}] */
-  if (((type_a.is_Delta() && type_b.is_nucleon()) ||
-       (type_b.is_Delta() && type_a.is_nucleon())) &&
-       (type_a.antiparticle_sign() == type_b.antiparticle_sign())) {
-    return 68. / std::pow(sqrts - 1.104, 1.951);
-  /** All other processes use a constant matrix element,
-   *  similar to \iref{Bass:1998ca}, equ. (3.35). */
-  } else if (((type_a.is_Nstar() && type_b.is_nucleon()) ||
-              (type_b.is_Nstar() && type_a.is_nucleon())) &&
-               type_a.antiparticle_sign() == type_b.antiparticle_sign()) {
-    // NN → NN*
-    if (twoI == 2) {  // pp
-      return 7. / msqr;
-    } else if (twoI == 0) {  // pn
-      const float parametrization = 14. / msqr;
-      /* pn → pnη cross section is known to be larger than the corresponding
-       * pp → ppη cross section by a factor of 6.5 [\iref{Calen:1998vh}].
-       * Since the eta is mainly produced by an intermediate N*(1535) we
-       * introduce an explicit isospin asymmetry for the production of N*(1535)
-       * produced in pn vs. pp similar to [\iref{Teis:1996kx}], eq. 29. */
-      if (type_a.is_Nstar1535() || type_b.is_Nstar1535()) {
-        return 6.5 * parametrization;
-      } else {
-        return parametrization;
-      }
-    }
-  } else if (((type_a.is_Deltastar() && type_b.is_nucleon()) ||
-              (type_b.is_Deltastar() && type_a.is_nucleon())) &&
-               type_a.antiparticle_sign() == type_b.antiparticle_sign()) {
-    // NN → NΔ*
-    return 15. / msqr;
-  } else if ((type_a.is_Delta() && type_b.is_Delta()) &&
-             (type_a.antiparticle_sign() == type_b.antiparticle_sign())) {
-    // NN → ΔΔ
-    if (twoI == 2) {
-      return 45. / msqr;
-    } else if (twoI == 0) {
-      return 120. / msqr;
-    }
-  } else if (((type_a.is_Nstar() && type_b.is_Delta()) ||
-              (type_b.is_Nstar() && type_a.is_Delta())) &&
-               type_a.antiparticle_sign() == type_b.antiparticle_sign()) {
-    // NN → ΔN*
-    return 7. / msqr;
-  } else if (((type_a.is_Deltastar() && type_b.is_Delta()) ||
-              (type_b.is_Deltastar() && type_a.is_Delta())) &&
-               type_a.antiparticle_sign() == type_b.antiparticle_sign()) {
-    // NN → ΔΔ*
-    if (twoI == 2) {
-      return 15. / msqr;
-    } else if (twoI == 0) {
-      return 25. / msqr;
-    }
->>>>>>> 64dcf96b
   }
  }
 
